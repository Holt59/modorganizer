--- conflicted
+++ resolved
@@ -3,13 +3,8 @@
 // If VS_FF_PRERELEASE is not set, MO labels the build as a release and uses VER_FILEVERSION to determine version number.
 // Otherwise, if letters are used in VER_FILEVERSION_STR, uses the full MOBase::VersionInfo parser
 // Otherwise, uses the numbers from VER_FILEVERSION and sets the release type as pre-alpha
-<<<<<<< HEAD
 #define VER_FILEVERSION     2,2,0
-#define VER_FILEVERSION_STR "2.2.0\0"
-=======
-#define VER_FILEVERSION     2,1,7
-#define VER_FILEVERSION_STR "2.1.7alpha6\0"
->>>>>>> 0d04ba18
+#define VER_FILEVERSION_STR "2.2.0dev\0"
 
 VS_VERSION_INFO VERSIONINFO
 FILEVERSION     VER_FILEVERSION
@@ -39,4 +34,4 @@
     BEGIN
       VALUE "Translation", 0x0409L, 1200
     END
-END
+END