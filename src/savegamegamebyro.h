/*
Copyright (C) 2012 Sebastian Herbord. All rights reserved.

This file is part of Mod Organizer.

Mod Organizer is free software: you can redistribute it and/or modify
it under the terms of the GNU General Public License as published by
the Free Software Foundation, either version 3 of the License, or
(at your option) any later version.

Mod Organizer is distributed in the hope that it will be useful,
but WITHOUT ANY WARRANTY; without even the implied warranty of
MERCHANTABILITY or FITNESS FOR A PARTICULAR PURPOSE.  See the
GNU General Public License for more details.

You should have received a copy of the GNU General Public License
along with Mod Organizer.  If not, see <http://www.gnu.org/licenses/>.
*/

#ifndef SAVEGAMEGAMEBRYO_H
#define SAVEGAMEGAMEBRYO_H

#include "savegame.h"

#include <QMetaType>
#include <QObject>
#include <QString>

namespace MOBase { class IPluginGame; class ISaveGame; }

/**
 * @brief represents a single save game
 **/
class SaveGameGamebryo : public SaveGame {

Q_OBJECT

public:

  /**
   * @brief construct a save game and immediately read out information from the file
   *
   * @param filename absolute path of the save game file
   **/
  SaveGameGamebryo(QObject *parent, const QString &filename, MOBase::IPluginGame const *game);

  /*

  SaveGameGamebryo(const SaveGameGamebryo &reference);

  SaveGameGamebryo &operator=(const SaveGameGamebryo &reference);

  ~SaveGameGamebryo();
  */

  /**
   * @return number of plugins that were enabled when the save game was created
   **/
  size_t numPlugins() const { return m_Plugins.size(); }

  /**
   * retrieve the name of one of the plugins that were enabled when the save game
   * was created. valid indices are in the range between [0, numPlugins()[
   * @param index plugin index
   * @return name of the plugin
   **/
  const QString &plugin(int index) const { return m_Plugins.at(index); }

private:

<<<<<<< HEAD
  void readESSFile(QFile &saveFile);
  void readFOSFile(QFile &saveFile, bool newVegas);
  void readFO4File(QFile &saveFile);
  void readSkyrimFile(QFile &saveFile);

  void setCreationTime(const QString &fileName);

private:

  std::vector<QString> m_Plugins;
=======
  QStringList m_Plugins;
  //Note: This isn't owned by us so safe to copy
  MOBase::ISaveGame const *m_Save;
>>>>>>> 752bed06

};

#endif // SAVEGAMEGAMEBRYO_H
<|MERGE_RESOLUTION|>--- conflicted
+++ resolved
@@ -1,90 +1,77 @@
-/*
-Copyright (C) 2012 Sebastian Herbord. All rights reserved.
-
-This file is part of Mod Organizer.
-
-Mod Organizer is free software: you can redistribute it and/or modify
-it under the terms of the GNU General Public License as published by
-the Free Software Foundation, either version 3 of the License, or
-(at your option) any later version.
-
-Mod Organizer is distributed in the hope that it will be useful,
-but WITHOUT ANY WARRANTY; without even the implied warranty of
-MERCHANTABILITY or FITNESS FOR A PARTICULAR PURPOSE.  See the
-GNU General Public License for more details.
-
-You should have received a copy of the GNU General Public License
-along with Mod Organizer.  If not, see <http://www.gnu.org/licenses/>.
-*/
-
-#ifndef SAVEGAMEGAMEBRYO_H
-#define SAVEGAMEGAMEBRYO_H
-
-#include "savegame.h"
-
-#include <QMetaType>
-#include <QObject>
-#include <QString>
-
-namespace MOBase { class IPluginGame; class ISaveGame; }
-
-/**
- * @brief represents a single save game
- **/
-class SaveGameGamebryo : public SaveGame {
-
-Q_OBJECT
-
-public:
-
-  /**
-   * @brief construct a save game and immediately read out information from the file
-   *
-   * @param filename absolute path of the save game file
-   **/
-  SaveGameGamebryo(QObject *parent, const QString &filename, MOBase::IPluginGame const *game);
-
-  /*
-
-  SaveGameGamebryo(const SaveGameGamebryo &reference);
-
-  SaveGameGamebryo &operator=(const SaveGameGamebryo &reference);
-
-  ~SaveGameGamebryo();
-  */
-
-  /**
-   * @return number of plugins that were enabled when the save game was created
-   **/
-  size_t numPlugins() const { return m_Plugins.size(); }
-
-  /**
-   * retrieve the name of one of the plugins that were enabled when the save game
-   * was created. valid indices are in the range between [0, numPlugins()[
-   * @param index plugin index
-   * @return name of the plugin
-   **/
-  const QString &plugin(int index) const { return m_Plugins.at(index); }
-
-private:
-
-<<<<<<< HEAD
-  void readESSFile(QFile &saveFile);
-  void readFOSFile(QFile &saveFile, bool newVegas);
-  void readFO4File(QFile &saveFile);
-  void readSkyrimFile(QFile &saveFile);
-
-  void setCreationTime(const QString &fileName);
-
-private:
-
-  std::vector<QString> m_Plugins;
-=======
-  QStringList m_Plugins;
-  //Note: This isn't owned by us so safe to copy
-  MOBase::ISaveGame const *m_Save;
->>>>>>> 752bed06
-
-};
-
-#endif // SAVEGAMEGAMEBRYO_H
+/*
+Copyright (C) 2012 Sebastian Herbord. All rights reserved.
+
+This file is part of Mod Organizer.
+
+Mod Organizer is free software: you can redistribute it and/or modify
+it under the terms of the GNU General Public License as published by
+the Free Software Foundation, either version 3 of the License, or
+(at your option) any later version.
+
+Mod Organizer is distributed in the hope that it will be useful,
+but WITHOUT ANY WARRANTY; without even the implied warranty of
+MERCHANTABILITY or FITNESS FOR A PARTICULAR PURPOSE.  See the
+GNU General Public License for more details.
+
+You should have received a copy of the GNU General Public License
+along with Mod Organizer.  If not, see <http://www.gnu.org/licenses/>.
+*/
+
+#ifndef SAVEGAMEGAMEBRYO_H
+#define SAVEGAMEGAMEBRYO_H
+
+#include "savegame.h"
+
+#include <QMetaType>
+#include <QObject>
+#include <QString>
+
+namespace MOBase { class IPluginGame; class ISaveGame; }
+
+/**
+ * @brief represents a single save game
+ **/
+class SaveGameGamebryo : public SaveGame {
+
+Q_OBJECT
+
+public:
+
+  /**
+   * @brief construct a save game and immediately read out information from the file
+   *
+   * @param filename absolute path of the save game file
+   **/
+  SaveGameGamebryo(QObject *parent, const QString &filename, MOBase::IPluginGame const *game);
+
+  /*
+
+  SaveGameGamebryo(const SaveGameGamebryo &reference);
+
+  SaveGameGamebryo &operator=(const SaveGameGamebryo &reference);
+
+  ~SaveGameGamebryo();
+  */
+
+  /**
+   * @return number of plugins that were enabled when the save game was created
+   **/
+  size_t numPlugins() const { return m_Plugins.size(); }
+
+  /**
+   * retrieve the name of one of the plugins that were enabled when the save game
+   * was created. valid indices are in the range between [0, numPlugins()[
+   * @param index plugin index
+   * @return name of the plugin
+   **/
+  const QString &plugin(int index) const { return m_Plugins.at(index); }
+
+private:
+
+  QStringList m_Plugins;
+  //Note: This isn't owned by us so safe to copy
+  MOBase::ISaveGame const *m_Save;
+
+};
+
+#endif // SAVEGAMEGAMEBRYO_H