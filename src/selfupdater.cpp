--- conflicted
+++ resolved
@@ -1,488 +1,479 @@
-/*
-Copyright (C) 2012 Sebastian Herbord. All rights reserved.
-
-This file is part of Mod Organizer.
-
-Mod Organizer is free software: you can redistribute it and/or modify
-it under the terms of the GNU General Public License as published by
-the Free Software Foundation, either version 3 of the License, or
-(at your option) any later version.
-
-Mod Organizer is distributed in the hope that it will be useful,
-but WITHOUT ANY WARRANTY; without even the implied warranty of
-MERCHANTABILITY or FITNESS FOR A PARTICULAR PURPOSE.  See the
-GNU General Public License for more details.
-
-You should have received a copy of the GNU General Public License
-along with Mod Organizer.  If not, see <http://www.gnu.org/licenses/>.
-*/
-
-#include "selfupdater.h"
-
-#include "utility.h"
-#include "installationmanager.h"
-#include "iplugingame.h"
-#include "messagedialog.h"
-#include "downloadmanager.h"
-#include "nexusinterface.h"
-#include "nxmaccessmanager.h"
-#include <versioninfo.h>
-#include <report.h>
-#include <util.h>
-
-#include <QMessageBox>
-#include <QNetworkAccessManager>
-#include <QNetworkRequest>
-#include <QDir>
-#include <QLibrary>
-#include <QProcess>
-#include <QApplication>
-#include <boost/bind.hpp>
-
-
-using namespace MOBase;
-using namespace MOShared;
-
-
-typedef Archive* (*CreateArchiveType)();
-
-
-template <typename T> static T resolveFunction(QLibrary &lib, const char *name)
-{
-  T temp = reinterpret_cast<T>(lib.resolve(name));
-  if (temp == nullptr) {
-    throw std::runtime_error(QObject::tr("invalid 7-zip32.dll: %1").arg(lib.errorString()).toLatin1().constData());
-  }
-  return temp;
-}
-
-
-SelfUpdater::SelfUpdater(NexusInterface *nexusInterface)
-  : m_Parent(nullptr)
-  , m_Interface(nexusInterface)
-  , m_UpdateRequestID(-1)
-  , m_Reply(nullptr)
-  , m_Attempts(3)
-  , m_NexusDownload(nullptr)
-{
-  QLibrary archiveLib("dlls\\archive.dll");
-  if (!archiveLib.load()) {
-    throw MyException(tr("archive.dll not loaded: \"%1\"").arg(archiveLib.errorString()));
-  }
-
-  CreateArchiveType CreateArchiveFunc = resolveFunction<CreateArchiveType>(archiveLib, "CreateArchive");
-
-  m_ArchiveHandler = CreateArchiveFunc();
-  if (!m_ArchiveHandler->isValid()) {
-    throw MyException(InstallationManager::getErrorString(m_ArchiveHandler->getLastError()));
-  }
-
-  connect(m_Progress, SIGNAL(canceled()), this, SLOT(downloadCancel()));
-
-  VS_FIXEDFILEINFO version = GetFileVersion(ToWString(QApplication::applicationFilePath()));
-
-  m_MOVersion = VersionInfo(version.dwFileVersionMS >> 16,
-                            version.dwFileVersionMS & 0xFFFF,
-                            version.dwFileVersionLS >> 16);
-}
-
-
-SelfUpdater::~SelfUpdater()
-{
-  delete m_ArchiveHandler;
-}
-
-void SelfUpdater::setUserInterface(QWidget *widget)
-{
-  m_Parent = widget;
-}
-
-void SelfUpdater::testForUpdate()
-{
-  if (QFile::exists(QCoreApplication::applicationDirPath() + "/mo_test_update.7z")) {
-    emit updateAvailable();
-    return;
-  }
-  if (m_UpdateRequestID == -1 && m_NexusDownload != nullptr) {
-    m_UpdateRequestID = m_Interface->requestDescription(
-              m_NexusDownload->getNexusModOrganizerID(), this, QVariant(),
-              QString(), m_NexusDownload);
-  }
-}
-
-void SelfUpdater::startUpdate()
-{
-  if (QFile::exists(QCoreApplication::applicationDirPath() + "/mo_test_update.7z")) {
-    m_UpdateFile.setFileName(QCoreApplication::applicationDirPath() + "/mo_test_update.7z");
-    installUpdate();
-    return;
-  }
-
-  if ((m_UpdateRequestID == -1) &&
-      (!m_NewestVersion.isEmpty())) {
-    if (QMessageBox::question(m_Parent, tr("Update"),
-          tr("An update is available (newest version: %1), do you want to install it?").arg(m_NewestVersion),
-          QMessageBox::Yes | QMessageBox::No) == QMessageBox::Yes) {
-      m_UpdateRequestID = m_Interface->requestFiles(m_NexusDownload->getNexusModOrganizerID(),
-                                                    this, m_NewestVersion, "",
-                                                    m_NexusDownload);
-    }
-  }
-}
-
-
-void SelfUpdater::showProgress()
-{
-  if (m_Progress == nullptr) {
-    m_Progress = new QProgressDialog(m_Parent, Qt::Dialog);
-  }
-  m_Progress->setModal(true);
-  m_Progress->show();
-  m_Progress->setValue(0);
-  m_Progress->setWindowTitle(tr("Update"));
-  m_Progress->setLabelText(tr("Download in progress"));
-}
-
-void SelfUpdater::closeProgress()
-{
-  if (m_Progress != nullptr) {
-    m_Progress->hide();
-    m_Progress->deleteLater();
-    m_Progress = nullptr;
-  }
-}
-
-void SelfUpdater::download(const QString &downloadLink, const QString &fileName)
-{
-  QNetworkAccessManager *accessManager = m_Interface->getAccessManager();
-  QUrl dlUrl(downloadLink);
-  QNetworkRequest request(dlUrl);
-  m_Canceled = false;
-  m_Reply = accessManager->get(request);
-  m_UpdateFile.setFileName(QDir::fromNativeSeparators(qApp->property("dataPath").toString()).append("/").append(fileName));
-  m_UpdateFile.open(QIODevice::WriteOnly);
-  showProgress();
-
-  connect(m_Reply, SIGNAL(downloadProgress(qint64, qint64)), this, SLOT(downloadProgress(qint64, qint64)));
-  connect(m_Reply, SIGNAL(finished()), this, SLOT(downloadFinished()));
-  connect(m_Reply, SIGNAL(readyRead()), this, SLOT(downloadReadyRead()));
-}
-
-
-void SelfUpdater::downloadProgress(qint64 bytesReceived, qint64 bytesTotal)
-{
-  if (m_Reply != nullptr) {
-    if (m_Canceled) {
-      m_Reply->abort();
-    } else {
-      if (bytesTotal != 0) {
-        if (m_Progress != nullptr) {
-          m_Progress->setValue((bytesReceived * 100) / bytesTotal);
-        }
-      }
-    }
-  }
-}
-
-
-void SelfUpdater::downloadReadyRead()
-{
-  if (m_Reply != nullptr) {
-    m_UpdateFile.write(m_Reply->readAll());
-  }
-}
-
-
-void SelfUpdater::downloadFinished()
-{
-  int error = QNetworkReply::NoError;
-
-  if (m_Reply != nullptr) {
-    m_UpdateFile.write(m_Reply->readAll());
-
-    error = m_Reply->error();
-
-    if (m_Reply->header(QNetworkRequest::ContentTypeHeader).toString().startsWith("text", Qt::CaseInsensitive)) {
-      m_Canceled = true;
-    }
-
-    closeProgress();
-
-    m_Reply->close();
-    m_Reply->deleteLater();
-    m_Reply = nullptr;
-  }
-
-  m_UpdateFile.close();
-
-  if ((m_UpdateFile.size() == 0) ||
-      (error != QNetworkReply::NoError) ||
-      m_Canceled) {
-    if (!m_Canceled) {
-      reportError(tr("Download failed: %1").arg(error));
-    }
-    m_UpdateFile.remove();
-    return;
-  }
-
-  qDebug("download: %s", m_UpdateFile.fileName().toUtf8().constData());
-
-  try {
-    installUpdate();
-  } catch (const std::exception &e) {
-    reportError(tr("Failed to install update: %1").arg(e.what()));
-  }
-}
-
-
-void SelfUpdater::downloadCancel()
-{
-  m_Canceled = true;
-}
-
-
-void SelfUpdater::installUpdate()
-{
-  const QString mopath = QDir::fromNativeSeparators(qApp->property("dataPath").toString());
-
-  QString backupPath = mopath + "/update_backup";
-  QDir().mkdir(backupPath);
-
-  // rename files that are currently open so we can unpack the update
-  if (!m_ArchiveHandler->open(m_UpdateFile.fileName(), nullptr)) {
-    throw MyException(tr("failed to open archive \"%1\": %2")
-                      .arg(m_UpdateFile.fileName())
-                      .arg(InstallationManager::getErrorString(m_ArchiveHandler->getLastError())));
-  }
-
-  // move all files contained in the archive out of the way,
-  // otherwise we can't overwrite everything
-  FileData* const *data;
-  size_t size;
-  m_ArchiveHandler->getFileList(data, size);
-
-  for (size_t i = 0; i < size; ++i) {
-    QString outputName = data[i]->getFileName();
-    if (outputName.startsWith("ModOrganizer\\", Qt::CaseInsensitive)) {
-      outputName = outputName.mid(13);
-      data[i]->addOutputFileName(outputName);
-    } else if (outputName != "ModOrganizer") {
-      data[i]->addOutputFileName(outputName);
-    }
-    QFileInfo file(mopath + "/" + outputName);
-    if (file.exists() && file.isFile()) {
-      if (!shellMove(QStringList(mopath + "/" + outputName),
-                     QStringList(backupPath + "/" + outputName))) {
-        reportError(tr("failed to move outdated files: %1. Please update manually.").arg(windowsErrorString(::GetLastError())));
-        return;
-      }
-    }
-  }
-
-  // now unpack the archive into the mo directory
-<<<<<<< HEAD
-  if (!m_CurrentArchive->extract(QDir::toNativeSeparators(mopath).toStdWString().c_str(),
-         new MethodCallback<SelfUpdater, void, float>(this, &SelfUpdater::updateProgress),
-         new MethodCallback<SelfUpdater, void, LPCWSTR>(this, &SelfUpdater::updateProgressFile),
-         new MethodCallback<SelfUpdater, void, LPCWSTR>(this, &SelfUpdater::report7ZipError))) {
-=======
-  if (!m_ArchiveHandler->extract(QString::fromStdWString(GameInfo::instance().getOrganizerDirectory()),
-         nullptr,
-         nullptr,
-         new MethodCallback<SelfUpdater, void, QString const &>(this, &SelfUpdater::report7ZipError))) {
->>>>>>> 688e149c
-    throw std::runtime_error("extracting failed");
-  }
-
-  m_ArchiveHandler->close();
-
-  m_UpdateFile.remove();
-
-  QMessageBox::information(m_Parent, tr("Update"), tr("Update installed, Mod Organizer will now be restarted."));
-
-  QProcess newProcess;
-  if (QFile::exists(mopath + "/ModOrganizer.exe")) {
-    newProcess.startDetached(mopath + "/ModOrganizer.exe", QStringList("update"));
-  } else {
-    newProcess.startDetached(mopath + "/ModOrganiser.exe", QStringList("update"));
-  }
-  emit restart();
-}
-
-void SelfUpdater::report7ZipError(QString const &errorMessage)
-{
-  QMessageBox::critical(m_Parent, tr("Error"), errorMessage);
-}
-
-
-QString SelfUpdater::retrieveNews(const QString &description)
-{
-  QStringList temp = description.split("[s][/s]");
-  if (temp.length() < 2) {
-    return QString();
-  } else {
-    return temp.at(1);
-  }
-}
-
-
-void SelfUpdater::nxmDescriptionAvailable(int, QVariant, QVariant resultData, int requestID)
-{
-  if (requestID == m_UpdateRequestID) {
-    m_UpdateRequestID = -1;
-
-    QVariantMap result = resultData.toMap();
-    QString motd = retrieveNews(result["description"].toString()).trimmed();
-    if (motd.length() != 0) {
-      emit motdAvailable(motd);
-    }
-
-    m_NewestVersion = result["version"].toString();
-    if (m_NewestVersion.isEmpty()) {
-      QTimer::singleShot(5000, this, SLOT(testForUpdate()));
-    }
-    VersionInfo currentVersion(m_MOVersion);
-    VersionInfo newestVersion(m_NewestVersion);
-
-    if (!m_NewestVersion.isEmpty() && (currentVersion < newestVersion)) {
-      emit updateAvailable();
-    } else if (newestVersion < currentVersion) {
-      qDebug("this version is newer than the current version on nexus (%s vs %s)",
-             currentVersion.canonicalString().toUtf8().constData(),
-             newestVersion.canonicalString().toUtf8().constData());
-    }
-  }
-}
-
-
-void SelfUpdater::nxmFilesAvailable(int, QVariant userData, QVariant resultData, int requestID)
-{
-  if (requestID != m_UpdateRequestID) {
-    return;
-  }
-  QString version = userData.toString();
-
-  m_UpdateRequestID = -1;
-
-  if (!resultData.canConvert<QVariantList>()) {
-    qCritical("invalid files result: %s", resultData.toString().toUtf8().constData());
-    reportError(tr("Failed to parse response. Please report this as a bug and include the file mo_interface.log."));
-    return;
-  }
-
-  QVariantList result = resultData.toList();
-
-  QRegExp updateExpList(QString("updates version ([0-9., ]*) to %1").arg(version));
-  QRegExp updateExpRange(QString("updates version ([0-9.]*) - ([0-9.]*) to %1").arg(version));
-  int updateFileID = -1;
-  QString updateFileName;
-  int mainFileID = -1;
-  QString mainFileName;
-  int mainFileSize = 0;
-
-  for(QVariant file : result) {
-    QVariantMap fileInfo = file.toMap();
-    if (!fileInfo["uri"].toString().endsWith(".7z")) {
-      continue;
-    }
-
-    if (fileInfo["version"].toString() == version) {
-      if (fileInfo["category_id"].toInt() == 2) {
-        QString description = fileInfo["description"].toString();
-        // update
-        if (updateExpList.indexIn(description) != -1) {
-          // there is an update for the newest version of MO, but does
-          // it apply to the current version?
-          QStringList supportedVersions = updateExpList.cap(1).split(QRegExp(",[ ]*"), QString::SkipEmptyParts);
-          if (supportedVersions.contains(m_MOVersion.canonicalString())) {
-            updateFileID = fileInfo["id"].toInt();
-            updateFileName = fileInfo["uri"].toString();
-          } else {
-            qDebug("update not supported from %s", m_MOVersion.canonicalString().toUtf8().constData());
-          }
-        } else if (updateExpRange.indexIn(description) != -1) {
-          VersionInfo rangeLowEnd(updateExpRange.cap(1));
-          VersionInfo rangeHighEnd(updateExpRange.cap(2));
-          if ((rangeLowEnd <= m_MOVersion) &&
-              (m_MOVersion <= rangeHighEnd)) {
-            updateFileID = fileInfo["id"].toInt();
-            updateFileName = fileInfo["uri"].toString();
-            break;
-          } else {
-            qDebug("update not supported from %s", m_MOVersion.canonicalString().toUtf8().constData());
-          }
-        } else {
-          qWarning("invalid update description: %s",
-                   description.toUtf8().constData());
-        }
-      } else if (fileInfo["category_id"].toInt() == 1) {
-        mainFileID = fileInfo["id"].toInt();
-        mainFileName = fileInfo["uri"].toString();
-        mainFileSize = fileInfo["size"].toInt();
-      }
-    }
-  }
-
-  if (updateFileID != -1) {
-    qDebug("update available: %d", updateFileID);
-    m_UpdateRequestID = m_Interface->requestDownloadURL(m_NexusDownload->getNexusModOrganizerID(),
-                                    updateFileID, this, updateFileName, "",
-                                    m_NexusDownload);
-  } else if (mainFileID != -1) {
-    qDebug("full download required: %d", mainFileID);
-    if (QMessageBox::question(m_Parent, tr("Update"),
-            tr("No incremental update available for this version, "
-               "the complete package needs to be downloaded (%1 kB)").arg(mainFileSize),
-            QMessageBox::Ok | QMessageBox::Cancel) == QMessageBox::Ok) {
-      m_UpdateRequestID = m_Interface->requestDownloadURL(m_NexusDownload->getNexusModOrganizerID(),
-                                    mainFileID, this, mainFileName, "",
-                                    m_NexusDownload);
-    }
-  } else {
-    qCritical("no file for update found");
-    MessageDialog::showMessage(tr("no file for update found. Please update manually."), m_Parent);
-    closeProgress();
-  }
-}
-
-
-void SelfUpdater::nxmRequestFailed(int, int, QVariant, int requestID, const QString &errorMessage)
-{
-  if (requestID == m_UpdateRequestID) {
-    m_UpdateRequestID = -1;
-    if (m_Attempts > 0) {
-      QTimer::singleShot(60000, this, SLOT(testForUpdate()));
-      --m_Attempts;
-    } else {
-      qWarning("Failed to retrieve update information: %s", qPrintable(errorMessage));
-      MessageDialog::showMessage(tr("Failed to retrieve update information: %1").arg(errorMessage), m_Parent, false);
-    }
-  }
-}
-
-
-void SelfUpdater::nxmDownloadURLsAvailable(int, int, QVariant userData, QVariant resultData, int requestID)
-{
-  if (requestID == m_UpdateRequestID) {
-    m_UpdateRequestID = -1;
-    QVariantList serverList = resultData.toList();
-    if (serverList.count() != 0) {
-      std::map<QString, int> dummy;
-      qSort(serverList.begin(), serverList.end(), boost::bind(&DownloadManager::ServerByPreference, dummy, _1, _2));
-
-
-      QVariantMap dlServer = serverList.first().toMap();
-
-      download(dlServer["URI"].toString(), userData.toString());
-    } else {
-      MessageDialog::showMessage(tr("No download server available. Please try again later."), m_Parent);
-      closeProgress();
-    }
-  }
-}
-
-/** Set the game check for updates */
-void SelfUpdater::setNexusDownload(MOBase::IPluginGame const *game)
-{
-  m_NexusDownload = game;
-}
+/*
+Copyright (C) 2012 Sebastian Herbord. All rights reserved.
+
+This file is part of Mod Organizer.
+
+Mod Organizer is free software: you can redistribute it and/or modify
+it under the terms of the GNU General Public License as published by
+the Free Software Foundation, either version 3 of the License, or
+(at your option) any later version.
+
+Mod Organizer is distributed in the hope that it will be useful,
+but WITHOUT ANY WARRANTY; without even the implied warranty of
+MERCHANTABILITY or FITNESS FOR A PARTICULAR PURPOSE.  See the
+GNU General Public License for more details.
+
+You should have received a copy of the GNU General Public License
+along with Mod Organizer.  If not, see <http://www.gnu.org/licenses/>.
+*/
+
+#include "selfupdater.h"
+
+#include "utility.h"
+#include "installationmanager.h"
+#include "iplugingame.h"
+#include "messagedialog.h"
+#include "downloadmanager.h"
+#include "nexusinterface.h"
+#include "nxmaccessmanager.h"
+#include <versioninfo.h>
+#include <report.h>
+#include <util.h>
+
+#include <QMessageBox>
+#include <QNetworkAccessManager>
+#include <QNetworkRequest>
+#include <QDir>
+#include <QLibrary>
+#include <QProcess>
+#include <QApplication>
+#include <boost/bind.hpp>
+
+
+using namespace MOBase;
+using namespace MOShared;
+
+
+typedef Archive* (*CreateArchiveType)();
+
+
+template <typename T> static T resolveFunction(QLibrary &lib, const char *name)
+{
+  T temp = reinterpret_cast<T>(lib.resolve(name));
+  if (temp == nullptr) {
+    throw std::runtime_error(QObject::tr("invalid 7-zip32.dll: %1").arg(lib.errorString()).toLatin1().constData());
+  }
+  return temp;
+}
+
+
+SelfUpdater::SelfUpdater(NexusInterface *nexusInterface)
+  : m_Parent(nullptr)
+  , m_Interface(nexusInterface)
+  , m_UpdateRequestID(-1)
+  , m_Reply(nullptr)
+  , m_Attempts(3)
+  , m_NexusDownload(nullptr)
+{
+  QLibrary archiveLib("dlls\\archive.dll");
+  if (!archiveLib.load()) {
+    throw MyException(tr("archive.dll not loaded: \"%1\"").arg(archiveLib.errorString()));
+  }
+
+  CreateArchiveType CreateArchiveFunc = resolveFunction<CreateArchiveType>(archiveLib, "CreateArchive");
+
+  m_ArchiveHandler = CreateArchiveFunc();
+  if (!m_ArchiveHandler->isValid()) {
+    throw MyException(InstallationManager::getErrorString(m_ArchiveHandler->getLastError()));
+  }
+
+  connect(m_Progress, SIGNAL(canceled()), this, SLOT(downloadCancel()));
+
+  VS_FIXEDFILEINFO version = GetFileVersion(ToWString(QApplication::applicationFilePath()));
+
+  m_MOVersion = VersionInfo(version.dwFileVersionMS >> 16,
+                            version.dwFileVersionMS & 0xFFFF,
+                            version.dwFileVersionLS >> 16);
+}
+
+
+SelfUpdater::~SelfUpdater()
+{
+  delete m_ArchiveHandler;
+}
+
+void SelfUpdater::setUserInterface(QWidget *widget)
+{
+  m_Parent = widget;
+}
+
+void SelfUpdater::testForUpdate()
+{
+  if (QFile::exists(QCoreApplication::applicationDirPath() + "/mo_test_update.7z")) {
+    emit updateAvailable();
+    return;
+  }
+  if (m_UpdateRequestID == -1 && m_NexusDownload != nullptr) {
+    m_UpdateRequestID = m_Interface->requestDescription(
+              m_NexusDownload->getNexusModOrganizerID(), this, QVariant(),
+              QString(), m_NexusDownload);
+  }
+}
+
+void SelfUpdater::startUpdate()
+{
+  if (QFile::exists(QCoreApplication::applicationDirPath() + "/mo_test_update.7z")) {
+    m_UpdateFile.setFileName(QCoreApplication::applicationDirPath() + "/mo_test_update.7z");
+    installUpdate();
+    return;
+  }
+
+  if ((m_UpdateRequestID == -1) &&
+      (!m_NewestVersion.isEmpty())) {
+    if (QMessageBox::question(m_Parent, tr("Update"),
+          tr("An update is available (newest version: %1), do you want to install it?").arg(m_NewestVersion),
+          QMessageBox::Yes | QMessageBox::No) == QMessageBox::Yes) {
+      m_UpdateRequestID = m_Interface->requestFiles(m_NexusDownload->getNexusModOrganizerID(),
+                                                    this, m_NewestVersion, "",
+                                                    m_NexusDownload);
+    }
+  }
+}
+
+
+void SelfUpdater::showProgress()
+{
+  if (m_Progress == nullptr) {
+    m_Progress = new QProgressDialog(m_Parent, Qt::Dialog);
+  }
+  m_Progress->setModal(true);
+  m_Progress->show();
+  m_Progress->setValue(0);
+  m_Progress->setWindowTitle(tr("Update"));
+  m_Progress->setLabelText(tr("Download in progress"));
+}
+
+void SelfUpdater::closeProgress()
+{
+  if (m_Progress != nullptr) {
+    m_Progress->hide();
+    m_Progress->deleteLater();
+    m_Progress = nullptr;
+  }
+}
+
+void SelfUpdater::download(const QString &downloadLink, const QString &fileName)
+{
+  QNetworkAccessManager *accessManager = m_Interface->getAccessManager();
+  QUrl dlUrl(downloadLink);
+  QNetworkRequest request(dlUrl);
+  m_Canceled = false;
+  m_Reply = accessManager->get(request);
+  m_UpdateFile.setFileName(QDir::fromNativeSeparators(qApp->property("dataPath").toString()).append("/").append(fileName));
+  m_UpdateFile.open(QIODevice::WriteOnly);
+  showProgress();
+
+  connect(m_Reply, SIGNAL(downloadProgress(qint64, qint64)), this, SLOT(downloadProgress(qint64, qint64)));
+  connect(m_Reply, SIGNAL(finished()), this, SLOT(downloadFinished()));
+  connect(m_Reply, SIGNAL(readyRead()), this, SLOT(downloadReadyRead()));
+}
+
+
+void SelfUpdater::downloadProgress(qint64 bytesReceived, qint64 bytesTotal)
+{
+  if (m_Reply != nullptr) {
+    if (m_Canceled) {
+      m_Reply->abort();
+    } else {
+      if (bytesTotal != 0) {
+        if (m_Progress != nullptr) {
+          m_Progress->setValue((bytesReceived * 100) / bytesTotal);
+        }
+      }
+    }
+  }
+}
+
+
+void SelfUpdater::downloadReadyRead()
+{
+  if (m_Reply != nullptr) {
+    m_UpdateFile.write(m_Reply->readAll());
+  }
+}
+
+
+void SelfUpdater::downloadFinished()
+{
+  int error = QNetworkReply::NoError;
+
+  if (m_Reply != nullptr) {
+    m_UpdateFile.write(m_Reply->readAll());
+
+    error = m_Reply->error();
+
+    if (m_Reply->header(QNetworkRequest::ContentTypeHeader).toString().startsWith("text", Qt::CaseInsensitive)) {
+      m_Canceled = true;
+    }
+
+    closeProgress();
+
+    m_Reply->close();
+    m_Reply->deleteLater();
+    m_Reply = nullptr;
+  }
+
+  m_UpdateFile.close();
+
+  if ((m_UpdateFile.size() == 0) ||
+      (error != QNetworkReply::NoError) ||
+      m_Canceled) {
+    if (!m_Canceled) {
+      reportError(tr("Download failed: %1").arg(error));
+    }
+    m_UpdateFile.remove();
+    return;
+  }
+
+  qDebug("download: %s", m_UpdateFile.fileName().toUtf8().constData());
+
+  try {
+    installUpdate();
+  } catch (const std::exception &e) {
+    reportError(tr("Failed to install update: %1").arg(e.what()));
+  }
+}
+
+
+void SelfUpdater::downloadCancel()
+{
+  m_Canceled = true;
+}
+
+
+void SelfUpdater::installUpdate()
+{
+  const QString mopath = QDir::fromNativeSeparators(qApp->property("dataPath").toString());
+
+  QString backupPath = mopath + "/update_backup";
+  QDir().mkdir(backupPath);
+
+  // rename files that are currently open so we can unpack the update
+  if (!m_ArchiveHandler->open(m_UpdateFile.fileName(), nullptr)) {
+    throw MyException(tr("failed to open archive \"%1\": %2")
+                      .arg(m_UpdateFile.fileName())
+                      .arg(InstallationManager::getErrorString(m_ArchiveHandler->getLastError())));
+  }
+
+  // move all files contained in the archive out of the way,
+  // otherwise we can't overwrite everything
+  FileData* const *data;
+  size_t size;
+  m_ArchiveHandler->getFileList(data, size);
+
+  for (size_t i = 0; i < size; ++i) {
+    QString outputName = data[i]->getFileName();
+    if (outputName.startsWith("ModOrganizer\\", Qt::CaseInsensitive)) {
+      outputName = outputName.mid(13);
+      data[i]->addOutputFileName(outputName);
+    } else if (outputName != "ModOrganizer") {
+      data[i]->addOutputFileName(outputName);
+    }
+    QFileInfo file(mopath + "/" + outputName);
+    if (file.exists() && file.isFile()) {
+      if (!shellMove(QStringList(mopath + "/" + outputName),
+                     QStringList(backupPath + "/" + outputName))) {
+        reportError(tr("failed to move outdated files: %1. Please update manually.").arg(windowsErrorString(::GetLastError())));
+        return;
+      }
+    }
+  }
+
+  // now unpack the archive into the mo directory
+  if (!m_ArchiveHandler->extract(mopath, nullptr, nullptr,
+         new MethodCallback<SelfUpdater, void, QString const &>(this, &SelfUpdater::report7ZipError))) {
+    throw std::runtime_error("extracting failed");
+  }
+
+  m_ArchiveHandler->close();
+
+  m_UpdateFile.remove();
+
+  QMessageBox::information(m_Parent, tr("Update"), tr("Update installed, Mod Organizer will now be restarted."));
+
+  QProcess newProcess;
+  if (QFile::exists(mopath + "/ModOrganizer.exe")) {
+    newProcess.startDetached(mopath + "/ModOrganizer.exe", QStringList("update"));
+  } else {
+    newProcess.startDetached(mopath + "/ModOrganiser.exe", QStringList("update"));
+  }
+  emit restart();
+}
+
+void SelfUpdater::report7ZipError(QString const &errorMessage)
+{
+  QMessageBox::critical(m_Parent, tr("Error"), errorMessage);
+}
+
+
+QString SelfUpdater::retrieveNews(const QString &description)
+{
+  QStringList temp = description.split("[s][/s]");
+  if (temp.length() < 2) {
+    return QString();
+  } else {
+    return temp.at(1);
+  }
+}
+
+
+void SelfUpdater::nxmDescriptionAvailable(int, QVariant, QVariant resultData, int requestID)
+{
+  if (requestID == m_UpdateRequestID) {
+    m_UpdateRequestID = -1;
+
+    QVariantMap result = resultData.toMap();
+    QString motd = retrieveNews(result["description"].toString()).trimmed();
+    if (motd.length() != 0) {
+      emit motdAvailable(motd);
+    }
+
+    m_NewestVersion = result["version"].toString();
+    if (m_NewestVersion.isEmpty()) {
+      QTimer::singleShot(5000, this, SLOT(testForUpdate()));
+    }
+    VersionInfo currentVersion(m_MOVersion);
+    VersionInfo newestVersion(m_NewestVersion);
+
+    if (!m_NewestVersion.isEmpty() && (currentVersion < newestVersion)) {
+      emit updateAvailable();
+    } else if (newestVersion < currentVersion) {
+      qDebug("this version is newer than the current version on nexus (%s vs %s)",
+             currentVersion.canonicalString().toUtf8().constData(),
+             newestVersion.canonicalString().toUtf8().constData());
+    }
+  }
+}
+
+
+void SelfUpdater::nxmFilesAvailable(int, QVariant userData, QVariant resultData, int requestID)
+{
+  if (requestID != m_UpdateRequestID) {
+    return;
+  }
+  QString version = userData.toString();
+
+  m_UpdateRequestID = -1;
+
+  if (!resultData.canConvert<QVariantList>()) {
+    qCritical("invalid files result: %s", resultData.toString().toUtf8().constData());
+    reportError(tr("Failed to parse response. Please report this as a bug and include the file mo_interface.log."));
+    return;
+  }
+
+  QVariantList result = resultData.toList();
+
+  QRegExp updateExpList(QString("updates version ([0-9., ]*) to %1").arg(version));
+  QRegExp updateExpRange(QString("updates version ([0-9.]*) - ([0-9.]*) to %1").arg(version));
+  int updateFileID = -1;
+  QString updateFileName;
+  int mainFileID = -1;
+  QString mainFileName;
+  int mainFileSize = 0;
+
+  for(QVariant file : result) {
+    QVariantMap fileInfo = file.toMap();
+    if (!fileInfo["uri"].toString().endsWith(".7z")) {
+      continue;
+    }
+
+    if (fileInfo["version"].toString() == version) {
+      if (fileInfo["category_id"].toInt() == 2) {
+        QString description = fileInfo["description"].toString();
+        // update
+        if (updateExpList.indexIn(description) != -1) {
+          // there is an update for the newest version of MO, but does
+          // it apply to the current version?
+          QStringList supportedVersions = updateExpList.cap(1).split(QRegExp(",[ ]*"), QString::SkipEmptyParts);
+          if (supportedVersions.contains(m_MOVersion.canonicalString())) {
+            updateFileID = fileInfo["id"].toInt();
+            updateFileName = fileInfo["uri"].toString();
+          } else {
+            qDebug("update not supported from %s", m_MOVersion.canonicalString().toUtf8().constData());
+          }
+        } else if (updateExpRange.indexIn(description) != -1) {
+          VersionInfo rangeLowEnd(updateExpRange.cap(1));
+          VersionInfo rangeHighEnd(updateExpRange.cap(2));
+          if ((rangeLowEnd <= m_MOVersion) &&
+              (m_MOVersion <= rangeHighEnd)) {
+            updateFileID = fileInfo["id"].toInt();
+            updateFileName = fileInfo["uri"].toString();
+            break;
+          } else {
+            qDebug("update not supported from %s", m_MOVersion.canonicalString().toUtf8().constData());
+          }
+        } else {
+          qWarning("invalid update description: %s",
+                   description.toUtf8().constData());
+        }
+      } else if (fileInfo["category_id"].toInt() == 1) {
+        mainFileID = fileInfo["id"].toInt();
+        mainFileName = fileInfo["uri"].toString();
+        mainFileSize = fileInfo["size"].toInt();
+      }
+    }
+  }
+
+  if (updateFileID != -1) {
+    qDebug("update available: %d", updateFileID);
+    m_UpdateRequestID = m_Interface->requestDownloadURL(m_NexusDownload->getNexusModOrganizerID(),
+                                    updateFileID, this, updateFileName, "",
+                                    m_NexusDownload);
+  } else if (mainFileID != -1) {
+    qDebug("full download required: %d", mainFileID);
+    if (QMessageBox::question(m_Parent, tr("Update"),
+            tr("No incremental update available for this version, "
+               "the complete package needs to be downloaded (%1 kB)").arg(mainFileSize),
+            QMessageBox::Ok | QMessageBox::Cancel) == QMessageBox::Ok) {
+      m_UpdateRequestID = m_Interface->requestDownloadURL(m_NexusDownload->getNexusModOrganizerID(),
+                                    mainFileID, this, mainFileName, "",
+                                    m_NexusDownload);
+    }
+  } else {
+    qCritical("no file for update found");
+    MessageDialog::showMessage(tr("no file for update found. Please update manually."), m_Parent);
+    closeProgress();
+  }
+}
+
+
+void SelfUpdater::nxmRequestFailed(int, int, QVariant, int requestID, const QString &errorMessage)
+{
+  if (requestID == m_UpdateRequestID) {
+    m_UpdateRequestID = -1;
+    if (m_Attempts > 0) {
+      QTimer::singleShot(60000, this, SLOT(testForUpdate()));
+      --m_Attempts;
+    } else {
+      qWarning("Failed to retrieve update information: %s", qPrintable(errorMessage));
+      MessageDialog::showMessage(tr("Failed to retrieve update information: %1").arg(errorMessage), m_Parent, false);
+    }
+  }
+}
+
+
+void SelfUpdater::nxmDownloadURLsAvailable(int, int, QVariant userData, QVariant resultData, int requestID)
+{
+  if (requestID == m_UpdateRequestID) {
+    m_UpdateRequestID = -1;
+    QVariantList serverList = resultData.toList();
+    if (serverList.count() != 0) {
+      std::map<QString, int> dummy;
+      qSort(serverList.begin(), serverList.end(), boost::bind(&DownloadManager::ServerByPreference, dummy, _1, _2));
+
+
+      QVariantMap dlServer = serverList.first().toMap();
+
+      download(dlServer["URI"].toString(), userData.toString());
+    } else {
+      MessageDialog::showMessage(tr("No download server available. Please try again later."), m_Parent);
+      closeProgress();
+    }
+  }
+}
+
+/** Set the game check for updates */
+void SelfUpdater::setNexusDownload(MOBase::IPluginGame const *game)
+{
+  m_NexusDownload = game;
+}