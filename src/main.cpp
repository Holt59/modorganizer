--- conflicted
+++ resolved
@@ -37,154 +37,7 @@
     return forwardToPrimary(multiProcess, cl);
   }
 
-<<<<<<< HEAD
-  QWindowsWindowFunctions::setWindowActivationBehavior(
-    QWindowsWindowFunctions::AlwaysActivateWindow);
-
-  try
-  {
-    Settings settings(
-      dataPath + "/" + QString::fromStdWString(AppConfig::iniFileName()),
-      true);
-
-    log::getDefault().setLevel(settings.diagnostics().logLevel());
-
-    log::debug("using ini at '{}'", settings.filename());
-
-    if (instance.secondary()) {
-      log::debug("another instance of MO is running but --multiple was given");
-    }
-
-    // global crashDumpType sits in OrganizerCore to make a bit less ugly to
-    // update it when the settings are changed during runtime
-    OrganizerCore::setGlobalCrashDumpsType(settings.diagnostics().crashDumpsType());
-
-    env::Environment env;
-    env.dump(settings);
-    settings.dump();
-    sanityChecks(env);
-
-    const auto moduleNotification = env.onModuleLoaded(qApp, [](auto&& m) {
-      log::debug("loaded module {}", m.toString());
-      checkIncompatibleModule(m);
-    });
-
-    // this must outlive `organizer`
-    std::unique_ptr<PluginContainer> pluginContainer;
-
-    log::debug("initializing nexus interface");
-    NexusInterface ni(&settings);
-
-    log::debug("initializing core");
-    OrganizerCore organizer(settings);
-    if (!organizer.bootstrap()) {
-      reportError("failed to set up data paths");
-      InstanceManager::singleton().clearCurrentInstance();
-      return 1;
-    }
-
-    log::debug("initializing plugins");
-    pluginContainer = std::make_unique<PluginContainer>(&organizer);
-    pluginContainer->loadPlugins();
-
-    for (;;)
-    {
-      const auto setupResult = setupInstance(currentInstance, *pluginContainer);
-
-      if (setupResult == SetupInstanceResults::Ok) {
-        break;
-      } else if (setupResult == SetupInstanceResults::TryAgain) {
-        continue;
-      } else if (setupResult == SetupInstanceResults::SelectAnother) {
-        InstanceManager::singleton().clearCurrentInstance();
-        return RestartExitCode;
-      } else {
-        return 1;
-      }
-    }
-
-    checkPathsForSanity(*currentInstance.gamePlugin(), settings);
-
-    organizer.setManagedGame(currentInstance.gamePlugin());
-    organizer.createDefaultProfile();
-
-    log::info(
-      "using game plugin '{}' ('{}', variant {}, steam id '{}') at {}",
-      currentInstance.gamePlugin()->gameName(),
-      currentInstance.gamePlugin()->gameShortName(),
-      (settings.game().edition().value_or("").isEmpty() ?
-        "(none)" : *settings.game().edition()),
-      currentInstance.gamePlugin()->steamAPPId(),
-      currentInstance.gamePlugin()->gameDirectory().absolutePath());
-
-
-    CategoryFactory::instance().loadCategories();
-    organizer.updateExecutablesList();
-    organizer.updateModInfoFromDisc();
-
-    organizer.setCurrentProfile(currentInstance.profileName());
-
-    if (auto r=handleCommandLine(cl, organizer)) {
-      return *r;
-    }
-
-    auto splash = createSplash(settings, dataPath, currentInstance.gamePlugin());
-
-    QString apiKey;
-    if (GlobalSettings::nexusApiKey(apiKey)) {
-      ni.getAccessManager()->apiCheck(apiKey);
-    }
-
-    log::debug("initializing tutorials");
-    QString tutorialsPath = QCoreApplication::applicationDirPath() + "/resources/tutorials/";
-    TutorialManager::init(tutorialsPath, &organizer);
-
-    if (!application.setStyleFile(settings.interface().styleName().value_or(""))) {
-      // disable invalid stylesheet
-      settings.interface().setStyleName("");
-    }
-
-    int res = 1;
-
-    { // scope to control lifetime of mainwindow
-      // set up main window and its data structures
-      MainWindow mainWindow(settings, organizer, *pluginContainer);
-
-      ni.getAccessManager()->setTopLevelWidget(&mainWindow);
-
-      QObject::connect(&mainWindow, SIGNAL(styleChanged(QString)), &application,
-                       SLOT(setStyleFile(QString)));
-      QObject::connect(&instance, SIGNAL(messageSent(QString)), &organizer,
-                       SLOT(externalMessage(QString)));
-
-      log::debug("displaying main window");
-      mainWindow.show();
-      mainWindow.activateWindow();
-
-      if (splash) {
-        // don't pass mainwindow as it just waits half a second for it
-        // instead of proceding
-        splash->finish(nullptr);
-      }
-
-      tt.stop();
-
-      res = application.exec();
-      mainWindow.close();
-
-      ni.getAccessManager()->setTopLevelWidget(nullptr);
-    }
-
-    settings.geometry().resetIfNeeded();
-    return res;
-  }
-  catch (const std::exception &e)
-  {
-    reportError(e.what());
-  }
-=======
   tt.stop();
->>>>>>> fef8543a
 
   return app.run(multiProcess);
 }
