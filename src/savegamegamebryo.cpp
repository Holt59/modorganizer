/*
Copyright (C) 2012 Sebastian Herbord. All rights reserved.

This file is part of Mod Organizer.

Mod Organizer is free software: you can redistribute it and/or modify
it under the terms of the GNU General Public License as published by
the Free Software Foundation, either version 3 of the License, or
(at your option) any later version.

Mod Organizer is distributed in the hope that it will be useful,
but WITHOUT ANY WARRANTY; without even the implied warranty of
MERCHANTABILITY or FITNESS FOR A PARTICULAR PURPOSE.  See the
GNU General Public License for more details.

You should have received a copy of the GNU General Public License
along with Mod Organizer.  If not, see <http://www.gnu.org/licenses/>.
*/

#include "savegamegamebyro.h"
<<<<<<< HEAD
#include "gameinfo.h"
#include <QFile>
#include <QBuffer>
#include <set>
#include <QFileInfo>
#include <QDateTime>
#include <limits>


using namespace MOShared;


template <typename T>
static void FileRead(QFile &file, T &value)
{
  int read = file.read(reinterpret_cast<char*>(&value), sizeof(T));
  if (read != sizeof(T)) {
    throw std::runtime_error("unexpected end of file");
  }
}


template <typename T>
static void FileSkip(QFile &file, int count = 1)
{
  char ignore[sizeof(T)];
  for (int i = 0; i < count; ++i) {
    if (file.read(ignore, sizeof(T)) != sizeof(T)) {
      throw std::runtime_error("unexpected end of file");
    }
  }
}


static QString ReadBString(QFile &file)
{
  char buffer[256];
  file.read(buffer, 1); // size including zero termination
  unsigned char size = buffer[0];
  file.read(buffer, size);
  return QString::fromLatin1(buffer, size);
}


static QString ReadFOSString(QFile &file, bool delimiter)
{
  union {
    char lengthBuffer[2];
    unsigned short length;
  };

  file.read(lengthBuffer, 2);
  if (delimiter) {
    FileSkip<char>(file); // 0x7c
  }
  char *buffer = new char[length];
  file.read(buffer, length);

  QString result = QString::fromLatin1(buffer, length);
  delete [] buffer;

  return result;
}


SaveGameGamebryo::SaveGameGamebryo(QObject *parent)
  : SaveGame(parent), m_Plugins()
{
}


SaveGameGamebryo::SaveGameGamebryo(QObject *parent, const QString &fileName)
  : SaveGame(parent, fileName), m_Plugins()
{
  readFile(fileName);
}


SaveGameGamebryo::SaveGameGamebryo(const SaveGameGamebryo& reference)
  : SaveGame(reference), m_Plugins(reference.m_Plugins)
{
}


SaveGameGamebryo& SaveGameGamebryo::operator=(const SaveGameGamebryo &reference)
{
  if (&reference != this) {
    SaveGame::operator =(reference);
    m_Plugins = reference.m_Plugins;
  }
  return *this;
}


SaveGameGamebryo::~SaveGameGamebryo()
{
}


void SaveGameGamebryo::readSkyrimFile(QFile &saveFile)
{
  char fileID[14];

  saveFile.read(fileID, 13);
  fileID[13] = '\0';
  if (strncmp(fileID, "TESV_SAVEGAME", 13) != 0) {
    throw std::runtime_error(QObject::tr("wrong file format").toUtf8().constData());
  }

  FileSkip<unsigned long>(saveFile); // header size
  FileSkip<unsigned long>(saveFile); // header version, -> 8
  FileRead(saveFile, m_SaveNumber);

  m_PCName = ReadFOSString(saveFile, false);

  unsigned long temp;
  FileRead(saveFile, temp); // player level
  m_PCLevel = static_cast<unsigned short>(temp);

  m_PCLocation = ReadFOSString(saveFile, false);
  ReadFOSString(saveFile, false); // playtime as ascii hhh.mm.ss
  ReadFOSString(saveFile, false); // race name (i.e. BretonRace)
=======
>>>>>>> 752bed06

#include "isavegame.h"
#include "savegameinfo.h"
#include "iplugingame.h"
#include "gamebryosavegame.h"

<<<<<<< HEAD
  FileSkip<unsigned short>(saveFile); // ???
  FileSkip<float>(saveFile, 2); // ???
  FileSkip<unsigned char>(saveFile, 8); // filetime

//  FileSkip<unsigned char>(saveFile, 18); // ??? 18 bytes of data. not completely random, maybe a time stamp? maybe

  unsigned long width, height;
  FileRead(saveFile, width); // 320
  FileRead(saveFile, height); // 192

  QScopedArrayPointer<unsigned char> buffer(new unsigned char[width * height * 3]);
  saveFile.read(reinterpret_cast<char*>(buffer.data()), width * height * 3);
  // why do I have to copy here? without the copy, the buffer seems to get deleted after the
  // temporary vanishes, but Qts implicit sharing should handle that?
  m_Screenshot = QImage(buffer.data(), width, height, QImage::Format_RGB888).copy();

  FileSkip<unsigned char>(saveFile); // form version
  FileSkip<unsigned long>(saveFile); // plugin info size

  unsigned char pluginCount;
  FileRead(saveFile, pluginCount);

  for (int i = 0; i < pluginCount; ++i) {
    m_Plugins.push_back(ReadFOSString(saveFile, false));
  }
}

void SaveGameGamebryo::readFO4File(QFile &saveFile)
{
  char fileID[13];

  saveFile.read(fileID, 12);
  fileID[12] = '\0';
  if (strncmp(fileID, "FO4_SAVEGAME", 12) != 0) {
    throw std::runtime_error(QObject::tr("wrong file format").toUtf8().constData());
  }

  FileSkip<unsigned long>(saveFile); // header size
  FileSkip<unsigned long>(saveFile); // header version, -> 11
  FileRead(saveFile, m_SaveNumber);

  m_PCName = ReadFOSString(saveFile, false);

  unsigned long temp;
  FileRead(saveFile, temp); // player level
  m_PCLevel = static_cast<unsigned short>(temp);

  m_PCLocation = ReadFOSString(saveFile, false);
  ReadFOSString(saveFile, false); // playtime as ascii hhh.mm.ss
  ReadFOSString(saveFile, false); // race name (HumanRace)


  FileSkip<unsigned short>(saveFile); // ???
  FileSkip<float>(saveFile, 2); // ???
  FileSkip<unsigned char>(saveFile, 8); // filetime

//  FileSkip<unsigned char>(saveFile, 18); // ??? 18 bytes of data. not completely random, maybe a time stamp? maybe

  unsigned long width, height;
  FileRead(saveFile, width); // 640
  FileRead(saveFile, height); // 384

  QScopedArrayPointer<unsigned char> buffer(new unsigned char[width * height * 4]);
  saveFile.read(reinterpret_cast<char*>(buffer.data()), width * height * 4);
  // 640x384 is a bit large
  m_Screenshot = QImage(buffer.data(), width, height, QImage::Format_RGBA8888).scaledToWidth(320);

  FileSkip<unsigned char>(saveFile); // form version (?)
  ReadFOSString(saveFile, false);    // game version
  FileSkip<unsigned long>(saveFile); // plugin info size (?)

  unsigned char pluginCount;
  FileRead(saveFile, pluginCount);

  for (int i = 0; i < pluginCount; ++i) {
    m_Plugins.push_back(ReadFOSString(saveFile, false));
  }
}


void SaveGameGamebryo::readESSFile(QFile &saveFile)
{
  char fileID[13];
  unsigned char versionMinor;
  unsigned long headerVersion, saveHeaderSize;
// *** format is different for fallout!
  saveFile.read(fileID, 12);
  fileID[12] = '\0';
  FileSkip<unsigned char>(saveFile); FileRead(saveFile, versionMinor);
  FileSkip<SYSTEMTIME>(saveFile); // modified time
  FileRead(saveFile, headerVersion); FileRead(saveFile, saveHeaderSize);

  if (strncmp(fileID, "TES4SAVEGAME", 12) != 0) {
    throw std::runtime_error(QObject::tr("wrong file format").toUtf8().constData());
  }

  FileRead(saveFile, m_SaveNumber);

  m_PCName = ReadBString(saveFile);

  FileRead(saveFile, m_PCLevel);
  m_PCLocation = ReadBString(saveFile);
  FileSkip<float>(saveFile);         // game days
  FileSkip<unsigned long>(saveFile); // game ticks
  FileRead(saveFile, m_CreationTime);

  unsigned long size;
  FileRead(saveFile, size); // screenshot size

  unsigned long width, height;
  FileRead(saveFile, width); FileRead(saveFile, height);
  QScopedArrayPointer<unsigned char> buffer(new unsigned char[width * height * 3]);
  saveFile.read(reinterpret_cast<char*>(buffer.data()), width * height * 3);
  // why do I have to copy here? without the copy, the buffer seems to get deleted after the
  // temporary vanishes, but Qts implicit sharing should handle that?
  m_Screenshot = QImage(buffer.data(), width, height, QImage::Format_RGB888).copy();

  unsigned char pluginCount;
  FileRead(saveFile, pluginCount);

  for (int i = 0; i < pluginCount; ++i) {
    QString name = ReadBString(saveFile);
    m_Plugins.push_back(name);
  }
}


void SaveGameGamebryo::readFOSFile(QFile &saveFile, bool newVegas)
{
  char fileID[13];
  saveFile.read(fileID, 12);
  // the signature is only 11 characters, the 12th is random?
  fileID[11] = '\0';

  if (strncmp(fileID, "FO3SAVEGAME", 11) != 0) {
    throw std::runtime_error(QObject::tr("wrong file format").toUtf8().constData());
  }

  char ignore = 0x00;
  while (ignore != 0x7c) {
    FileRead<char>(saveFile, ignore); // unknown
  }
  if (newVegas) {
    ignore = 0x00;
    // in new vegas there is another block of uninteresting (?) information
    FileSkip<char>(saveFile); // 0x7c
    while (ignore != 0x7c) {
      FileRead<char>(saveFile, ignore); // unknown
    }
  }

  unsigned long width, height;
  FileRead(saveFile, width);
  FileSkip<char>(saveFile); // 0x7c
  FileRead(saveFile, height);
  FileSkip<char>(saveFile); // 0x7c

  FileRead(saveFile, m_SaveNumber);
  FileSkip<char>(saveFile); // 0x7c

  m_PCName = ReadFOSString(saveFile, true);
  FileSkip<char>(saveFile); // 0x7c

  ReadFOSString(saveFile, true);
  FileSkip<char>(saveFile); // 0x7c

  long Level;
  FileRead(saveFile, Level);
  m_PCLevel = Level;
  FileSkip<char>(saveFile); // 0x7c

  m_PCLocation = ReadFOSString(saveFile, true);
  FileSkip<char>(saveFile); // 0x7c

  ReadFOSString(saveFile, true); // playtime

  FileSkip<char>(saveFile);

  QScopedArrayPointer<unsigned char> buffer(new unsigned char[width * height * 3]);
  saveFile.read(reinterpret_cast<char*>(buffer.data()), width * height * 3);
  // why do I have to copy here? without the copy, the buffer seems to get deleted after the
  // temporary vanishes, but Qts implicit sharing should handle that?
  m_Screenshot = QImage(buffer.data(), width, height, QImage::Format_RGB888).scaledToWidth(256);

  FileSkip<char>(saveFile, 5); // unknown

  unsigned char pluginCount = 0;
  FileRead(saveFile, pluginCount);
  FileSkip<char>(saveFile); // 0x7c

  for (int i = 0; i < pluginCount; ++i) {
    QString name = ReadFOSString(saveFile, true);
    m_Plugins.push_back(name);
    FileSkip<char>(saveFile); // 0x7c
  }
}


void SaveGameGamebryo::setCreationTime(const QString &fileName)
{
  QFileInfo creationTime(fileName);
  QDateTime modified = creationTime.lastModified();
  memset(&m_CreationTime, 0, sizeof(SYSTEMTIME));

  m_CreationTime.wDay = static_cast<WORD>(modified.date().day());
  m_CreationTime.wDayOfWeek = static_cast<WORD>(modified.date().dayOfWeek());
  m_CreationTime.wMonth = static_cast<WORD>(modified.date().month());
  m_CreationTime.wYear =static_cast<WORD>( modified.date().year());
=======
#include <limits>
#include <set>
>>>>>>> 752bed06

using namespace MOBase;


SaveGameGamebryo::SaveGameGamebryo(QObject *parent, const QString &fileName, IPluginGame const *game)
  : SaveGame(parent, fileName, game)
  , m_Plugins()
{
<<<<<<< HEAD
  m_FileName = fileName;
  QFile saveFile(fileName);
  if (!saveFile.open(QIODevice::ReadOnly)) {
    throw std::runtime_error(QObject::tr("failed to open %1").arg(fileName).toUtf8().constData());
  }
  switch (GameInfo::instance().getType()) {
    case GameInfo::TYPE_FALLOUT3: {
      setCreationTime(fileName);
      readFOSFile(saveFile, false);
    } break;
    case GameInfo::TYPE_FALLOUTNV: {
      setCreationTime(fileName);
      readFOSFile(saveFile, true);
    } break;
    case GameInfo::TYPE_OBLIVION: {
      readESSFile(saveFile);
    } break;
    case GameInfo::TYPE_SKYRIM: {
      setCreationTime(fileName);
      readSkyrimFile(saveFile);
    } break;
    case GameInfo::TYPE_FALLOUT4: {
      setCreationTime(fileName);
      readFO4File(saveFile);
    } break;
=======
  SaveGameInfo const *info = game->feature<SaveGameInfo>();
  if (info != nullptr) {
    ISaveGame const *save = info->getSaveGameInfo(fileName);
    m_Save = save;

    //Kludgery
    GamebryoSaveGame const *s = dynamic_cast<GamebryoSaveGame const *>(save);
    m_PCName = s->getPCName();
    m_PCLevel = s->getPCLevel();
    m_PCLocation = s->getPCLocation();
    m_SaveNumber = s->getSaveNumber();

    QDateTime modified = s->getCreationTime();
    memset(&m_CreationTime, 0, sizeof(SYSTEMTIME));

    m_CreationTime.wDay = static_cast<WORD>(modified.date().day());
    m_CreationTime.wDayOfWeek = static_cast<WORD>(modified.date().dayOfWeek());
    m_CreationTime.wMonth = static_cast<WORD>(modified.date().month());
    m_CreationTime.wYear =static_cast<WORD>( modified.date().year());

    m_CreationTime.wHour = static_cast<WORD>(modified.time().hour());
    m_CreationTime.wMinute = static_cast<WORD>(modified.time().minute());
    m_CreationTime.wSecond = static_cast<WORD>(modified.time().second());
    m_CreationTime.wMilliseconds = static_cast<WORD>(modified.time().msec());

    m_Screenshot = s->getScreenshot();

    m_Plugins = s->getPlugins();
>>>>>>> 752bed06
  }
}
<|MERGE_RESOLUTION|>--- conflicted
+++ resolved
@@ -1,430 +1,64 @@
-/*
-Copyright (C) 2012 Sebastian Herbord. All rights reserved.
-
-This file is part of Mod Organizer.
-
-Mod Organizer is free software: you can redistribute it and/or modify
-it under the terms of the GNU General Public License as published by
-the Free Software Foundation, either version 3 of the License, or
-(at your option) any later version.
-
-Mod Organizer is distributed in the hope that it will be useful,
-but WITHOUT ANY WARRANTY; without even the implied warranty of
-MERCHANTABILITY or FITNESS FOR A PARTICULAR PURPOSE.  See the
-GNU General Public License for more details.
-
-You should have received a copy of the GNU General Public License
-along with Mod Organizer.  If not, see <http://www.gnu.org/licenses/>.
-*/
-
-#include "savegamegamebyro.h"
-<<<<<<< HEAD
-#include "gameinfo.h"
-#include <QFile>
-#include <QBuffer>
-#include <set>
-#include <QFileInfo>
-#include <QDateTime>
-#include <limits>
-
-
-using namespace MOShared;
-
-
-template <typename T>
-static void FileRead(QFile &file, T &value)
-{
-  int read = file.read(reinterpret_cast<char*>(&value), sizeof(T));
-  if (read != sizeof(T)) {
-    throw std::runtime_error("unexpected end of file");
-  }
-}
-
-
-template <typename T>
-static void FileSkip(QFile &file, int count = 1)
-{
-  char ignore[sizeof(T)];
-  for (int i = 0; i < count; ++i) {
-    if (file.read(ignore, sizeof(T)) != sizeof(T)) {
-      throw std::runtime_error("unexpected end of file");
-    }
-  }
-}
-
-
-static QString ReadBString(QFile &file)
-{
-  char buffer[256];
-  file.read(buffer, 1); // size including zero termination
-  unsigned char size = buffer[0];
-  file.read(buffer, size);
-  return QString::fromLatin1(buffer, size);
-}
-
-
-static QString ReadFOSString(QFile &file, bool delimiter)
-{
-  union {
-    char lengthBuffer[2];
-    unsigned short length;
-  };
-
-  file.read(lengthBuffer, 2);
-  if (delimiter) {
-    FileSkip<char>(file); // 0x7c
-  }
-  char *buffer = new char[length];
-  file.read(buffer, length);
-
-  QString result = QString::fromLatin1(buffer, length);
-  delete [] buffer;
-
-  return result;
-}
-
-
-SaveGameGamebryo::SaveGameGamebryo(QObject *parent)
-  : SaveGame(parent), m_Plugins()
-{
-}
-
-
-SaveGameGamebryo::SaveGameGamebryo(QObject *parent, const QString &fileName)
-  : SaveGame(parent, fileName), m_Plugins()
-{
-  readFile(fileName);
-}
-
-
-SaveGameGamebryo::SaveGameGamebryo(const SaveGameGamebryo& reference)
-  : SaveGame(reference), m_Plugins(reference.m_Plugins)
-{
-}
-
-
-SaveGameGamebryo& SaveGameGamebryo::operator=(const SaveGameGamebryo &reference)
-{
-  if (&reference != this) {
-    SaveGame::operator =(reference);
-    m_Plugins = reference.m_Plugins;
-  }
-  return *this;
-}
-
-
-SaveGameGamebryo::~SaveGameGamebryo()
-{
-}
-
-
-void SaveGameGamebryo::readSkyrimFile(QFile &saveFile)
-{
-  char fileID[14];
-
-  saveFile.read(fileID, 13);
-  fileID[13] = '\0';
-  if (strncmp(fileID, "TESV_SAVEGAME", 13) != 0) {
-    throw std::runtime_error(QObject::tr("wrong file format").toUtf8().constData());
-  }
-
-  FileSkip<unsigned long>(saveFile); // header size
-  FileSkip<unsigned long>(saveFile); // header version, -> 8
-  FileRead(saveFile, m_SaveNumber);
-
-  m_PCName = ReadFOSString(saveFile, false);
-
-  unsigned long temp;
-  FileRead(saveFile, temp); // player level
-  m_PCLevel = static_cast<unsigned short>(temp);
-
-  m_PCLocation = ReadFOSString(saveFile, false);
-  ReadFOSString(saveFile, false); // playtime as ascii hhh.mm.ss
-  ReadFOSString(saveFile, false); // race name (i.e. BretonRace)
-=======
->>>>>>> 752bed06
-
-#include "isavegame.h"
-#include "savegameinfo.h"
-#include "iplugingame.h"
-#include "gamebryosavegame.h"
-
-<<<<<<< HEAD
-  FileSkip<unsigned short>(saveFile); // ???
-  FileSkip<float>(saveFile, 2); // ???
-  FileSkip<unsigned char>(saveFile, 8); // filetime
-
-//  FileSkip<unsigned char>(saveFile, 18); // ??? 18 bytes of data. not completely random, maybe a time stamp? maybe
-
-  unsigned long width, height;
-  FileRead(saveFile, width); // 320
-  FileRead(saveFile, height); // 192
-
-  QScopedArrayPointer<unsigned char> buffer(new unsigned char[width * height * 3]);
-  saveFile.read(reinterpret_cast<char*>(buffer.data()), width * height * 3);
-  // why do I have to copy here? without the copy, the buffer seems to get deleted after the
-  // temporary vanishes, but Qts implicit sharing should handle that?
-  m_Screenshot = QImage(buffer.data(), width, height, QImage::Format_RGB888).copy();
-
-  FileSkip<unsigned char>(saveFile); // form version
-  FileSkip<unsigned long>(saveFile); // plugin info size
-
-  unsigned char pluginCount;
-  FileRead(saveFile, pluginCount);
-
-  for (int i = 0; i < pluginCount; ++i) {
-    m_Plugins.push_back(ReadFOSString(saveFile, false));
-  }
-}
-
-void SaveGameGamebryo::readFO4File(QFile &saveFile)
-{
-  char fileID[13];
-
-  saveFile.read(fileID, 12);
-  fileID[12] = '\0';
-  if (strncmp(fileID, "FO4_SAVEGAME", 12) != 0) {
-    throw std::runtime_error(QObject::tr("wrong file format").toUtf8().constData());
-  }
-
-  FileSkip<unsigned long>(saveFile); // header size
-  FileSkip<unsigned long>(saveFile); // header version, -> 11
-  FileRead(saveFile, m_SaveNumber);
-
-  m_PCName = ReadFOSString(saveFile, false);
-
-  unsigned long temp;
-  FileRead(saveFile, temp); // player level
-  m_PCLevel = static_cast<unsigned short>(temp);
-
-  m_PCLocation = ReadFOSString(saveFile, false);
-  ReadFOSString(saveFile, false); // playtime as ascii hhh.mm.ss
-  ReadFOSString(saveFile, false); // race name (HumanRace)
-
-
-  FileSkip<unsigned short>(saveFile); // ???
-  FileSkip<float>(saveFile, 2); // ???
-  FileSkip<unsigned char>(saveFile, 8); // filetime
-
-//  FileSkip<unsigned char>(saveFile, 18); // ??? 18 bytes of data. not completely random, maybe a time stamp? maybe
-
-  unsigned long width, height;
-  FileRead(saveFile, width); // 640
-  FileRead(saveFile, height); // 384
-
-  QScopedArrayPointer<unsigned char> buffer(new unsigned char[width * height * 4]);
-  saveFile.read(reinterpret_cast<char*>(buffer.data()), width * height * 4);
-  // 640x384 is a bit large
-  m_Screenshot = QImage(buffer.data(), width, height, QImage::Format_RGBA8888).scaledToWidth(320);
-
-  FileSkip<unsigned char>(saveFile); // form version (?)
-  ReadFOSString(saveFile, false);    // game version
-  FileSkip<unsigned long>(saveFile); // plugin info size (?)
-
-  unsigned char pluginCount;
-  FileRead(saveFile, pluginCount);
-
-  for (int i = 0; i < pluginCount; ++i) {
-    m_Plugins.push_back(ReadFOSString(saveFile, false));
-  }
-}
-
-
-void SaveGameGamebryo::readESSFile(QFile &saveFile)
-{
-  char fileID[13];
-  unsigned char versionMinor;
-  unsigned long headerVersion, saveHeaderSize;
-// *** format is different for fallout!
-  saveFile.read(fileID, 12);
-  fileID[12] = '\0';
-  FileSkip<unsigned char>(saveFile); FileRead(saveFile, versionMinor);
-  FileSkip<SYSTEMTIME>(saveFile); // modified time
-  FileRead(saveFile, headerVersion); FileRead(saveFile, saveHeaderSize);
-
-  if (strncmp(fileID, "TES4SAVEGAME", 12) != 0) {
-    throw std::runtime_error(QObject::tr("wrong file format").toUtf8().constData());
-  }
-
-  FileRead(saveFile, m_SaveNumber);
-
-  m_PCName = ReadBString(saveFile);
-
-  FileRead(saveFile, m_PCLevel);
-  m_PCLocation = ReadBString(saveFile);
-  FileSkip<float>(saveFile);         // game days
-  FileSkip<unsigned long>(saveFile); // game ticks
-  FileRead(saveFile, m_CreationTime);
-
-  unsigned long size;
-  FileRead(saveFile, size); // screenshot size
-
-  unsigned long width, height;
-  FileRead(saveFile, width); FileRead(saveFile, height);
-  QScopedArrayPointer<unsigned char> buffer(new unsigned char[width * height * 3]);
-  saveFile.read(reinterpret_cast<char*>(buffer.data()), width * height * 3);
-  // why do I have to copy here? without the copy, the buffer seems to get deleted after the
-  // temporary vanishes, but Qts implicit sharing should handle that?
-  m_Screenshot = QImage(buffer.data(), width, height, QImage::Format_RGB888).copy();
-
-  unsigned char pluginCount;
-  FileRead(saveFile, pluginCount);
-
-  for (int i = 0; i < pluginCount; ++i) {
-    QString name = ReadBString(saveFile);
-    m_Plugins.push_back(name);
-  }
-}
-
-
-void SaveGameGamebryo::readFOSFile(QFile &saveFile, bool newVegas)
-{
-  char fileID[13];
-  saveFile.read(fileID, 12);
-  // the signature is only 11 characters, the 12th is random?
-  fileID[11] = '\0';
-
-  if (strncmp(fileID, "FO3SAVEGAME", 11) != 0) {
-    throw std::runtime_error(QObject::tr("wrong file format").toUtf8().constData());
-  }
-
-  char ignore = 0x00;
-  while (ignore != 0x7c) {
-    FileRead<char>(saveFile, ignore); // unknown
-  }
-  if (newVegas) {
-    ignore = 0x00;
-    // in new vegas there is another block of uninteresting (?) information
-    FileSkip<char>(saveFile); // 0x7c
-    while (ignore != 0x7c) {
-      FileRead<char>(saveFile, ignore); // unknown
-    }
-  }
-
-  unsigned long width, height;
-  FileRead(saveFile, width);
-  FileSkip<char>(saveFile); // 0x7c
-  FileRead(saveFile, height);
-  FileSkip<char>(saveFile); // 0x7c
-
-  FileRead(saveFile, m_SaveNumber);
-  FileSkip<char>(saveFile); // 0x7c
-
-  m_PCName = ReadFOSString(saveFile, true);
-  FileSkip<char>(saveFile); // 0x7c
-
-  ReadFOSString(saveFile, true);
-  FileSkip<char>(saveFile); // 0x7c
-
-  long Level;
-  FileRead(saveFile, Level);
-  m_PCLevel = Level;
-  FileSkip<char>(saveFile); // 0x7c
-
-  m_PCLocation = ReadFOSString(saveFile, true);
-  FileSkip<char>(saveFile); // 0x7c
-
-  ReadFOSString(saveFile, true); // playtime
-
-  FileSkip<char>(saveFile);
-
-  QScopedArrayPointer<unsigned char> buffer(new unsigned char[width * height * 3]);
-  saveFile.read(reinterpret_cast<char*>(buffer.data()), width * height * 3);
-  // why do I have to copy here? without the copy, the buffer seems to get deleted after the
-  // temporary vanishes, but Qts implicit sharing should handle that?
-  m_Screenshot = QImage(buffer.data(), width, height, QImage::Format_RGB888).scaledToWidth(256);
-
-  FileSkip<char>(saveFile, 5); // unknown
-
-  unsigned char pluginCount = 0;
-  FileRead(saveFile, pluginCount);
-  FileSkip<char>(saveFile); // 0x7c
-
-  for (int i = 0; i < pluginCount; ++i) {
-    QString name = ReadFOSString(saveFile, true);
-    m_Plugins.push_back(name);
-    FileSkip<char>(saveFile); // 0x7c
-  }
-}
-
-
-void SaveGameGamebryo::setCreationTime(const QString &fileName)
-{
-  QFileInfo creationTime(fileName);
-  QDateTime modified = creationTime.lastModified();
-  memset(&m_CreationTime, 0, sizeof(SYSTEMTIME));
-
-  m_CreationTime.wDay = static_cast<WORD>(modified.date().day());
-  m_CreationTime.wDayOfWeek = static_cast<WORD>(modified.date().dayOfWeek());
-  m_CreationTime.wMonth = static_cast<WORD>(modified.date().month());
-  m_CreationTime.wYear =static_cast<WORD>( modified.date().year());
-=======
-#include <limits>
-#include <set>
->>>>>>> 752bed06
-
-using namespace MOBase;
-
-
-SaveGameGamebryo::SaveGameGamebryo(QObject *parent, const QString &fileName, IPluginGame const *game)
-  : SaveGame(parent, fileName, game)
-  , m_Plugins()
-{
-<<<<<<< HEAD
-  m_FileName = fileName;
-  QFile saveFile(fileName);
-  if (!saveFile.open(QIODevice::ReadOnly)) {
-    throw std::runtime_error(QObject::tr("failed to open %1").arg(fileName).toUtf8().constData());
-  }
-  switch (GameInfo::instance().getType()) {
-    case GameInfo::TYPE_FALLOUT3: {
-      setCreationTime(fileName);
-      readFOSFile(saveFile, false);
-    } break;
-    case GameInfo::TYPE_FALLOUTNV: {
-      setCreationTime(fileName);
-      readFOSFile(saveFile, true);
-    } break;
-    case GameInfo::TYPE_OBLIVION: {
-      readESSFile(saveFile);
-    } break;
-    case GameInfo::TYPE_SKYRIM: {
-      setCreationTime(fileName);
-      readSkyrimFile(saveFile);
-    } break;
-    case GameInfo::TYPE_FALLOUT4: {
-      setCreationTime(fileName);
-      readFO4File(saveFile);
-    } break;
-=======
-  SaveGameInfo const *info = game->feature<SaveGameInfo>();
-  if (info != nullptr) {
-    ISaveGame const *save = info->getSaveGameInfo(fileName);
-    m_Save = save;
-
-    //Kludgery
-    GamebryoSaveGame const *s = dynamic_cast<GamebryoSaveGame const *>(save);
-    m_PCName = s->getPCName();
-    m_PCLevel = s->getPCLevel();
-    m_PCLocation = s->getPCLocation();
-    m_SaveNumber = s->getSaveNumber();
-
-    QDateTime modified = s->getCreationTime();
-    memset(&m_CreationTime, 0, sizeof(SYSTEMTIME));
-
-    m_CreationTime.wDay = static_cast<WORD>(modified.date().day());
-    m_CreationTime.wDayOfWeek = static_cast<WORD>(modified.date().dayOfWeek());
-    m_CreationTime.wMonth = static_cast<WORD>(modified.date().month());
-    m_CreationTime.wYear =static_cast<WORD>( modified.date().year());
-
-    m_CreationTime.wHour = static_cast<WORD>(modified.time().hour());
-    m_CreationTime.wMinute = static_cast<WORD>(modified.time().minute());
-    m_CreationTime.wSecond = static_cast<WORD>(modified.time().second());
-    m_CreationTime.wMilliseconds = static_cast<WORD>(modified.time().msec());
-
-    m_Screenshot = s->getScreenshot();
-
-    m_Plugins = s->getPlugins();
->>>>>>> 752bed06
-  }
-}
+/*
+Copyright (C) 2012 Sebastian Herbord. All rights reserved.
+
+This file is part of Mod Organizer.
+
+Mod Organizer is free software: you can redistribute it and/or modify
+it under the terms of the GNU General Public License as published by
+the Free Software Foundation, either version 3 of the License, or
+(at your option) any later version.
+
+Mod Organizer is distributed in the hope that it will be useful,
+but WITHOUT ANY WARRANTY; without even the implied warranty of
+MERCHANTABILITY or FITNESS FOR A PARTICULAR PURPOSE.  See the
+GNU General Public License for more details.
+
+You should have received a copy of the GNU General Public License
+along with Mod Organizer.  If not, see <http://www.gnu.org/licenses/>.
+*/
+
+#include "savegamegamebyro.h"
+#include "isavegame.h"
+#include "savegameinfo.h"
+#include "iplugingame.h"
+#include <gamebryosavegame.h>
+#include <limits>
+#include <set>
+
+using namespace MOBase;
+
+
+SaveGameGamebryo::SaveGameGamebryo(QObject *parent, const QString &fileName, IPluginGame const *game)
+  : SaveGame(parent, fileName, game)
+  , m_Plugins()
+{
+  SaveGameInfo const *info = game->feature<SaveGameInfo>();
+  if (info != nullptr) {
+    ISaveGame const *save = info->getSaveGameInfo(fileName);
+    m_Save = save;
+
+    //Kludgery
+    GamebryoSaveGame const *s = dynamic_cast<GamebryoSaveGame const *>(save);
+    m_PCName = s->getPCName();
+    m_PCLevel = s->getPCLevel();
+    m_PCLocation = s->getPCLocation();
+    m_SaveNumber = s->getSaveNumber();
+
+    QDateTime modified = s->getCreationTime();
+    memset(&m_CreationTime, 0, sizeof(SYSTEMTIME));
+
+    m_CreationTime.wDay = static_cast<WORD>(modified.date().day());
+    m_CreationTime.wDayOfWeek = static_cast<WORD>(modified.date().dayOfWeek());
+    m_CreationTime.wMonth = static_cast<WORD>(modified.date().month());
+    m_CreationTime.wYear =static_cast<WORD>( modified.date().year());
+
+    m_CreationTime.wHour = static_cast<WORD>(modified.time().hour());
+    m_CreationTime.wMinute = static_cast<WORD>(modified.time().minute());
+    m_CreationTime.wSecond = static_cast<WORD>(modified.time().second());
+    m_CreationTime.wMilliseconds = static_cast<WORD>(modified.time().msec());
+
+    m_Screenshot = s->getScreenshot();
+
+    m_Plugins = s->getPlugins();
+  }
+}