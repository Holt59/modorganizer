--- conflicted
+++ resolved
@@ -1,118 +1,101 @@
-/*
-Copyright (C) 2012 Sebastian Herbord. All rights reserved.
-
-This file is part of Mod Organizer.
-
-Mod Organizer is free software: you can redistribute it and/or modify
-it under the terms of the GNU General Public License as published by
-the Free Software Foundation, either version 3 of the License, or
-(at your option) any later version.
-
-Mod Organizer is distributed in the hope that it will be useful,
-but WITHOUT ANY WARRANTY; without even the implied warranty of
-MERCHANTABILITY or FITNESS FOR A PARTICULAR PURPOSE.  See the
-GNU General Public License for more details.
-
-You should have received a copy of the GNU General Public License
-along with Mod Organizer.  If not, see <http://www.gnu.org/licenses/>.
-*/
-
-#ifndef TRANSFERSAVESDIALOG_H
-#define TRANSFERSAVESDIALOG_H
-
-#include "tutorabledialog.h"
-#include "profile.h"
-
-class QListWidget;
-#include <QObject>
-class QPushButton;
-#include <QString>
-class QWidget;
-
-#include <memory>
-#include <map>
-#include <vector>
-
-namespace Ui { class TransferSavesDialog; }
-namespace MOBase { class IPluginGame; }
-namespace MOBase { class ISaveGame; }
-
-class TransferSavesDialog : public MOBase::TutorableDialog
-{
-  Q_OBJECT
-  
-public:
-  explicit TransferSavesDialog(const Profile &profile, MOBase::IPluginGame const *gamePlugin, QWidget *parent = 0);
-  ~TransferSavesDialog();
-  
-private slots:
-
-  void on_moveToLocalBtn_clicked();
-
-  void on_doneButton_clicked();
-
-  void on_globalCharacterList_currentTextChanged(const QString &currentText);
-
-  void on_localCharacterList_currentTextChanged(const QString &currentText);
-
-  void on_copyToLocalBtn_clicked();
-
-  void on_moveToGlobalBtn_clicked();
-
-  void on_copyToGlobalBtn_clicked();
-
-private:
-
-  enum OverwriteMode {
-    OVERWRITE_ASK,
-    OVERWRITE_YES,
-    OVERWRITE_NO
-  };
-
-private:
-
-  void refreshGlobalCharacters();
-  void refreshLocalCharacters();
-  void refreshGlobalSaves();
-  void refreshLocalSaves();
-  bool testOverwrite(OverwriteMode &overwriteMode, const QString &destinationFile);
-
-private:
-
-  Ui::TransferSavesDialog *ui;
-
-  Profile m_Profile;
-
-  MOBase::IPluginGame const *m_GamePlugin;
-
-  typedef std::unique_ptr<MOBase::ISaveGame const> SaveListItem;
-  typedef std::vector<SaveListItem> SaveList;
-  typedef std::map<QString, SaveList> SaveCollection;
-  SaveCollection m_GlobalSaves;
-  SaveCollection m_LocalSaves;
-
-  void refreshSaves(SaveCollection &saveCollection, const QString &savedir);
-  void refreshCharacters(SaveCollection const &saveCollection,
-                         QListWidget *charList,
-                         QPushButton *copy,
-                         QPushButton *move);
-
-<<<<<<< HEAD
-  bool transferCharacters(
-      QString const &character, char const *message, SaveList &saves,
-      QString const &dest,
-      const std::function<bool(const QString &, const QString &)> &method,
-      char const *errmsg);
-=======
-  bool transferCharacters(QString const &character,
-                          char const *message,
-                          SaveList &saves,
-                          QString const &dest,
-                          bool (method)(QString const &, QString const &),
-                          char const *errmsg
-                          );
-
->>>>>>> 89221af9
-};
-
-#endif // TRANSFERSAVESDIALOG_H
+/*
+Copyright (C) 2012 Sebastian Herbord. All rights reserved.
+
+This file is part of Mod Organizer.
+
+Mod Organizer is free software: you can redistribute it and/or modify
+it under the terms of the GNU General Public License as published by
+the Free Software Foundation, either version 3 of the License, or
+(at your option) any later version.
+
+Mod Organizer is distributed in the hope that it will be useful,
+but WITHOUT ANY WARRANTY; without even the implied warranty of
+MERCHANTABILITY or FITNESS FOR A PARTICULAR PURPOSE.  See the
+GNU General Public License for more details.
+
+You should have received a copy of the GNU General Public License
+along with Mod Organizer.  If not, see <http://www.gnu.org/licenses/>.
+*/
+
+#ifndef TRANSFERSAVESDIALOG_H
+#define TRANSFERSAVESDIALOG_H
+
+#include "tutorabledialog.h"
+#include "profile.h"
+
+class QListWidget;
+#include <QObject>
+class QPushButton;
+#include <QString>
+class QWidget;
+
+#include <memory>
+#include <map>
+#include <vector>
+
+namespace Ui { class TransferSavesDialog; }
+namespace MOBase { class IPluginGame; }
+namespace MOBase { class ISaveGame; }
+
+class TransferSavesDialog : public MOBase::TutorableDialog {
+  Q_OBJECT
+
+public:
+  explicit TransferSavesDialog(const Profile &profile,
+                               MOBase::IPluginGame const *gamePlugin,
+                               QWidget *parent = 0);
+  ~TransferSavesDialog();
+
+private slots:
+
+  void on_moveToLocalBtn_clicked();
+
+  void on_doneButton_clicked();
+
+  void on_globalCharacterList_currentTextChanged(const QString &currentText);
+
+  void on_localCharacterList_currentTextChanged(const QString &currentText);
+
+  void on_copyToLocalBtn_clicked();
+
+  void on_moveToGlobalBtn_clicked();
+
+  void on_copyToGlobalBtn_clicked();
+
+private:
+  enum OverwriteMode { OVERWRITE_ASK, OVERWRITE_YES, OVERWRITE_NO };
+
+private:
+  void refreshGlobalCharacters();
+  void refreshLocalCharacters();
+  void refreshGlobalSaves();
+  void refreshLocalSaves();
+  bool testOverwrite(OverwriteMode &overwriteMode,
+                     const QString &destinationFile);
+
+private:
+  Ui::TransferSavesDialog *ui;
+
+  Profile m_Profile;
+
+  MOBase::IPluginGame const *m_GamePlugin;
+
+  typedef std::unique_ptr<MOBase::ISaveGame const> SaveListItem;
+  typedef std::vector<SaveListItem> SaveList;
+  typedef std::map<QString, SaveList> SaveCollection;
+  SaveCollection m_GlobalSaves;
+  SaveCollection m_LocalSaves;
+
+  void refreshSaves(SaveCollection &saveCollection, const QString &savedir);
+  void refreshCharacters(SaveCollection const &saveCollection,
+                         QListWidget *charList, QPushButton *copy,
+                         QPushButton *move);
+
+  bool transferCharacters(
+      QString const &character, char const *message, SaveList &saves,
+      QString const &dest,
+      const std::function<bool(const QString &, const QString &)> &method,
+      char const *errmsg);
+};
+
+#endif // TRANSFERSAVESDIALOG_H