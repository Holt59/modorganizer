--- conflicted
+++ resolved
@@ -1,96 +1,92 @@
-/*
-Copyright (C) 2012 Sebastian Herbord. All rights reserved.
-
-This file is part of Mod Organizer.
-
-Mod Organizer is free software: you can redistribute it and/or modify
-it under the terms of the GNU General Public License as published by
-the Free Software Foundation, either version 3 of the License, or
-(at your option) any later version.
-
-Mod Organizer is distributed in the hope that it will be useful,
-but WITHOUT ANY WARRANTY; without even the implied warranty of
-MERCHANTABILITY or FITNESS FOR A PARTICULAR PURPOSE.  See the
-GNU General Public License for more details.
-
-You should have received a copy of the GNU General Public License
-along with Mod Organizer.  If not, see <http://www.gnu.org/licenses/>.
-*/
-
-#include "messagedialog.h"
-#include "ui_messagedialog.h"
-#include <QTimer>
-#include <QResizeEvent>
-#include <Windows.h>
-
-MessageDialog::MessageDialog(const QString &text, QWidget *reference) :
-    QDialog(reference),
-    ui(new Ui::MessageDialog)
-{
-  ui->setupUi(this);
-
-  // very crude way to ensure no single word in the test is wider than the message window. ellide in the center if necessary
-  QFontMetrics metrics(ui->message->font());
-  QString restrictedText;
-  QStringList lines = text.split("\n");
-  foreach (const QString &line, lines) {
-    QString newLine;
-    QStringList words = line.split(" ");
-    foreach (const QString &word, words) {
-      if (word.length() > 10) {
-        newLine += "<span style=\"nobreak\">" + metrics.elidedText(word, Qt::ElideMiddle, ui->message->maximumWidth()) + "</span>";
-      } else {
-        newLine += word;
-      }
-      newLine += " ";
-    }
-    restrictedText += newLine + "\n";
-  }
-
-  ui->message->setText(restrictedText);
-  this->setWindowFlags(Qt::Tool | Qt::FramelessWindowHint | Qt::WindowStaysOnTopHint);
-  this->setFocusPolicy(Qt::NoFocus);
-  this->setAttribute(Qt::WA_ShowWithoutActivating);
-  QTimer::singleShot(1000 + (text.length() * 40), this, SLOT(hide()));
-  if (reference != NULL) {
-    QPoint position = reference->mapToGlobal(QPoint(reference->width() / 2, reference->height()));
-    position.rx() -= this->width() / 2;
-    position.ry() -= this->height() + 5;
-    move(position);
-  }
-}
-
-
-MessageDialog::~MessageDialog()
-{
-    delete ui;
-}
-
-
-void MessageDialog::resizeEvent(QResizeEvent *event)
-{
-  QWidget *par = parentWidget();
-  if (par != NULL) {
-    QPoint position = par->mapToGlobal(QPoint(par->width() / 2, par->height()));
-    position.rx() -= event->size().width() / 2;
-    position.ry() -= event->size().height() + 5;
-    move(position);
-  }
-}
-
-
-void MessageDialog::showMessage(const QString &text, QWidget *reference, bool bringToFront)
-{
-  qDebug("%s", qPrintable(text));
-<<<<<<< HEAD
-  if (reference != NULL) {
-=======
-  if (reference != nullptr) {
->>>>>>> f2f9e11f
-    if (bringToFront || (qApp->activeWindow() != NULL)) {
-      MessageDialog *dialog = new MessageDialog(text, reference);
-      dialog->show();
-      reference->activateWindow();
-    }
-  }
-}
+/*
+Copyright (C) 2012 Sebastian Herbord. All rights reserved.
+
+This file is part of Mod Organizer.
+
+Mod Organizer is free software: you can redistribute it and/or modify
+it under the terms of the GNU General Public License as published by
+the Free Software Foundation, either version 3 of the License, or
+(at your option) any later version.
+
+Mod Organizer is distributed in the hope that it will be useful,
+but WITHOUT ANY WARRANTY; without even the implied warranty of
+MERCHANTABILITY or FITNESS FOR A PARTICULAR PURPOSE.  See the
+GNU General Public License for more details.
+
+You should have received a copy of the GNU General Public License
+along with Mod Organizer.  If not, see <http://www.gnu.org/licenses/>.
+*/
+
+#include "messagedialog.h"
+#include "ui_messagedialog.h"
+#include <QTimer>
+#include <QResizeEvent>
+#include <Windows.h>
+
+MessageDialog::MessageDialog(const QString &text, QWidget *reference) :
+    QDialog(reference),
+    ui(new Ui::MessageDialog)
+{
+  ui->setupUi(this);
+
+  // very crude way to ensure no single word in the test is wider than the message window. ellide in the center if necessary
+  QFontMetrics metrics(ui->message->font());
+  QString restrictedText;
+  QStringList lines = text.split("\n");
+  foreach (const QString &line, lines) {
+    QString newLine;
+    QStringList words = line.split(" ");
+    foreach (const QString &word, words) {
+      if (word.length() > 10) {
+        newLine += "<span style=\"nobreak\">" + metrics.elidedText(word, Qt::ElideMiddle, ui->message->maximumWidth()) + "</span>";
+      } else {
+        newLine += word;
+      }
+      newLine += " ";
+    }
+    restrictedText += newLine + "\n";
+  }
+
+  ui->message->setText(restrictedText);
+  this->setWindowFlags(Qt::Tool | Qt::FramelessWindowHint | Qt::WindowStaysOnTopHint);
+  this->setFocusPolicy(Qt::NoFocus);
+  this->setAttribute(Qt::WA_ShowWithoutActivating);
+  QTimer::singleShot(1000 + (text.length() * 40), this, SLOT(hide()));
+  if (reference != NULL) {
+    QPoint position = reference->mapToGlobal(QPoint(reference->width() / 2, reference->height()));
+    position.rx() -= this->width() / 2;
+    position.ry() -= this->height() + 5;
+    move(position);
+  }
+}
+
+
+MessageDialog::~MessageDialog()
+{
+    delete ui;
+}
+
+
+void MessageDialog::resizeEvent(QResizeEvent *event)
+{
+  QWidget *par = parentWidget();
+  if (par != NULL) {
+    QPoint position = par->mapToGlobal(QPoint(par->width() / 2, par->height()));
+    position.rx() -= event->size().width() / 2;
+    position.ry() -= event->size().height() + 5;
+    move(position);
+  }
+}
+
+
+void MessageDialog::showMessage(const QString &text, QWidget *reference, bool bringToFront)
+{
+  qDebug("%s", qPrintable(text));
+  if (reference != nullptr) {
+    if (bringToFront || (qApp->activeWindow() != NULL)) {
+      MessageDialog *dialog = new MessageDialog(text, reference);
+      dialog->show();
+      reference->activateWindow();
+    }
+  }
+}