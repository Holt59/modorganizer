--- conflicted
+++ resolved
@@ -1,323 +1,319 @@
-/*
-Copyright (C) 2012 Sebastian Herbord. All rights reserved.
-
-This file is part of Mod Organizer.
-
-Mod Organizer is free software: you can redistribute it and/or modify
-it under the terms of the GNU General Public License as published by
-the Free Software Foundation, either version 3 of the License, or
-(at your option) any later version.
-
-Mod Organizer is distributed in the hope that it will be useful,
-but WITHOUT ANY WARRANTY; without even the implied warranty of
-MERCHANTABILITY or FITNESS FOR A PARTICULAR PURPOSE.  See the
-GNU General Public License for more details.
-
-You should have received a copy of the GNU General Public License
-along with Mod Organizer.  If not, see <http://www.gnu.org/licenses/>.
-*/
-
-#include "categories.h"
-#include <utility.h>
-#include "report.h"
-#include <gameinfo.h>
-#include <QObject>
-#include <QFile>
-#include <QDir>
-#include <QList>
-#include <QCoreApplication>
-
-
-using namespace MOBase;
-using namespace MOShared;
-
-
-CategoryFactory* CategoryFactory::s_Instance = NULL;
-
-
-QString CategoryFactory::categoriesFilePath()
-{
-<<<<<<< HEAD
-  return QCoreApplication::applicationDirPath() + "/categories.dat";
-=======
-  return qApp->property("dataPath").toString() + "/categories.dat";
->>>>>>> f2f9e11f
-}
-
-
-CategoryFactory::CategoryFactory()
-{
-  atexit(&cleanup);
-  reset();
-
-  QFile categoryFile(categoriesFilePath());
-
-  if (!categoryFile.open(QIODevice::ReadOnly)) {
-    loadDefaultCategories();
-  } else {
-    int lineNum = 0;
-    while (!categoryFile.atEnd()) {
-      QByteArray line = categoryFile.readLine();
-      ++lineNum;
-      QList<QByteArray> cells = line.split('|');
-      if (cells.count() != 4) {
-        qCritical("invalid category line %d: %s (%d cells)",
-                  lineNum, line.constData(), cells.count());
-      } else {
-        std::vector<int> nexusIDs;
-        if (cells[2].length() > 0) {
-          QList<QByteArray> nexusIDStrings = cells[2].split(',');
-          for (QList<QByteArray>::iterator iter = nexusIDStrings.begin();
-               iter != nexusIDStrings.end(); ++iter) {
-            bool ok = false;
-            int temp = iter->toInt(&ok);
-            if (!ok) {
-              qCritical("invalid id %s", iter->constData());
-            }
-            nexusIDs.push_back(temp);
-          }
-        }
-        bool cell0Ok = true;
-        bool cell3Ok = true;
-        int id = cells[0].toInt(&cell0Ok);
-        int parentID = cells[3].trimmed().toInt(&cell3Ok);
-        if (!cell0Ok || !cell3Ok) {
-          qCritical("invalid category line %d: %s",
-                    lineNum, line.constData());
-        }
-        addCategory(id, QString::fromUtf8(cells[1].constData()), nexusIDs, parentID);
-      }
-    }
-    categoryFile.close();
-  }
-  std::sort(m_Categories.begin(), m_Categories.end());
-  setParents();
-}
-
-
-CategoryFactory &CategoryFactory::instance()
-{
-  if (s_Instance == NULL) {
-    s_Instance = new CategoryFactory;
-  }
-  return *s_Instance;
-}
-
-
-void CategoryFactory::reset()
-{
-  m_Categories.clear();
-  m_IDMap.clear();
-  // 28 =
-  // 43 = Savegames (makes no sense to install them through MO)
-  // 45 = Videos and trailers
-  // 87 = Miscelanous
-  addCategory(0, "None", MakeVector<int>(4, 28, 43, 45, 87), 0);
-}
-
-
-void CategoryFactory::setParents()
-{
-  for (std::vector<Category>::iterator iter = m_Categories.begin();
-       iter != m_Categories.end(); ++iter) {
-    iter->m_HasChildren = false;
-  }
-
-  for (std::vector<Category>::const_iterator categoryIter = m_Categories.begin();
-       categoryIter != m_Categories.end(); ++categoryIter) {
-    if (categoryIter->m_ParentID != 0) {
-      std::map<int, unsigned int>::const_iterator iter = m_IDMap.find(categoryIter->m_ParentID);
-      if (iter != m_IDMap.end()) {
-        m_Categories[iter->second].m_HasChildren = true;
-      }
-    }
-  }
-}
-
-void CategoryFactory::cleanup()
-{
-  delete s_Instance;
-  s_Instance = NULL;
-}
-
-
-void CategoryFactory::saveCategories()
-{
-  QFile categoryFile(categoriesFilePath());
-
-  if (!categoryFile.open(QIODevice::WriteOnly)) {
-    reportError(QObject::tr("Failed to save custom categories"));
-    return;
-  }
-
-  categoryFile.resize(0);
-  for (std::vector<Category>::const_iterator iter = m_Categories.begin();
-       iter != m_Categories.end(); ++iter) {
-    if (iter->m_ID == 0) {
-      continue;
-    }
-    QByteArray line;
-    line.append(QByteArray::number(iter->m_ID)).append("|")
-        .append(iter->m_Name.toUtf8()).append("|")
-        .append(VectorJoin(iter->m_NexusIDs, ",")).append("|")
-        .append(QByteArray::number(iter->m_ParentID)).append("\n");
-    categoryFile.write(line);
-  }
-  categoryFile.close();
-}
-
-
-unsigned int CategoryFactory::countCategories(std::tr1::function<bool (const Category &category)> filter)
-{
-  unsigned int result = 0;
-  for (auto iter = m_Categories.begin(); iter != m_Categories.end(); ++iter) {
-    if (filter(*iter)) {
-      ++result;
-    }
-  }
-  return result;
-}
-
-
-void CategoryFactory::addCategory(int id, const QString &name, const std::vector<int> &nexusIDs, int parentID)
-{
-  int index = m_Categories.size();
-  m_Categories.push_back(Category(index, id, name, nexusIDs, parentID));
-  for (std::vector<int>::const_iterator iter = nexusIDs.begin();
-       iter != nexusIDs.end(); ++iter) {
-    m_NexusMap[*iter] = index;
-  }
-  m_IDMap[id] = index;
-}
-
-
-void CategoryFactory::loadDefaultCategories()
-{
-  // the order here is relevant as it defines the order in which the
-  // mods appear in the combo box
-  addCategory(1, "Animations", MakeVector<int>(1, 51), 0);
-  addCategory(2, "Armour", MakeVector<int>(1, 54), 0);
-  addCategory(3, "Sound & Music", MakeVector<int>(1, 61), 0);
-  addCategory(5, "Clothing", MakeVector<int>(1, 60), 0);
-  addCategory(6, "Collectables", MakeVector<int>(1, 92), 0);
-  addCategory(28, "Companions", MakeVector<int>(2, 66, 96), 0);
-  addCategory(7, "Creatures & Mounts", MakeVector<int>(2, 83, 65), 0);
-  addCategory(8, "Factions", MakeVector<int>(1, 25), 0);
-  addCategory(9, "Gameplay", MakeVector<int>(1, 24), 0);
-  addCategory(10, "Hair", MakeVector<int>(1, 26), 0);
-  addCategory(11, "Items", MakeVector<int>(2, 27, 85), 0);
-  addCategory(32, "Mercantile", MakeVector<int>(1, 69), 0);
-  addCategory(19, "Weapons", MakeVector<int>(1, 55), 11);
-  addCategory(36, "Weapon & Armour Sets", MakeVector<int>(1, 39), 11);
-  addCategory(12, "Locations", MakeVector<int>(7, 22, 30, 70, 88, 89, 90, 91), 0);
-  addCategory(31, "Landscape Changes", MakeVector<int>(1, 58), 0);
-  addCategory(4, "Cities", MakeVector<int>(1, 53), 12);
-  addCategory(29, "Environment", MakeVector<int>(1, 74), 0);
-  addCategory(30, "Immersion", MakeVector<int>(1, 78), 0);
-  addCategory(25, "Castles & Mansions", MakeVector<int>(1, 68), 23);
-  addCategory(20, "Magic", MakeVector<int>(3, 75, 93, 94), 0);
-  addCategory(21, "Models & Textures", MakeVector<int>(1, 29), 0);
-  addCategory(33, "Modders resources", MakeVector<int>(1, 82), 0);
-  addCategory(13, "NPCs", MakeVector<int>(1, 33), 0);
-  addCategory(14, "Patches", MakeVector<int>(2, 79, 84), 0);
-  addCategory(24, "Bugfixes", MakeVector<int>(1, 95), 0);
-  addCategory(35, "Utilities", MakeVector<int>(1, 39), 0);
-  addCategory(26, "Cheats", MakeVector<int>(1, 40), 0);
-  addCategory(23, "Player Homes", MakeVector<int>(1, 67), 0);
-  addCategory(15, "Quests", MakeVector<int>(1, 35), 0);
-  addCategory(16, "Races & Classes", MakeVector<int>(1, 34), 0);
-  addCategory(27, "Combat", MakeVector<int>(1, 77), 0);
-  addCategory(22, "Skills", MakeVector<int>(1, 73), 0);
-  addCategory(34, "Stealth", MakeVector<int>(1, 76), 0);
-  addCategory(17, "UI", MakeVector<int>(1, 42), 0);
-  addCategory(18, "Visuals", MakeVector<int>(1, 62), 0);
-}
-
-
-int CategoryFactory::getParentID(unsigned int index) const
-{
-  if (index >= m_Categories.size()) {
-    throw MyException(QObject::tr("invalid index %1").arg(index));
-  }
-
-  return m_Categories[index].m_ParentID;
-}
-
-
-bool CategoryFactory::categoryExists(int id) const
-{
-  return m_IDMap.find(id) != m_IDMap.end();
-}
-
-
-bool CategoryFactory::isDecendantOf(int id, int parentID) const
-{
-  std::map<int, unsigned int>::const_iterator iter = m_IDMap.find(id);
-  if (iter != m_IDMap.end()) {
-    unsigned int index = iter->second;
-    if (m_Categories[index].m_ParentID == 0) {
-      return false;
-    } else if (m_Categories[index].m_ParentID == parentID) {
-      return true;
-    } else {
-      return isDecendantOf(m_Categories[index].m_ParentID, parentID);
-    }
-  } else {
-    qWarning("%d is no valid category id", id);
-    return false;
-  }
-}
-
-
-bool CategoryFactory::hasChildren(unsigned int index) const
-{
-  if (index >= m_Categories.size()) {
-    throw MyException(QObject::tr("invalid index %1").arg(index));
-  }
-
-  return m_Categories[index].m_HasChildren;
-}
-
-
-QString CategoryFactory::getCategoryName(unsigned int index) const
-{
-  if (index >= m_Categories.size()) {
-    throw MyException(QObject::tr("invalid index %1").arg(index));
-  }
-
-  return m_Categories[index].m_Name;
-}
-
-
-int CategoryFactory::getCategoryID(unsigned int index) const
-{
-  if (index >= m_Categories.size()) {
-    throw MyException(QObject::tr("invalid index %1").arg(index));
-  }
-
-  return m_Categories[index].m_ID;
-}
-
-
-int CategoryFactory::getCategoryIndex(int ID) const
-{
-  std::map<int, unsigned int>::const_iterator iter = m_IDMap.find(ID);
-  if (iter == m_IDMap.end()) {
-    throw MyException(QObject::tr("invalid category id %1").arg(ID));
-  }
-  return iter->second;
-}
-
-
-
-unsigned int CategoryFactory::resolveNexusID(int nexusID) const
-{
-  std::map<int, unsigned int>::const_iterator iter = m_NexusMap.find(nexusID);
-  if (iter != m_NexusMap.end()) {
-    qDebug("nexus category id %d maps to internal %d", nexusID, iter->second);
-    return iter->second;
-  } else {
-    qDebug("nexus category id %d not mapped", nexusID);
-    return 0U;
-  }
-}
+/*
+Copyright (C) 2012 Sebastian Herbord. All rights reserved.
+
+This file is part of Mod Organizer.
+
+Mod Organizer is free software: you can redistribute it and/or modify
+it under the terms of the GNU General Public License as published by
+the Free Software Foundation, either version 3 of the License, or
+(at your option) any later version.
+
+Mod Organizer is distributed in the hope that it will be useful,
+but WITHOUT ANY WARRANTY; without even the implied warranty of
+MERCHANTABILITY or FITNESS FOR A PARTICULAR PURPOSE.  See the
+GNU General Public License for more details.
+
+You should have received a copy of the GNU General Public License
+along with Mod Organizer.  If not, see <http://www.gnu.org/licenses/>.
+*/
+
+#include "categories.h"
+#include <utility.h>
+#include "report.h"
+#include <gameinfo.h>
+#include <QObject>
+#include <QFile>
+#include <QDir>
+#include <QList>
+#include <QCoreApplication>
+
+
+using namespace MOBase;
+using namespace MOShared;
+
+
+CategoryFactory* CategoryFactory::s_Instance = NULL;
+
+
+QString CategoryFactory::categoriesFilePath()
+{
+  return qApp->property("dataPath").toString() + "/categories.dat";
+}
+
+
+CategoryFactory::CategoryFactory()
+{
+  atexit(&cleanup);
+  reset();
+
+  QFile categoryFile(categoriesFilePath());
+
+  if (!categoryFile.open(QIODevice::ReadOnly)) {
+    loadDefaultCategories();
+  } else {
+    int lineNum = 0;
+    while (!categoryFile.atEnd()) {
+      QByteArray line = categoryFile.readLine();
+      ++lineNum;
+      QList<QByteArray> cells = line.split('|');
+      if (cells.count() != 4) {
+        qCritical("invalid category line %d: %s (%d cells)",
+                  lineNum, line.constData(), cells.count());
+      } else {
+        std::vector<int> nexusIDs;
+        if (cells[2].length() > 0) {
+          QList<QByteArray> nexusIDStrings = cells[2].split(',');
+          for (QList<QByteArray>::iterator iter = nexusIDStrings.begin();
+               iter != nexusIDStrings.end(); ++iter) {
+            bool ok = false;
+            int temp = iter->toInt(&ok);
+            if (!ok) {
+              qCritical("invalid id %s", iter->constData());
+            }
+            nexusIDs.push_back(temp);
+          }
+        }
+        bool cell0Ok = true;
+        bool cell3Ok = true;
+        int id = cells[0].toInt(&cell0Ok);
+        int parentID = cells[3].trimmed().toInt(&cell3Ok);
+        if (!cell0Ok || !cell3Ok) {
+          qCritical("invalid category line %d: %s",
+                    lineNum, line.constData());
+        }
+        addCategory(id, QString::fromUtf8(cells[1].constData()), nexusIDs, parentID);
+      }
+    }
+    categoryFile.close();
+  }
+  std::sort(m_Categories.begin(), m_Categories.end());
+  setParents();
+}
+
+
+CategoryFactory &CategoryFactory::instance()
+{
+  if (s_Instance == NULL) {
+    s_Instance = new CategoryFactory;
+  }
+  return *s_Instance;
+}
+
+
+void CategoryFactory::reset()
+{
+  m_Categories.clear();
+  m_IDMap.clear();
+  // 28 =
+  // 43 = Savegames (makes no sense to install them through MO)
+  // 45 = Videos and trailers
+  // 87 = Miscelanous
+  addCategory(0, "None", MakeVector<int>(4, 28, 43, 45, 87), 0);
+}
+
+
+void CategoryFactory::setParents()
+{
+  for (std::vector<Category>::iterator iter = m_Categories.begin();
+       iter != m_Categories.end(); ++iter) {
+    iter->m_HasChildren = false;
+  }
+
+  for (std::vector<Category>::const_iterator categoryIter = m_Categories.begin();
+       categoryIter != m_Categories.end(); ++categoryIter) {
+    if (categoryIter->m_ParentID != 0) {
+      std::map<int, unsigned int>::const_iterator iter = m_IDMap.find(categoryIter->m_ParentID);
+      if (iter != m_IDMap.end()) {
+        m_Categories[iter->second].m_HasChildren = true;
+      }
+    }
+  }
+}
+
+void CategoryFactory::cleanup()
+{
+  delete s_Instance;
+  s_Instance = NULL;
+}
+
+
+void CategoryFactory::saveCategories()
+{
+  QFile categoryFile(categoriesFilePath());
+
+  if (!categoryFile.open(QIODevice::WriteOnly)) {
+    reportError(QObject::tr("Failed to save custom categories"));
+    return;
+  }
+
+  categoryFile.resize(0);
+  for (std::vector<Category>::const_iterator iter = m_Categories.begin();
+       iter != m_Categories.end(); ++iter) {
+    if (iter->m_ID == 0) {
+      continue;
+    }
+    QByteArray line;
+    line.append(QByteArray::number(iter->m_ID)).append("|")
+        .append(iter->m_Name.toUtf8()).append("|")
+        .append(VectorJoin(iter->m_NexusIDs, ",")).append("|")
+        .append(QByteArray::number(iter->m_ParentID)).append("\n");
+    categoryFile.write(line);
+  }
+  categoryFile.close();
+}
+
+
+unsigned int CategoryFactory::countCategories(std::tr1::function<bool (const Category &category)> filter)
+{
+  unsigned int result = 0;
+  for (auto iter = m_Categories.begin(); iter != m_Categories.end(); ++iter) {
+    if (filter(*iter)) {
+      ++result;
+    }
+  }
+  return result;
+}
+
+
+void CategoryFactory::addCategory(int id, const QString &name, const std::vector<int> &nexusIDs, int parentID)
+{
+  int index = m_Categories.size();
+  m_Categories.push_back(Category(index, id, name, nexusIDs, parentID));
+  for (std::vector<int>::const_iterator iter = nexusIDs.begin();
+       iter != nexusIDs.end(); ++iter) {
+    m_NexusMap[*iter] = index;
+  }
+  m_IDMap[id] = index;
+}
+
+
+void CategoryFactory::loadDefaultCategories()
+{
+  // the order here is relevant as it defines the order in which the
+  // mods appear in the combo box
+  addCategory(1, "Animations", MakeVector<int>(1, 51), 0);
+  addCategory(2, "Armour", MakeVector<int>(1, 54), 0);
+  addCategory(3, "Sound & Music", MakeVector<int>(1, 61), 0);
+  addCategory(5, "Clothing", MakeVector<int>(1, 60), 0);
+  addCategory(6, "Collectables", MakeVector<int>(1, 92), 0);
+  addCategory(28, "Companions", MakeVector<int>(2, 66, 96), 0);
+  addCategory(7, "Creatures & Mounts", MakeVector<int>(2, 83, 65), 0);
+  addCategory(8, "Factions", MakeVector<int>(1, 25), 0);
+  addCategory(9, "Gameplay", MakeVector<int>(1, 24), 0);
+  addCategory(10, "Hair", MakeVector<int>(1, 26), 0);
+  addCategory(11, "Items", MakeVector<int>(2, 27, 85), 0);
+  addCategory(32, "Mercantile", MakeVector<int>(1, 69), 0);
+  addCategory(19, "Weapons", MakeVector<int>(1, 55), 11);
+  addCategory(36, "Weapon & Armour Sets", MakeVector<int>(1, 39), 11);
+  addCategory(12, "Locations", MakeVector<int>(7, 22, 30, 70, 88, 89, 90, 91), 0);
+  addCategory(31, "Landscape Changes", MakeVector<int>(1, 58), 0);
+  addCategory(4, "Cities", MakeVector<int>(1, 53), 12);
+  addCategory(29, "Environment", MakeVector<int>(1, 74), 0);
+  addCategory(30, "Immersion", MakeVector<int>(1, 78), 0);
+  addCategory(25, "Castles & Mansions", MakeVector<int>(1, 68), 23);
+  addCategory(20, "Magic", MakeVector<int>(3, 75, 93, 94), 0);
+  addCategory(21, "Models & Textures", MakeVector<int>(1, 29), 0);
+  addCategory(33, "Modders resources", MakeVector<int>(1, 82), 0);
+  addCategory(13, "NPCs", MakeVector<int>(1, 33), 0);
+  addCategory(14, "Patches", MakeVector<int>(2, 79, 84), 0);
+  addCategory(24, "Bugfixes", MakeVector<int>(1, 95), 0);
+  addCategory(35, "Utilities", MakeVector<int>(1, 39), 0);
+  addCategory(26, "Cheats", MakeVector<int>(1, 40), 0);
+  addCategory(23, "Player Homes", MakeVector<int>(1, 67), 0);
+  addCategory(15, "Quests", MakeVector<int>(1, 35), 0);
+  addCategory(16, "Races & Classes", MakeVector<int>(1, 34), 0);
+  addCategory(27, "Combat", MakeVector<int>(1, 77), 0);
+  addCategory(22, "Skills", MakeVector<int>(1, 73), 0);
+  addCategory(34, "Stealth", MakeVector<int>(1, 76), 0);
+  addCategory(17, "UI", MakeVector<int>(1, 42), 0);
+  addCategory(18, "Visuals", MakeVector<int>(1, 62), 0);
+}
+
+
+int CategoryFactory::getParentID(unsigned int index) const
+{
+  if (index >= m_Categories.size()) {
+    throw MyException(QObject::tr("invalid index %1").arg(index));
+  }
+
+  return m_Categories[index].m_ParentID;
+}
+
+
+bool CategoryFactory::categoryExists(int id) const
+{
+  return m_IDMap.find(id) != m_IDMap.end();
+}
+
+
+bool CategoryFactory::isDecendantOf(int id, int parentID) const
+{
+  std::map<int, unsigned int>::const_iterator iter = m_IDMap.find(id);
+  if (iter != m_IDMap.end()) {
+    unsigned int index = iter->second;
+    if (m_Categories[index].m_ParentID == 0) {
+      return false;
+    } else if (m_Categories[index].m_ParentID == parentID) {
+      return true;
+    } else {
+      return isDecendantOf(m_Categories[index].m_ParentID, parentID);
+    }
+  } else {
+    qWarning("%d is no valid category id", id);
+    return false;
+  }
+}
+
+
+bool CategoryFactory::hasChildren(unsigned int index) const
+{
+  if (index >= m_Categories.size()) {
+    throw MyException(QObject::tr("invalid index %1").arg(index));
+  }
+
+  return m_Categories[index].m_HasChildren;
+}
+
+
+QString CategoryFactory::getCategoryName(unsigned int index) const
+{
+  if (index >= m_Categories.size()) {
+    throw MyException(QObject::tr("invalid index %1").arg(index));
+  }
+
+  return m_Categories[index].m_Name;
+}
+
+
+int CategoryFactory::getCategoryID(unsigned int index) const
+{
+  if (index >= m_Categories.size()) {
+    throw MyException(QObject::tr("invalid index %1").arg(index));
+  }
+
+  return m_Categories[index].m_ID;
+}
+
+
+int CategoryFactory::getCategoryIndex(int ID) const
+{
+  std::map<int, unsigned int>::const_iterator iter = m_IDMap.find(ID);
+  if (iter == m_IDMap.end()) {
+    throw MyException(QObject::tr("invalid category id %1").arg(ID));
+  }
+  return iter->second;
+}
+
+
+
+unsigned int CategoryFactory::resolveNexusID(int nexusID) const
+{
+  std::map<int, unsigned int>::const_iterator iter = m_NexusMap.find(nexusID);
+  if (iter != m_NexusMap.end()) {
+    qDebug("nexus category id %d maps to internal %d", nexusID, iter->second);
+    return iter->second;
+  } else {
+    qDebug("nexus category id %d not mapped", nexusID);
+    return 0U;
+  }
+}