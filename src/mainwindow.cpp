/*
Copyright (C) 2012 Sebastian Herbord. All rights reserved.

This file is part of Mod Organizer.

Mod Organizer is free software: you can redistribute it and/or modify
it under the terms of the GNU General Public License as published by
the Free Software Foundation, either version 3 of the License, or
(at your option) any later version.

Mod Organizer is distributed in the hope that it will be useful,
but WITHOUT ANY WARRANTY; without even the implied warranty of
MERCHANTABILITY or FITNESS FOR A PARTICULAR PURPOSE.  See the
GNU General Public License for more details.

You should have received a copy of the GNU General Public License
along with Mod Organizer.  If not, see <http://www.gnu.org/licenses/>.
*/

#include "mainwindow.h"
#include "ui_mainwindow.h"

#include "directoryentry.h"
#include "directoryrefresher.h"
#include "executableinfo.h"
#include "executableslist.h"
#include "guessedvalue.h"
#include "imodinterface.h"
#include "iplugingame.h"
#include "iplugindiagnose.h"
#include "isavegame.h"
#include "isavegameinfowidget.h"
#include "nexusinterface.h"
#include "organizercore.h"
#include "pluginlistsortproxy.h"
#include "previewgenerator.h"
#include "serverinfo.h"
#include "savegameinfo.h"
#include "spawn.h"
#include "versioninfo.h"
#include "instancemanager.h"

#include "report.h"
#include "modlist.h"
#include "modlistsortproxy.h"
#include "qtgroupingproxy.h"
#include "profile.h"
#include "pluginlist.h"
#include "profilesdialog.h"
#include "editexecutablesdialog.h"
#include "categories.h"
#include "categoriesdialog.h"
#include "modinfodialog.h"
#include "overwriteinfodialog.h"
#include "activatemodsdialog.h"
#include "downloadlist.h"
#include "downloadlistwidget.h"
#include "downloadlistwidgetcompact.h"
#include "messagedialog.h"
#include "installationmanager.h"
#include "lockeddialog.h"
#include "waitingonclosedialog.h"
#include "logbuffer.h"
#include "downloadlistsortproxy.h"
#include "motddialog.h"
#include "filedialogmemory.h"
#include "tutorialmanager.h"
#include "modflagicondelegate.h"
#include "genericicondelegate.h"
#include "selectiondialog.h"
#include "csvbuilder.h"
#include "savetextasdialog.h"
#include "problemsdialog.h"
#include "previewdialog.h"
#include "browserdialog.h"
#include "aboutdialog.h"
#include <safewritefile.h>
#include "nxmaccessmanager.h"
#include "appconfig.h"
#include "eventfilter.h"
#include <utility.h>
#include <dataarchives.h>
#include <bsainvalidation.h>
#include <taskprogressmanager.h>
#include <scopeguard.h>
#include <usvfs.h>
#include "localsavegames.h"
#include "listdialog.h"

#include <QAbstractItemDelegate>
#include <QAbstractProxyModel>
#include <QAction>
#include <QApplication>
#include <QButtonGroup>
#include <QBuffer>
#include <QCheckBox>
#include <QClipboard>
#include <QCloseEvent>
#include <QCoreApplication>
#include <QCursor>
#include <QDebug>
#include <QDesktopWidget>
#include <QDesktopServices>
#include <QDialog>
#include <QDirIterator>
#include <QDragEnterEvent>
#include <QDropEvent>
#include <QEvent>
#include <QFileDialog>
#include <QFIleIconProvider>
#include <QFont>
#include <QFuture>
#include <QHash>
#include <QIODevice>
#include <QIcon>
#include <QInputDialog>
#include <QItemSelection>
#include <QItemSelectionModel>
#include <QJsonArray>
#include <QJsonDocument>
#include <QJsonObject>
#include <QJsonValueRef>
#include <QLineEdit>
#include <QListWidgetItem>
#include <QMenu>
#include <QMessageBox>
#include <QMimeData>
#include <QModelIndex>
#include <QNetworkProxyFactory>
#include <QPainter>
#include <QPixmap>
#include <QPoint>
#include <QProcess>
#include <QProgressDialog>
#include <QDialogButtonBox>
#include <QPushButton>
#include <QRadioButton>
#include <QRect>
#include <QRegExp>
#include <QResizeEvent>
#include <QSettings>
#include <QScopedPointer>
#include <QSizePolicy>
#include <QSize>
#include <QTime>
#include <QTimer>
#include <QToolButton>
#include <QToolTip>
#include <QTranslator>
#include <QTreeWidget>
#include <QTreeWidgetItemIterator>
#include <QUrl>
#include <QVariantList>
#include <QVersionNumber>
#include <QWhatsThis>
#include <QWidgetAction>
#include <QWebEngineProfile>
#include <QShortcut>
#include <QColorDialog>
#include <QColor>

#include <QDebug>
#include <QtGlobal>

#ifndef Q_MOC_RUN
#include <boost/thread.hpp>
#include <boost/algorithm/string.hpp>
#include <boost/bind.hpp>
#include <boost/assign.hpp>
#include <boost/range/adaptor/reversed.hpp>
#endif

#include <shlobj.h>

#include <limits.h>
#include <exception>
#include <functional>
#include <map>
#include <regex>
#include <stdexcept>
#include <sstream>
#include <utility>

#ifdef TEST_MODELS
#include "modeltest.h"
#endif // TEST_MODELS

#pragma warning( disable : 4428 )

using namespace MOBase;
using namespace MOShared;


MainWindow::MainWindow(QSettings &initSettings
                       , OrganizerCore &organizerCore
                       , PluginContainer &pluginContainer
                       , QWidget *parent)
  : QMainWindow(parent)
  , ui(new Ui::MainWindow)
  , m_WasVisible(false)
  , m_Tutorial(this, "MainWindow")
  , m_OldProfileIndex(-1)
  , m_ModListGroupingProxy(nullptr)
  , m_ModListSortProxy(nullptr)
  , m_OldExecutableIndex(-1)
  , m_CategoryFactory(CategoryFactory::instance())
  , m_ContextItem(nullptr)
  , m_ContextAction(nullptr)
  , m_ContextRow(-1)
  , m_CurrentSaveView(nullptr)
  , m_OrganizerCore(organizerCore)
  , m_PluginContainer(pluginContainer)
  , m_DidUpdateMasterList(false)
  , m_ArchiveListWriter(std::bind(&MainWindow::saveArchiveList, this))
{
  QWebEngineProfile::defaultProfile()->setPersistentCookiesPolicy(QWebEngineProfile::NoPersistentCookies);
  QWebEngineProfile::defaultProfile()->setHttpCacheMaximumSize(52428800);
  QWebEngineProfile::defaultProfile()->setCachePath(m_OrganizerCore.settings().getCacheDirectory());
  QWebEngineProfile::defaultProfile()->setPersistentStoragePath(m_OrganizerCore.settings().getCacheDirectory());
  ui->setupUi(this);
  updateWindowTitle(QString(), false);

  languageChange(m_OrganizerCore.settings().language());

  m_CategoryFactory.loadCategories();

  ui->logList->setModel(LogBuffer::instance());
  ui->logList->setColumnWidth(0, 100);
  ui->logList->setAutoScroll(true);
  ui->logList->scrollToBottom();
  ui->logList->addAction(ui->actionCopy_Log_to_Clipboard);
  int splitterSize = this->size().height(); // actually total window size, but the splitter doesn't seem to return the true value
  ui->topLevelSplitter->setSizes(QList<int>() << splitterSize - 100 << 100);
  connect(ui->logList->model(), SIGNAL(rowsInserted(const QModelIndex &, int, int)),
          ui->logList, SLOT(scrollToBottom()));
  connect(ui->logList->model(), SIGNAL(dataChanged(QModelIndex,QModelIndex)),
          ui->logList, SLOT(scrollToBottom()));

  m_RefreshProgress = new QProgressBar(statusBar());
  m_RefreshProgress->setTextVisible(true);
  m_RefreshProgress->setRange(0, 100);
  m_RefreshProgress->setValue(0);
  m_RefreshProgress->setVisible(false);
  statusBar()->addWidget(m_RefreshProgress, 1000);
  statusBar()->clearMessage();
  statusBar()->hide();

  updateProblemsButton();

  // Setup toolbar
  QWidget *spacer = new QWidget(ui->toolBar);
  spacer->setSizePolicy(QSizePolicy::MinimumExpanding, QSizePolicy::Preferred);
  QWidget *widget = ui->toolBar->widgetForAction(ui->actionTool);
  QToolButton *toolBtn = qobject_cast<QToolButton*>(widget);

  if (toolBtn->menu() == nullptr) {
    actionToToolButton(ui->actionTool);
  }

  actionToToolButton(ui->actionHelp);
  createHelpWidget();

  actionToToolButton(ui->actionEndorseMO);
  createEndorseWidget();
  ui->actionEndorseMO->setVisible(false);

  for (QAction *action : ui->toolBar->actions()) {
    if (action->isSeparator()) {
      // insert spacers
      ui->toolBar->insertWidget(action, spacer);
      m_Sep = action;
      // m_Sep would only use the last separator anyway, and we only have the one anyway?
      break;
    }
  }

  TaskProgressManager::instance().tryCreateTaskbar();

  // set up mod list
  m_ModListSortProxy = m_OrganizerCore.createModListProxyModel();

  ui->modList->setModel(m_ModListSortProxy);

  GenericIconDelegate *contentDelegate = new GenericIconDelegate(ui->modList, Qt::UserRole + 3, ModList::COL_CONTENT, 150);
  connect(ui->modList->header(), SIGNAL(sectionResized(int,int,int)), contentDelegate, SLOT(columnResized(int,int,int)));
  ui->modList->sortByColumn(ModList::COL_PRIORITY, Qt::AscendingOrder);
  ui->modList->setItemDelegateForColumn(ModList::COL_FLAGS, new ModFlagIconDelegate(ui->modList));
  ui->modList->setItemDelegateForColumn(ModList::COL_CONTENT, contentDelegate);
  ui->modList->header()->installEventFilter(m_OrganizerCore.modList());
  connect(ui->modList->header(), SIGNAL(sectionResized(int, int, int)), this, SLOT(modListSectionResized(int, int, int)));

  bool modListAdjusted = registerWidgetState(ui->modList->objectName(), ui->modList->header(), "mod_list_state");

  if (modListAdjusted) {
    // hack: force the resize-signal to be triggered because restoreState doesn't seem to do that
    for (int column = 0; column <= ModList::COL_LASTCOLUMN; ++column) {
      int sectionSize = ui->modList->header()->sectionSize(column);
      ui->modList->header()->resizeSection(column, sectionSize + 1);
      ui->modList->header()->resizeSection(column, sectionSize);
    }
  } else {
    // hide these columns by default
    ui->modList->header()->setSectionHidden(ModList::COL_CONTENT, true);
    ui->modList->header()->setSectionHidden(ModList::COL_MODID, true);
    ui->modList->header()->setSectionHidden(ModList::COL_GAME, true);
    ui->modList->header()->setSectionHidden(ModList::COL_INSTALLTIME, true);
    ui->modList->header()->setSectionHidden(ModList::COL_NOTES, true);
  }

  ui->modList->header()->setSectionHidden(ModList::COL_NAME, false); // prevent the name-column from being hidden
  ui->modList->installEventFilter(m_OrganizerCore.modList());

  // set up plugin list
  m_PluginListSortProxy = m_OrganizerCore.createPluginListProxyModel();

  ui->espList->setModel(m_PluginListSortProxy);
  ui->espList->sortByColumn(PluginList::COL_PRIORITY, Qt::AscendingOrder);
  ui->espList->setItemDelegateForColumn(PluginList::COL_FLAGS, new GenericIconDelegate(ui->espList));
  ui->espList->installEventFilter(m_OrganizerCore.pluginList());

  ui->bsaList->setLocalMoveOnly(true);

  bool pluginListAdjusted = registerWidgetState(ui->espList->objectName(), ui->espList->header(), "plugin_list_state");
  registerWidgetState(ui->dataTree->objectName(), ui->dataTree->header());
  registerWidgetState(ui->downloadView->objectName(),
                      ui->downloadView->header());

  ui->splitter->setStretchFactor(0, 3);
  ui->splitter->setStretchFactor(1, 2);

  resizeLists(modListAdjusted, pluginListAdjusted);

  QMenu *linkMenu = new QMenu(this);
  linkMenu->addAction(QIcon(":/MO/gui/link"), tr("Toolbar"), this, SLOT(linkToolbar()));
  linkMenu->addAction(QIcon(":/MO/gui/link"), tr("Desktop"), this, SLOT(linkDesktop()));
  linkMenu->addAction(QIcon(":/MO/gui/link"), tr("Start Menu"), this, SLOT(linkMenu()));
  ui->linkButton->setMenu(linkMenu);

  ui->listOptionsBtn->setMenu(modListContextMenu());
  connect(ui->listOptionsBtn, SIGNAL(pressed()), this, SLOT(on_listOptionsBtn_pressed()));

  ui->openFolderMenu->setMenu(openFolderMenu());

  updateDownloadListDelegate();

  ui->savegameList->installEventFilter(this);
  ui->savegameList->setMouseTracking(true);

  // don't allow mouse wheel to switch grouping, too many people accidentally
  // turn on grouping and then don't understand what happened
  EventFilter *noWheel
      = new EventFilter(this, [](QObject *, QEvent *event) -> bool {
          return event->type() == QEvent::Wheel;
        });

  ui->groupCombo->installEventFilter(noWheel);
  ui->profileBox->installEventFilter(noWheel);

  if (organizerCore.managedGame()->sortMechanism() == MOBase::IPluginGame::SortMechanism::NONE) {
    ui->bossButton->setDisabled(true);
    ui->bossButton->setToolTip(tr("There is no supported sort mechanism for this game. You will probably have to use a third-party tool."));
  }

  connect(ui->savegameList, SIGNAL(itemEntered(QListWidgetItem*)), this, SLOT(saveSelectionChanged(QListWidgetItem*)));

  connect(ui->modList, SIGNAL(dropModeUpdate(bool)), m_OrganizerCore.modList(), SLOT(dropModeUpdate(bool)));

  connect(ui->modList->selectionModel(), SIGNAL(currentChanged(QModelIndex,QModelIndex)), this, SLOT(modlistSelectionChanged(QModelIndex,QModelIndex)));
  connect(m_ModListSortProxy, SIGNAL(filterActive(bool)), this, SLOT(modFilterActive(bool)));
  connect(m_ModListSortProxy, SIGNAL(layoutChanged()), this, SLOT(updateModCount()));
  connect(ui->modFilterEdit, SIGNAL(textChanged(QString)), m_ModListSortProxy, SLOT(updateFilter(QString)));

  connect(ui->espFilterEdit, SIGNAL(textChanged(QString)), m_PluginListSortProxy, SLOT(updateFilter(QString)));
  connect(ui->espFilterEdit, SIGNAL(textChanged(QString)), this, SLOT(espFilterChanged(QString)));

  connect(ui->dataTree, SIGNAL(itemExpanded(QTreeWidgetItem*)), this, SLOT(expandDataTreeItem(QTreeWidgetItem*)));

  connect(m_OrganizerCore.directoryRefresher(), SIGNAL(refreshed()), this, SLOT(directory_refreshed()));
  connect(m_OrganizerCore.directoryRefresher(), SIGNAL(progress(int)), this, SLOT(refresher_progress(int)));
  connect(m_OrganizerCore.directoryRefresher(), SIGNAL(error(QString)), this, SLOT(showError(QString)));

  connect(&m_SavesWatcher, SIGNAL(directoryChanged(QString)), this, SLOT(refreshSavesIfOpen()));

  connect(&m_OrganizerCore.settings(), SIGNAL(languageChanged(QString)), this, SLOT(languageChange(QString)));
  connect(&m_OrganizerCore.settings(), SIGNAL(styleChanged(QString)), this, SIGNAL(styleChanged(QString)));

  connect(m_OrganizerCore.updater(), SIGNAL(restart()), this, SLOT(close()));
  connect(m_OrganizerCore.updater(), SIGNAL(updateAvailable()), this, SLOT(updateAvailable()));
  connect(m_OrganizerCore.updater(), SIGNAL(motdAvailable(QString)), this, SLOT(motdReceived(QString)));

  connect(NexusInterface::instance(&pluginContainer), SIGNAL(requestNXMDownload(QString)), &m_OrganizerCore, SLOT(downloadRequestedNXM(QString)));
  connect(NexusInterface::instance(&pluginContainer), SIGNAL(nxmDownloadURLsAvailable(QString,int,int,QVariant,QVariant,int)), this, SLOT(nxmDownloadURLs(QString,int,int,QVariant,QVariant,int)));
  connect(NexusInterface::instance(&pluginContainer), SIGNAL(needLogin()), &m_OrganizerCore, SLOT(nexusLogin()));
  connect(NexusInterface::instance(&pluginContainer)->getAccessManager(), SIGNAL(loginFailed(QString)), this, SLOT(loginFailed(QString)));
  connect(NexusInterface::instance(&pluginContainer)->getAccessManager(), SIGNAL(credentialsReceived(const QString&, bool)),
          this, SLOT(updateWindowTitle(const QString&, bool)));

  connect(&TutorialManager::instance(), SIGNAL(windowTutorialFinished(QString)), this, SLOT(windowTutorialFinished(QString)));
  connect(ui->tabWidget, SIGNAL(currentChanged(int)), &TutorialManager::instance(), SIGNAL(tabChanged(int)));
  connect(ui->modList->header(), SIGNAL(sortIndicatorChanged(int,Qt::SortOrder)), this, SLOT(modListSortIndicatorChanged(int,Qt::SortOrder)));
  connect(ui->toolBar, SIGNAL(customContextMenuRequested(QPoint)), this, SLOT(toolBar_customContextMenuRequested(QPoint)));

  connect(&m_OrganizerCore, &OrganizerCore::modInstalled, this, &MainWindow::modInstalled);
  connect(&m_OrganizerCore, &OrganizerCore::close, this, &QMainWindow::close);

  connect(&m_IntegratedBrowser, SIGNAL(requestDownload(QUrl,QNetworkReply*)), &m_OrganizerCore, SLOT(requestDownload(QUrl,QNetworkReply*)));

  connect(this, SIGNAL(styleChanged(QString)), this, SLOT(updateStyle(QString)));

  m_CheckBSATimer.setSingleShot(true);
  connect(&m_CheckBSATimer, SIGNAL(timeout()), this, SLOT(checkBSAList()));

  connect(ui->espList->selectionModel(), SIGNAL(selectionChanged(QItemSelection, QItemSelection)), this, SLOT(esplistSelectionsChanged(QItemSelection)));
  connect(ui->modList->selectionModel(), SIGNAL(selectionChanged(QItemSelection, QItemSelection)), this, SLOT(modlistSelectionsChanged(QItemSelection)));

  new QShortcut(QKeySequence(Qt::CTRL + Qt::Key_Enter), this, SLOT(openExplorer_activated()));
  new QShortcut(QKeySequence(Qt::CTRL + Qt::Key_Return), this, SLOT(openExplorer_activated()));

  new QShortcut(QKeySequence::Refresh, this, SLOT(refreshProfile_activated()));

  new QShortcut(QKeySequence(Qt::CTRL + Qt::Key_F), this, SLOT(search_activated()));
  new QShortcut(QKeySequence(Qt::Key_Escape), this, SLOT(searchClear_activated()));

  m_UpdateProblemsTimer.setSingleShot(true);
  connect(&m_UpdateProblemsTimer, SIGNAL(timeout()), this, SLOT(updateProblemsButton()));

  m_SaveMetaTimer.setSingleShot(false);
  connect(&m_SaveMetaTimer, SIGNAL(timeout()), this, SLOT(saveModMetas()));
  m_SaveMetaTimer.start(5000);

  setCategoryListVisible(initSettings.value("categorylist_visible", true).toBool());
  FileDialogMemory::restore(initSettings);

  fixCategories();

  m_StartTime = QTime::currentTime();

  m_Tutorial.expose("modList", m_OrganizerCore.modList());
  m_Tutorial.expose("espList", m_OrganizerCore.pluginList());

  m_OrganizerCore.setUserInterface(this, this);
  for (const QString &fileName : m_PluginContainer.pluginFileNames()) {
    installTranslator(QFileInfo(fileName).baseName());
  }

  registerPluginTools(m_PluginContainer.plugins<IPluginTool>());

  for (IPluginModPage *modPagePlugin : m_PluginContainer.plugins<IPluginModPage>()) {
    registerModPage(modPagePlugin);
  }

  // refresh profiles so the current profile can be activated
  refreshProfiles(false);

  ui->profileBox->setCurrentText(m_OrganizerCore.currentProfile()->name());

  if (m_OrganizerCore.getArchiveParsing())
  {
    ui->showArchiveDataCheckBox->setCheckState(Qt::Checked);
    ui->showArchiveDataCheckBox->setEnabled(true);
    m_showArchiveData = true;
  }
  else
  {
    ui->showArchiveDataCheckBox->setCheckState(Qt::Unchecked);
    ui->showArchiveDataCheckBox->setEnabled(false);
    m_showArchiveData = false;
  }

  refreshExecutablesList();
  updateToolBar();

  for (QAction *action : ui->toolBar->actions()) {
    // set the name of the widget to the name of the action to allow styling
    ui->toolBar->widgetForAction(action)->setObjectName(action->objectName());
  }
  emit updatePluginCount();
  emit updateModCount();
}


MainWindow::~MainWindow()
{
  try {
    cleanup();

    m_PluginContainer.setUserInterface(nullptr, nullptr);
    m_OrganizerCore.setUserInterface(nullptr, nullptr);
    m_IntegratedBrowser.close();
    delete ui;
  } catch (std::exception &e) {
    QMessageBox::critical(nullptr, tr("Crash on exit"),
      tr("MO crashed while exiting.  Some settings may not be saved.\n\nError: %1").arg(e.what()),
      QMessageBox::Ok);
  }
}


void MainWindow::updateWindowTitle(const QString &accountName, bool premium)
{
  QString title = QString("%1 Mod Organizer v%2").arg(
        m_OrganizerCore.managedGame()->gameName(),
        m_OrganizerCore.getVersion().displayString());

  if (!accountName.isEmpty()) {
    title.append(QString(" (%1%2)").arg(accountName, premium ? "*" : ""));
  }

  this->setWindowTitle(title);
}


void MainWindow::disconnectPlugins()
{
  if (ui->actionTool->menu() != nullptr) {
    ui->actionTool->menu()->clear();
  }
}


void MainWindow::resizeLists(bool modListCustom, bool pluginListCustom)
{
  if (!modListCustom) {
    // resize mod list to fit content
    for (int i = 0; i < ui->modList->header()->count(); ++i) {
      ui->modList->header()->setSectionResizeMode(i, QHeaderView::ResizeToContents);
    }
    ui->modList->header()->setSectionResizeMode(ModList::COL_NAME, QHeaderView::Stretch);
  }

  // ensure the columns aren't so small you can't see them any more
  for (int i = 0; i < ui->modList->header()->count(); ++i) {
    if (ui->modList->header()->sectionSize(i) < 10) {
      ui->modList->header()->resizeSection(i, 10);
    }
  }

  if (!pluginListCustom) {
    // resize plugin list to fit content
    for (int i = 0; i < ui->espList->header()->count(); ++i) {
      ui->espList->header()->setSectionResizeMode(i, QHeaderView::ResizeToContents);
    }
    ui->espList->header()->setSectionResizeMode(0, QHeaderView::Stretch);
  }
}


void MainWindow::allowListResize()
{
  // allow resize on mod list
  for (int i = 0; i < ui->modList->header()->count(); ++i) {
    ui->modList->header()->setSectionResizeMode(i, QHeaderView::Interactive);
  }
  //ui->modList->header()->setSectionResizeMode(ui->modList->header()->count() - 1, QHeaderView::Stretch);
  ui->modList->header()->setStretchLastSection(true);


  // allow resize on plugin list
  for (int i = 0; i < ui->espList->header()->count(); ++i) {
    ui->espList->header()->setSectionResizeMode(i, QHeaderView::Interactive);
  }
  //ui->espList->header()->setSectionResizeMode(ui->espList->header()->count() - 1, QHeaderView::Stretch);
  ui->espList->header()->setStretchLastSection(true);
}

void MainWindow::updateStyle(const QString&)
{
  // no effect?
  ensurePolished();
}

void MainWindow::resizeEvent(QResizeEvent *event)
{
  m_Tutorial.resize(event->size());
  QMainWindow::resizeEvent(event);
}


static QModelIndex mapToModel(const QAbstractItemModel *targetModel, QModelIndex idx)
{
  QModelIndex result = idx;
  const QAbstractItemModel *model = idx.model();
  while (model != targetModel) {
    if (model == nullptr) {
      return QModelIndex();
    }
    const QAbstractProxyModel *proxyModel = qobject_cast<const QAbstractProxyModel*>(model);
    if (proxyModel == nullptr) {
      return QModelIndex();
    }
    result = proxyModel->mapToSource(result);
    model = proxyModel->sourceModel();
  }
  return result;
}


void MainWindow::actionToToolButton(QAction *&sourceAction)
{
  QToolButton *button = new QToolButton(ui->toolBar);
  button->setObjectName(sourceAction->objectName());
  button->setIcon(sourceAction->icon());
  button->setText(sourceAction->text());
  button->setPopupMode(QToolButton::InstantPopup);
  button->setToolButtonStyle(ui->toolBar->toolButtonStyle());
  button->setToolTip(sourceAction->toolTip());
  button->setShortcut(sourceAction->shortcut());
  QMenu *buttonMenu = new QMenu(sourceAction->text(), button);
  button->setMenu(buttonMenu);
  QAction *newAction = ui->toolBar->insertWidget(sourceAction, button);
  newAction->setObjectName(sourceAction->objectName());
  newAction->setIcon(sourceAction->icon());
  newAction->setText(sourceAction->text());
  newAction->setToolTip(sourceAction->toolTip());
  newAction->setShortcut(sourceAction->shortcut());
  ui->toolBar->removeAction(sourceAction);
  sourceAction->deleteLater();
  sourceAction = newAction;
}

void MainWindow::updateToolBar()
{
  for (QAction *action : ui->toolBar->actions()) {
    if (action->objectName().startsWith("custom__")) {
      ui->toolBar->removeAction(action);
      action->deleteLater();
    }
  }

  std::vector<Executable>::iterator begin, end;
  m_OrganizerCore.executablesList()->getExecutables(begin, end);
  for (auto iter = begin; iter != end; ++iter) {
    if (iter->isShownOnToolbar()) {
      QAction *exeAction = new QAction(iconForExecutable(iter->m_BinaryInfo.filePath()),
                                        iter->m_Title,
                                        ui->toolBar);
      exeAction->setObjectName(QString("custom__") + iter->m_Title);
      if (!connect(exeAction, SIGNAL(triggered()), this, SLOT(startExeAction()))) {
        qDebug("failed to connect trigger?");
      }
      ui->toolBar->insertAction(m_Sep, exeAction);
    }
  }
}


void MainWindow::scheduleUpdateButton()
{
  if (!m_UpdateProblemsTimer.isActive()) {
    m_UpdateProblemsTimer.start(1000);
  }
}


void MainWindow::updateProblemsButton()
{
  size_t numProblems = checkForProblems();
  if (numProblems > 0) {
    ui->actionProblems->setEnabled(true);
    ui->actionProblems->setIconText(tr("Problems"));
    ui->actionProblems->setToolTip(tr("There are potential problems with your setup"));

    QPixmap mergedIcon = QPixmap(":/MO/gui/warning").scaled(64, 64);
    {
      QPainter painter(&mergedIcon);
      std::string badgeName = std::string(":/MO/gui/badge_") + (numProblems < 10 ? std::to_string(static_cast<long long>(numProblems)) : "more");
      painter.drawPixmap(32, 32, 32, 32, QPixmap(badgeName.c_str()));
    }
    ui->actionProblems->setIcon(QIcon(mergedIcon));
  } else {
    ui->actionProblems->setEnabled(false);
    ui->actionProblems->setIconText(tr("No Problems"));
    ui->actionProblems->setToolTip(tr("Everything seems to be in order"));
    ui->actionProblems->setIcon(QIcon(":/MO/gui/warning"));
  }
}


bool MainWindow::errorReported(QString &logFile)
{
  QDir dir(qApp->property("dataPath").toString() + "/" + QString::fromStdWString(AppConfig::logPath()));
  QFileInfoList files = dir.entryInfoList(QStringList("ModOrganizer_??_??_??_??_??.log"),
                                          QDir::Files, QDir::Name | QDir::Reversed);

  if (files.count() > 0) {
    logFile = files.at(0).absoluteFilePath();
    QFile file(logFile);
    if (file.open(QIODevice::ReadOnly | QIODevice::Text)) {
      char buffer[1024];
      int line = 0;
      while (!file.atEnd()) {
        file.readLine(buffer, 1024);
        if (strncmp(buffer, "ERROR", 5) == 0) {
          return true;
        }

        // prevent this function from taking forever
        if (line++ >= 50000) {
          break;
        }
      }
    }
  }

  return false;
}


size_t MainWindow::checkForProblems()
{
  size_t numProblems = 0;
  for (IPluginDiagnose *diagnose : m_PluginContainer.plugins<IPluginDiagnose>()) {
    numProblems += diagnose->activeProblems().size();
  }
  return numProblems;
}

void MainWindow::about()
{
  AboutDialog dialog(m_OrganizerCore.getVersion().displayString(), this);
  connect(&dialog, SIGNAL(linkClicked(QString)), this, SLOT(linkClicked(QString)));
  dialog.exec();
}


void MainWindow::createEndorseWidget()
{
  QToolButton *toolBtn = qobject_cast<QToolButton*>(ui->toolBar->widgetForAction(ui->actionEndorseMO));
  QMenu *buttonMenu = toolBtn->menu();
  if (buttonMenu == nullptr) {
    return;
  }
  buttonMenu->clear();

  QAction *endorseAction = new QAction(tr("Endorse"), buttonMenu);
  connect(endorseAction, SIGNAL(triggered()), this, SLOT(on_actionEndorseMO_triggered()));
  buttonMenu->addAction(endorseAction);

  QAction *wontEndorseAction = new QAction(tr("Won't Endorse"), buttonMenu);
  connect(wontEndorseAction, SIGNAL(triggered()), this, SLOT(wontEndorse()));
  buttonMenu->addAction(wontEndorseAction);
}


void MainWindow::createHelpWidget()
{
  QToolButton *toolBtn = qobject_cast<QToolButton*>(ui->toolBar->widgetForAction(ui->actionHelp));
  QMenu *buttonMenu = toolBtn->menu();
  if (buttonMenu == nullptr) {
    return;
  }
  buttonMenu->clear();

  QAction *helpAction = new QAction(tr("Help on UI"), buttonMenu);
  connect(helpAction, SIGNAL(triggered()), this, SLOT(helpTriggered()));
  buttonMenu->addAction(helpAction);

  QAction *wikiAction = new QAction(tr("Documentation Wiki"), buttonMenu);
  connect(wikiAction, SIGNAL(triggered()), this, SLOT(wikiTriggered()));
  buttonMenu->addAction(wikiAction);

  QAction *issueAction = new QAction(tr("Report Issue"), buttonMenu);
  connect(issueAction, SIGNAL(triggered()), this, SLOT(issueTriggered()));
  buttonMenu->addAction(issueAction);

  QMenu *tutorialMenu = new QMenu(tr("Tutorials"), buttonMenu);

  typedef std::vector<std::pair<int, QAction*> > ActionList;

  ActionList tutorials;

  QDirIterator dirIter(QApplication::applicationDirPath() + "/tutorials", QStringList("*.js"), QDir::Files);
  while (dirIter.hasNext()) {
    dirIter.next();
    QString fileName = dirIter.fileName();

    QFile file(dirIter.filePath());
    if (!file.open(QIODevice::ReadOnly)) {
      qCritical() << "Failed to open " << fileName;
      continue;
    }
    QString firstLine = QString::fromUtf8(file.readLine());
    if (firstLine.startsWith("//TL")) {
      QStringList params = firstLine.mid(4).trimmed().split('#');
      if (params.size() != 2) {
        qCritical() << "invalid header line for tutorial " << fileName << " expected 2 parameters";
        continue;
      }
      QAction *tutAction = new QAction(params.at(0), tutorialMenu);
      tutAction->setData(fileName);
      tutorials.push_back(std::make_pair(params.at(1).toInt(), tutAction));
    }
  }

  std::sort(tutorials.begin(), tutorials.end(),
            [] (const ActionList::value_type &LHS, const ActionList::value_type &RHS) {
              return LHS.first < RHS.first; } );

  for (auto iter = tutorials.begin(); iter != tutorials.end(); ++iter) {
    connect(iter->second, SIGNAL(triggered()), this, SLOT(tutorialTriggered()));
    tutorialMenu->addAction(iter->second);
  }

  buttonMenu->addMenu(tutorialMenu);
  buttonMenu->addAction(tr("About"), this, SLOT(about()));
  buttonMenu->addAction(tr("About Qt"), qApp, SLOT(aboutQt()));
}

void MainWindow::modFilterActive(bool filterActive)
{
  ui->clearFiltersButton->setVisible(filterActive);
  if (filterActive) {
//    m_OrganizerCore.modList()->setOverwriteMarkers(std::set<unsigned int>(), std::set<unsigned int>());
    ui->modList->setStyleSheet("QTreeView { border: 2px ridge #f00; }");
    ui->activeModsCounter->setStyleSheet("QLCDNumber { border: 2px ridge #f00; }");
  } else if (ui->groupCombo->currentIndex() != 0) {
    ui->modList->setStyleSheet("QTreeView { border: 2px ridge #337733; }");
    ui->activeModsCounter->setStyleSheet("");
  } else {
    ui->modList->setStyleSheet("");
    ui->activeModsCounter->setStyleSheet("");
  }
}

void MainWindow::espFilterChanged(const QString &filter)
{
  if (!filter.isEmpty()) {
    ui->espList->setStyleSheet("QTreeView { border: 2px ridge #f00; }");
    ui->activePluginsCounter->setStyleSheet("QLCDNumber { border: 2px ridge #f00; }");
  } else {
    ui->espList->setStyleSheet("");
    ui->activePluginsCounter->setStyleSheet("");
  }
  updatePluginCount();
}

void MainWindow::downloadFilterChanged(const QString &filter)
{
  if (!filter.isEmpty()) {
    ui->downloadView->setStyleSheet("QTreeView { border: 2px ridge #f00; }");
  } else {
    ui->downloadView->setStyleSheet("");
  }
}

void MainWindow::expandModList(const QModelIndex &index)
{
  QAbstractItemModel *model = ui->modList->model();
#pragma message("why is this so complicated? mapping the index doesn't work, probably a bug in QtGroupingProxy?")
  for (int i = 0; i < model->rowCount(); ++i) {
    QModelIndex targetIdx = model->index(i, 0);
    if (model->data(targetIdx).toString() == index.data().toString()) {
      ui->modList->expand(targetIdx);
      break;
    }
  }
}


bool MainWindow::addProfile()
{
  QComboBox *profileBox = findChild<QComboBox*>("profileBox");
  bool okClicked = false;

  QString name = QInputDialog::getText(this, tr("Name"),
                                       tr("Please enter a name for the new profile"),
                                       QLineEdit::Normal, QString(), &okClicked);
  if (okClicked && (name.size() > 0)) {
    try {
      profileBox->addItem(name);
      profileBox->setCurrentIndex(profileBox->count() - 1);
      return true;
    } catch (const std::exception& e) {
      reportError(tr("failed to create profile: %1").arg(e.what()));
      return false;
    }
  } else {
    return false;
  }
}

void MainWindow::hookUpWindowTutorials()
{
  QDirIterator dirIter(QApplication::applicationDirPath() + "/tutorials", QStringList("*.js"), QDir::Files);
  while (dirIter.hasNext()) {
    dirIter.next();
    QString fileName = dirIter.fileName();
    QFile file(dirIter.filePath());
    if (!file.open(QIODevice::ReadOnly)) {
      qCritical() << "Failed to open " << fileName;
      continue;
    }
    QString firstLine = QString::fromUtf8(file.readLine());
    if (firstLine.startsWith("//WIN")) {
      QString windowName = firstLine.mid(6).trimmed();
      if (!m_OrganizerCore.settings().directInterface().value("CompletedWindowTutorials/" + windowName, false).toBool()) {
        TutorialManager::instance().activateTutorial(windowName, fileName);
      }
    }
  }
}

void MainWindow::showEvent(QShowEvent *event)
{
  refreshFilters();

  QMainWindow::showEvent(event);

  if (!m_WasVisible) {
    // only the first time the window becomes visible
    m_Tutorial.registerControl();

    hookUpWindowTutorials();

    if (m_OrganizerCore.settings().directInterface().value("first_start", true).toBool()) {
      QString firstStepsTutorial = ToQString(AppConfig::firstStepsTutorial());
      if (TutorialManager::instance().hasTutorial(firstStepsTutorial)) {
        if (QMessageBox::question(this, tr("Show tutorial?"),
                                  tr("You are starting Mod Organizer for the first time. "
                                     "Do you want to show a tutorial of its basic features? If you choose "
                                     "no you can always start the tutorial from the \"Help\"-menu."),
                                  QMessageBox::Yes | QMessageBox::No) == QMessageBox::Yes) {
          TutorialManager::instance().activateTutorial("MainWindow", firstStepsTutorial);
        }
      } else {
        qCritical() << firstStepsTutorial << " missing";
        QPoint pos = ui->toolBar->mapToGlobal(QPoint());
        pos.rx() += ui->toolBar->width() / 2;
        pos.ry() += ui->toolBar->height();
        QWhatsThis::showText(pos,
            QObject::tr("Please use \"Help\" from the toolbar to get usage instructions to all elements"));
      }

    m_OrganizerCore.settings().directInterface().setValue("first_start", false);
    }

    // this has no visible impact when called before the ui is visible
    int grouping = m_OrganizerCore.settings().directInterface().value("group_state").toInt();
    ui->groupCombo->setCurrentIndex(grouping);

    allowListResize();

    m_OrganizerCore.settings().registerAsNXMHandler(false);
    m_WasVisible = true;
	updateProblemsButton();
  }
}


void MainWindow::closeEvent(QCloseEvent* event)
{
  m_closing = true;

  if (m_OrganizerCore.downloadManager()->downloadsInProgressNoPause()) {
    if (QMessageBox::question(this, tr("Downloads in progress"),
                          tr("There are still downloads in progress, do you really want to quit?"),
                          QMessageBox::Yes | QMessageBox::Cancel) == QMessageBox::Cancel) {
      event->ignore();
      return;
    } else {
      m_OrganizerCore.downloadManager()->pauseAll();
    }
  }

  std::vector<QString> hiddenList;
  hiddenList.push_back(QFileInfo(QCoreApplication::applicationFilePath()).fileName());
  HANDLE injected_process_still_running = m_OrganizerCore.findAndOpenAUSVFSProcess(hiddenList, GetCurrentProcessId());
  if (injected_process_still_running != INVALID_HANDLE_VALUE)
  {
    m_OrganizerCore.waitForApplication(injected_process_still_running);
    if (!m_closing) { // if operation cancelled
      event->ignore();
      return;
    }
  }

  setCursor(Qt::WaitCursor);
}

void MainWindow::cleanup()
{
  if (ui->logList->model() != nullptr) {
    disconnect(ui->logList->model(), nullptr, nullptr, nullptr);
    ui->logList->setModel(nullptr);
  }

  QWebEngineProfile::defaultProfile()->clearAllVisitedLinks();
  m_IntegratedBrowser.close();
  m_SaveMetaTimer.stop();
  m_MetaSave.waitForFinished();
}


void MainWindow::setBrowserGeometry(const QByteArray &geometry)
{
  m_IntegratedBrowser.restoreGeometry(geometry);
}

void MainWindow::displaySaveGameInfo(QListWidgetItem *newItem)
{
  QString const &save = newItem->data(Qt::UserRole).toString();
  if (m_CurrentSaveView == nullptr) {
    IPluginGame const *game = m_OrganizerCore.managedGame();
    SaveGameInfo const *info = game->feature<SaveGameInfo>();
    if (info != nullptr) {
      m_CurrentSaveView = info->getSaveGameWidget(this);
    }
    if (m_CurrentSaveView == nullptr) {
      return;
    }
  }
  m_CurrentSaveView->setSave(save);

  QRect screenRect = QApplication::desktop()->availableGeometry(m_CurrentSaveView);

  QPoint pos = QCursor::pos();
  if (pos.x() + m_CurrentSaveView->width() > screenRect.right()) {
    pos.rx() -= (m_CurrentSaveView->width() + 2);
  } else {
    pos.rx() += 5;
  }

  if (pos.y() + m_CurrentSaveView->height() > screenRect.bottom()) {
    pos.ry() -= (m_CurrentSaveView->height() + 10);
  } else {
    pos.ry() += 20;
  }
  m_CurrentSaveView->move(pos);

  m_CurrentSaveView->show();
  m_CurrentSaveView->setProperty("displayItem", qVariantFromValue(static_cast<void *>(newItem)));

  ui->savegameList->activateWindow();
}


void MainWindow::saveSelectionChanged(QListWidgetItem *newItem)
{
  if (newItem == nullptr) {
    hideSaveGameInfo();
  } else if (m_CurrentSaveView == nullptr || newItem != m_CurrentSaveView->property("displayItem").value<void*>()) {
    displaySaveGameInfo(newItem);
  }
}


void MainWindow::hideSaveGameInfo()
{
  if (m_CurrentSaveView != nullptr) {
    m_CurrentSaveView->deleteLater();
    m_CurrentSaveView = nullptr;
  }
}

bool MainWindow::eventFilter(QObject *object, QEvent *event)
{
  if ((object == ui->savegameList) &&
      ((event->type() == QEvent::Leave) || (event->type() == QEvent::WindowDeactivate))) {
    hideSaveGameInfo();
  }
  return false;
}


void MainWindow::toolPluginInvoke()
{
  QAction *triggeredAction = qobject_cast<QAction*>(sender());
  IPluginTool *plugin = qobject_cast<IPluginTool*>(triggeredAction->data().value<QObject*>());
  if (plugin != nullptr) {
    try {
      plugin->display();
    } catch (const std::exception &e) {
      reportError(tr("Plugin \"%1\" failed: %2").arg(plugin->name()).arg(e.what()));
    } catch (...) {
      reportError(tr("Plugin \"%1\" failed").arg(plugin->name()));
    }
  }
}

void MainWindow::modPagePluginInvoke()
{
  QAction *triggeredAction = qobject_cast<QAction*>(sender());
  IPluginModPage *plugin = qobject_cast<IPluginModPage*>(triggeredAction->data().value<QObject*>());
  if (plugin != nullptr) {
    if (plugin->useIntegratedBrowser()) {
      m_IntegratedBrowser.setWindowTitle(plugin->displayName());
      m_IntegratedBrowser.openUrl(plugin->pageURL());
    } else {
      QDesktopServices::openUrl(QUrl(plugin->pageURL()));
    }
  }
}

void MainWindow::registerPluginTool(IPluginTool *tool, QString name, QMenu *menu)
{
  if (name.isEmpty())
    name = tool->displayName();

  QAction *action = new QAction(tool->icon(), name, ui->toolBar);
  action->setToolTip(tool->tooltip());
  tool->setParentWidget(this);
  action->setData(qVariantFromValue((QObject*)tool));
  connect(action, SIGNAL(triggered()), this, SLOT(toolPluginInvoke()), Qt::QueuedConnection);

  if (menu == nullptr) {
    QToolButton *toolBtn = qobject_cast<QToolButton*>(ui->toolBar->widgetForAction(ui->actionTool));
    toolBtn->menu()->addAction(action);
  } else {
    menu->addAction(action);
  }
}

void MainWindow::registerPluginTools(std::vector<IPluginTool *> toolPlugins)
{
  // Sort the plugins by display name
  std::sort(toolPlugins.begin(), toolPlugins.end(),
    [](IPluginTool *left, IPluginTool *right) {
      return left->displayName().toLower() < right->displayName().toLower();
    }
  );

  // Group the plugins into submenus
  QMap<QString, QList<QPair<QString, IPluginTool *>>> submenuMap;
  for (auto toolPlugin : toolPlugins) {
    QStringList toolName = toolPlugin->displayName().split("/");
    QString submenu = toolName[0];
    toolName.pop_front();
    submenuMap[submenu].append(QPair<QString, IPluginTool *>(toolName.join("/"), toolPlugin));
  }

  // Start registering plugins
  for (auto submenuKey : submenuMap.keys()) {
    if (submenuMap[submenuKey].length() > 1) {
      QMenu *submenu = new QMenu(submenuKey, this);
      for (auto info : submenuMap[submenuKey]) {
        registerPluginTool(info.second, info.first, submenu);
      }
      QToolButton *toolBtn = qobject_cast<QToolButton*>(ui->toolBar->widgetForAction(ui->actionTool));
      toolBtn->menu()->addMenu(submenu);
    }
    else {
      registerPluginTool(submenuMap[submenuKey].front().second);
    }
  }
}

void MainWindow::registerModPage(IPluginModPage *modPage)
{
  // turn the browser action into a drop-down menu if necessary
  if (ui->actionNexus->menu() == nullptr) {
    QAction *nexusAction = ui->actionNexus;
    // TODO: use a different icon for nexus!
    ui->actionNexus = new QAction(nexusAction->icon(), tr("Browse Mod Page"), ui->toolBar);
    ui->toolBar->insertAction(nexusAction, ui->actionNexus);
    ui->toolBar->removeAction(nexusAction);
    actionToToolButton(ui->actionNexus);

    QToolButton *browserBtn = qobject_cast<QToolButton*>(ui->toolBar->widgetForAction(ui->actionNexus));
    browserBtn->menu()->addAction(nexusAction);
  }

  QAction *action = new QAction(modPage->icon(), modPage->displayName(), ui->toolBar);
  modPage->setParentWidget(this);
  action->setData(qVariantFromValue(reinterpret_cast<QObject*>(modPage)));

  connect(action, SIGNAL(triggered()), this, SLOT(modPagePluginInvoke()), Qt::QueuedConnection);
  QToolButton *toolBtn = qobject_cast<QToolButton*>(ui->toolBar->widgetForAction(ui->actionNexus));
  toolBtn->menu()->addAction(action);
}


void MainWindow::startExeAction()
{
  QAction *action = qobject_cast<QAction*>(sender());
  if (action != nullptr) {
    const Executable &selectedExecutable(
        m_OrganizerCore.executablesList()->find(action->text()));
	QString customOverwrite= m_OrganizerCore.currentProfile()->setting("custom_overwrites", selectedExecutable.m_Title).toString();
    m_OrganizerCore.spawnBinary(
        selectedExecutable.m_BinaryInfo, selectedExecutable.m_Arguments,
        selectedExecutable.m_WorkingDirectory.length() != 0
            ? selectedExecutable.m_WorkingDirectory
            : selectedExecutable.m_BinaryInfo.absolutePath(),
        selectedExecutable.m_SteamAppID, customOverwrite);
  } else {
    qCritical("not an action?");
  }
}


void MainWindow::setExecutableIndex(int index)
{
  QComboBox *executableBox = findChild<QComboBox*>("executablesListBox");

  if ((index != 0) && (executableBox->count() > index)) {
    executableBox->setCurrentIndex(index);
  } else {
    executableBox->setCurrentIndex(1);
  }
}

void MainWindow::activateSelectedProfile()
{
  m_OrganizerCore.setCurrentProfile(ui->profileBox->currentText());

  m_ModListSortProxy->setProfile(m_OrganizerCore.currentProfile());

  refreshSaveList();
  m_OrganizerCore.refreshModList();
  updateModCount();
  updatePluginCount();
}

void MainWindow::on_profileBox_currentIndexChanged(int index)
{
  if (ui->profileBox->isEnabled()) {
    int previousIndex = m_OldProfileIndex;
    m_OldProfileIndex = index;

    if ((previousIndex != -1) &&
        (m_OrganizerCore.currentProfile() != nullptr) &&
        m_OrganizerCore.currentProfile()->exists()) {
      m_OrganizerCore.saveCurrentLists();
    }

    // ensure the new index is valid
    if (index < 0 || index >= ui->profileBox->count()) {
      qDebug("invalid profile index, using last profile");
      ui->profileBox->setCurrentIndex(ui->profileBox->count() - 1);
    }

    if (ui->profileBox->currentIndex() == 0) {
      ui->profileBox->setCurrentIndex(previousIndex);
      ProfilesDialog(ui->profileBox->currentText(), m_OrganizerCore.managedGame(), this).exec();
      while (!refreshProfiles()) {
        ProfilesDialog(ui->profileBox->currentText(), m_OrganizerCore.managedGame(), this).exec();
      }
    } else {
      activateSelectedProfile();
    }

    LocalSavegames *saveGames = m_OrganizerCore.managedGame()->feature<LocalSavegames>();
    if (saveGames != nullptr) {
      if (saveGames->prepareProfile(m_OrganizerCore.currentProfile()))
        refreshSaveList();
    }

    BSAInvalidation *invalidation = m_OrganizerCore.managedGame()->feature<BSAInvalidation>();
    if (invalidation != nullptr) {
      if (invalidation->prepareProfile(m_OrganizerCore.currentProfile()))
        QTimer::singleShot(5, &m_OrganizerCore, SLOT(profileRefresh()));
    }
  }
}

void MainWindow::updateTo(QTreeWidgetItem *subTree, const std::wstring &directorySoFar, const DirectoryEntry &directoryEntry, bool conflictsOnly, QIcon *fileIcon, QIcon *folderIcon)
{
  bool isDirectory = true;
  //QIcon folderIcon = (new QFileIconProvider())->icon(QFileIconProvider::Folder);
  //QIcon fileIcon = (new QFileIconProvider())->icon(QFileIconProvider::File);

  std::wostringstream temp;
  temp << directorySoFar << "\\" << directoryEntry.getName();
  {
    std::vector<DirectoryEntry*>::const_iterator current, end;
    directoryEntry.getSubDirectories(current, end);
    for (; current != end; ++current) {
      QString pathName = ToQString((*current)->getName());
      QStringList columns(pathName);
      columns.append("");
      if (!(*current)->isEmpty()) {
        QTreeWidgetItem *directoryChild = new QTreeWidgetItem(columns);
        directoryChild->setData(0, Qt::DecorationRole, *folderIcon);
        directoryChild->setData(0, Qt::UserRole + 3, isDirectory);

<<<<<<< HEAD
        if (conflictsOnly || !m_showArchiveData) {
          updateTo(directoryChild, temp.str(), **current, conflictsOnly);
=======
        if (conflictsOnly) {
          updateTo(directoryChild, temp.str(), **current, conflictsOnly, fileIcon, folderIcon);
>>>>>>> eb50d0b4
          if (directoryChild->childCount() != 0) {
            subTree->addChild(directoryChild);
          }
          else {
            delete directoryChild;
          }
        }
        else {
          QTreeWidgetItem *onDemandLoad = new QTreeWidgetItem(QStringList());
          onDemandLoad->setData(0, Qt::UserRole + 0, "__loaded_on_demand__");
          onDemandLoad->setData(0, Qt::UserRole + 1, ToQString(temp.str()));
          onDemandLoad->setData(0, Qt::UserRole + 2, conflictsOnly);
          directoryChild->addChild(onDemandLoad);
          subTree->addChild(directoryChild);
        }
      }
      else {
        QTreeWidgetItem *directoryChild = new QTreeWidgetItem(columns);
        directoryChild->setData(0, Qt::DecorationRole, *folderIcon);
        directoryChild->setData(0, Qt::UserRole + 3, isDirectory);
        subTree->addChild(directoryChild);
      }
    }
  }


  isDirectory = false;
  {
    for (const FileEntry::Ptr current : directoryEntry.getFiles()) {
      if (conflictsOnly && (current->getAlternatives().size() == 0)) {
        continue;
      }

      bool isArchive = false;
      int originID = current->getOrigin(isArchive);
      if (!m_showArchiveData && isArchive) {
        continue;
      }

      QString fileName = ToQString(current->getName());
      QStringList columns(fileName);
      FilesOrigin origin = m_OrganizerCore.directoryStructure()->getOriginByID(originID);
      QString source("data");
      unsigned int modIndex = ModInfo::getIndex(ToQString(origin.getName()));
      if (modIndex != UINT_MAX) {
        ModInfo::Ptr modInfo = ModInfo::getByIndex(modIndex);
        source = modInfo->name();
      }

      std::pair<std::wstring, int> archive = current->getArchive();
      if (archive.first.length() != 0) {
        source.append(" (").append(ToQString(archive.first)).append(")");
      }
      columns.append(source);
      QTreeWidgetItem *fileChild = new QTreeWidgetItem(columns);
      if (isArchive) {
        QFont font = fileChild->font(0);
        font.setItalic(true);
        fileChild->setFont(0, font);
        fileChild->setFont(1, font);
      } else if (fileName.endsWith(ModInfo::s_HiddenExt)) {
        QFont font = fileChild->font(0);
        font.setStrikeOut(true);
        fileChild->setFont(0, font);
        fileChild->setFont(1, font);
      }
      fileChild->setData(0, Qt::UserRole, ToQString(current->getFullPath()));
      fileChild->setData(0, Qt::DecorationRole, *fileIcon);
      fileChild->setData(0, Qt::UserRole + 3, isDirectory);
      fileChild->setData(0, Qt::UserRole + 1, isArchive);
      fileChild->setData(1, Qt::UserRole, source);
      fileChild->setData(1, Qt::UserRole + 1, originID);

      std::vector<std::pair<int, std::pair<std::wstring, int>>> alternatives = current->getAlternatives();

      if (!alternatives.empty()) {
        std::wostringstream altString;
        altString << ToWString(tr("Also in: <br>"));
        for (std::vector<std::pair<int, std::pair<std::wstring, int>>>::iterator altIter = alternatives.begin();
             altIter != alternatives.end(); ++altIter) {
          if (altIter != alternatives.begin()) {
            altString << " , ";
          }
          altString << "<span style=\"white-space: nowrap;\"><i>" << m_OrganizerCore.directoryStructure()->getOriginByID(altIter->first).getName() << "</font></span>";
        }
        fileChild->setToolTip(1, QString("%1").arg(ToQString(altString.str())));
        fileChild->setForeground(1, QBrush(Qt::red));
      } else {
        fileChild->setToolTip(1, tr("No conflict"));
      }
      subTree->addChild(fileChild);
    }
  }


  //subTree->sortChildren(0, Qt::AscendingOrder);
}

void MainWindow::delayedRemove()
{
  for (QTreeWidgetItem *item : m_RemoveWidget) {
    item->removeChild(item->child(0));
  }
  m_RemoveWidget.clear();
}

void MainWindow::expandDataTreeItem(QTreeWidgetItem *item)
{
  if ((item->childCount() == 1) && (item->child(0)->data(0, Qt::UserRole).toString() == "__loaded_on_demand__")) {
    // read the data we need from the sub-item, then dispose of it
    QTreeWidgetItem *onDemandDataItem = item->child(0);
    std::wstring path = ToWString(onDemandDataItem->data(0, Qt::UserRole + 1).toString());
    bool conflictsOnly = onDemandDataItem->data(0, Qt::UserRole + 2).toBool();

    std::wstring virtualPath = (path + L"\\").substr(6) + ToWString(item->text(0));
    DirectoryEntry *dir = m_OrganizerCore.directoryStructure()->findSubDirectoryRecursive(virtualPath);
    if (dir != nullptr) {
      QIcon folderIcon = (new QFileIconProvider())->icon(QFileIconProvider::Folder);
      QIcon fileIcon = (new QFileIconProvider())->icon(QFileIconProvider::File);
      updateTo(item, path, *dir, conflictsOnly, &fileIcon, &folderIcon);
    } else {
      qWarning("failed to update view of %ls", path.c_str());
    }
    m_RemoveWidget.push_back(item);
    QTimer::singleShot(5, this, SLOT(delayedRemove()));
  }
}


bool MainWindow::refreshProfiles(bool selectProfile)
{
  QComboBox* profileBox = findChild<QComboBox*>("profileBox");

  QString currentProfileName = profileBox->currentText();

  profileBox->blockSignals(true);
  profileBox->clear();
  profileBox->addItem(QObject::tr("<Manage...>"));

  QDir profilesDir(Settings::instance().getProfileDirectory());
  profilesDir.setFilter(QDir::AllDirs | QDir::NoDotAndDotDot);

  QDirIterator profileIter(profilesDir);

  while (profileIter.hasNext()) {
    profileIter.next();
    try {
      profileBox->addItem(profileIter.fileName());
    } catch (const std::runtime_error& error) {
      reportError(QObject::tr("failed to parse profile %1: %2").arg(profileIter.fileName()).arg(error.what()));
    }
  }

  // now select one of the profiles, preferably the one that was selected before
  profileBox->blockSignals(false);

  if (selectProfile) {
    if (profileBox->count() > 1) {
      profileBox->setCurrentText(currentProfileName);
      if (profileBox->currentIndex() == 0) {
        profileBox->setCurrentIndex(1);
      }
    }
  }
  return profileBox->count() > 1;
}


void MainWindow::refreshExecutablesList()
{
  QComboBox* executablesList = findChild<QComboBox*>("executablesListBox");
  executablesList->setEnabled(false);
  executablesList->clear();
  executablesList->addItem(tr("<Edit...>"));

  QAbstractItemModel *model = executablesList->model();

  std::vector<Executable>::const_iterator current, end;
  m_OrganizerCore.executablesList()->getExecutables(current, end);
  for(int i = 0; current != end; ++current, ++i) {
    QIcon icon = iconForExecutable(current->m_BinaryInfo.filePath());
    executablesList->addItem(icon, current->m_Title);
    model->setData(model->index(i, 0), QSize(0, executablesList->iconSize().height() + 4), Qt::SizeHintRole);
  }

  setExecutableIndex(1);
  executablesList->setEnabled(true);
}


void MainWindow::refreshDataTree()
{
  QCheckBox *conflictsBox = findChild<QCheckBox*>("conflictsCheckBox");
  QTreeWidget *tree = findChild<QTreeWidget*>("dataTree");
  QIcon folderIcon = (new QFileIconProvider())->icon(QFileIconProvider::Folder);
  QIcon fileIcon = (new QFileIconProvider())->icon(QFileIconProvider::File);
  tree->clear();
  QStringList columns("data");
  columns.append("");
  QTreeWidgetItem *subTree = new QTreeWidgetItem(columns);
  subTree->setData(0, Qt::DecorationRole, (new QFileIconProvider())->icon(QFileIconProvider::Folder));
  updateTo(subTree, L"", *m_OrganizerCore.directoryStructure(), conflictsBox->isChecked(), &fileIcon, &folderIcon);
  tree->insertTopLevelItem(0, subTree);
  subTree->setExpanded(true);
}

void MainWindow::refreshDataTreeKeepExpandedNodes()
{
	QCheckBox *conflictsBox = findChild<QCheckBox*>("conflictsCheckBox");
	QTreeWidget *tree = findChild<QTreeWidget*>("dataTree");
  QIcon folderIcon = (new QFileIconProvider())->icon(QFileIconProvider::Folder);
  QIcon fileIcon = (new QFileIconProvider())->icon(QFileIconProvider::File);
	QStringList expandedNodes;
	QTreeWidgetItemIterator it1(tree, QTreeWidgetItemIterator::NotHidden | QTreeWidgetItemIterator::HasChildren);
	while (*it1) {
		QTreeWidgetItem *current = (*it1);
		if (current->isExpanded() && !(current->text(0)=="data")) {
			expandedNodes.append(current->text(0)+"/"+current->parent()->text(0));
		}
		++it1;
	}

	tree->clear();
	QStringList columns("data");
	columns.append("");
	QTreeWidgetItem *subTree = new QTreeWidgetItem(columns);
  subTree->setData(0, Qt::DecorationRole, (new QFileIconProvider())->icon(QFileIconProvider::Folder));
	updateTo(subTree, L"", *m_OrganizerCore.directoryStructure(), conflictsBox->isChecked(), &fileIcon, &folderIcon);
	tree->insertTopLevelItem(0, subTree);
	subTree->setExpanded(true);
	QTreeWidgetItemIterator it2(tree, QTreeWidgetItemIterator::HasChildren);
	while (*it2) {
		QTreeWidgetItem *current = (*it2);
		if (!(current->text(0)=="data") && expandedNodes.contains(current->text(0)+"/"+current->parent()->text(0))) {
			current->setExpanded(true);
		}
		++it2;
	}
}


void MainWindow::refreshSavesIfOpen()
{
  if (ui->tabWidget->currentIndex() == 3) {
    refreshSaveList();
  }
}

QDir MainWindow::currentSavesDir() const
{
  QDir savesDir;
  if (m_OrganizerCore.currentProfile()->localSavesEnabled()) {
    savesDir.setPath(m_OrganizerCore.currentProfile()->savePath());
  } else {
    QString iniPath = m_OrganizerCore.currentProfile()->localSettingsEnabled()
                    ? m_OrganizerCore.currentProfile()->absolutePath()
                    : m_OrganizerCore.managedGame()->documentsDirectory().absolutePath();
    iniPath += "/" + m_OrganizerCore.managedGame()->iniFiles()[0];

    wchar_t path[MAX_PATH];
    ::GetPrivateProfileStringW(
          L"General", L"SLocalSavePath", L"Saves",
          path, MAX_PATH,
          iniPath.toStdWString().c_str()
          );
    savesDir.setPath(m_OrganizerCore.managedGame()->documentsDirectory().absoluteFilePath(QString::fromWCharArray(path)));
  }

  return savesDir;
}

void MainWindow::startMonitorSaves()
{
  stopMonitorSaves();

  QDir savesDir = currentSavesDir();

  m_SavesWatcher.addPath(savesDir.absolutePath());
}

void MainWindow::stopMonitorSaves()
{
  if (m_SavesWatcher.directories().length() > 0) {
    m_SavesWatcher.removePaths(m_SavesWatcher.directories());
  }
}

void MainWindow::refreshSaveList()
{
  ui->savegameList->clear();

  startMonitorSaves(); // re-starts monitoring

  QStringList filters;
  filters << QString("*.") + m_OrganizerCore.managedGame()->savegameExtension();

  QDir savesDir = currentSavesDir();
  savesDir.setNameFilters(filters);
  qDebug("reading save games from %s", qPrintable(savesDir.absolutePath()));

  QFileInfoList files = savesDir.entryInfoList(QDir::Files, QDir::Time);
  for (const QFileInfo &file : files) {
    QListWidgetItem *item = new QListWidgetItem(file.fileName());
    item->setData(Qt::UserRole, file.absoluteFilePath());
    ui->savegameList->addItem(item);
  }
}


static bool BySortValue(const std::pair<UINT32, QTreeWidgetItem*> &LHS, const std::pair<UINT32, QTreeWidgetItem*> &RHS)
{
  return LHS.first < RHS.first;
}

template <typename InputIterator>
static QStringList toStringList(InputIterator current, InputIterator end)
{
  QStringList result;
  for (; current != end; ++current) {
    result.append(*current);
  }
  return result;
}

void MainWindow::updateBSAList(const QStringList &defaultArchives, const QStringList &activeArchives)
{
  m_DefaultArchives = defaultArchives;
  ui->bsaList->clear();
  ui->bsaList->header()->setSectionResizeMode(QHeaderView::ResizeToContents);
  std::vector<std::pair<UINT32, QTreeWidgetItem*>> items;

  BSAInvalidation * invalidation = m_OrganizerCore.managedGame()->feature<BSAInvalidation>();
  std::vector<FileEntry::Ptr> files = m_OrganizerCore.directoryStructure()->getFiles();

  QStringList plugins = m_OrganizerCore.findFiles("", [](const QString &fileName) -> bool {
    return fileName.endsWith(".esp", Qt::CaseInsensitive)
      || fileName.endsWith(".esm", Qt::CaseInsensitive)
      || fileName.endsWith(".esl", Qt::CaseInsensitive);
  });

  auto hasAssociatedPlugin = [&](const QString &bsaName) -> bool {
    for (const QString &pluginName : plugins) {
      QFileInfo pluginInfo(pluginName);
      if (bsaName.startsWith(QFileInfo(pluginName).baseName(), Qt::CaseInsensitive)
        && (m_OrganizerCore.pluginList()->state(pluginInfo.fileName()) == IPluginList::STATE_ACTIVE)) {
        return true;
      }
    }
    return false;
  };

  for (FileEntry::Ptr current : files) {
    QFileInfo fileInfo(ToQString(current->getName().c_str()));

    if (fileInfo.suffix().toLower() == "bsa" || fileInfo.suffix().toLower() == "ba2") {
      int index = activeArchives.indexOf(fileInfo.fileName());
      if (index == -1) {
        index = 0xFFFF;
      }
      else {
        index += 2;
      }

      if ((invalidation != nullptr) && invalidation->isInvalidationBSA(fileInfo.fileName())) {
        index = 1;
      }

      int originId = current->getOrigin();
      FilesOrigin & origin = m_OrganizerCore.directoryStructure()->getOriginByID(originId);

      QTreeWidgetItem * newItem = new QTreeWidgetItem(QStringList()
        << fileInfo.fileName()
        << ToQString(origin.getName()));
      newItem->setData(0, Qt::UserRole, index);
      newItem->setData(1, Qt::UserRole, originId);
      newItem->setFlags(newItem->flags() & ~(Qt::ItemIsDropEnabled | Qt::ItemIsUserCheckable));
      newItem->setCheckState(0, (index != -1) ? Qt::Checked : Qt::Unchecked);
      newItem->setData(0, Qt::UserRole, false);
      if (m_OrganizerCore.settings().forceEnableCoreFiles()
        && defaultArchives.contains(fileInfo.fileName())) {
        newItem->setCheckState(0, Qt::Checked);
        newItem->setDisabled(true);
        newItem->setData(0, Qt::UserRole, true);
      } else if (fileInfo.fileName().compare("update.bsa", Qt::CaseInsensitive) == 0) {
        newItem->setCheckState(0, Qt::Checked);
        newItem->setDisabled(true);
      } else if (hasAssociatedPlugin(fileInfo.fileName())) {
        newItem->setCheckState(0, Qt::Checked);
        newItem->setDisabled(true);
      } else {
        newItem->setCheckState(0, Qt::Unchecked);
        newItem->setDisabled(true);
      }
      if (index < 0) index = 0;

      UINT32 sortValue = ((origin.getPriority() & 0xFFFF) << 16) | (index & 0xFFFF);
      items.push_back(std::make_pair(sortValue, newItem));
    }
  }
  std::sort(items.begin(), items.end(), BySortValue);

  for (auto iter = items.begin(); iter != items.end(); ++iter) {
    int originID = iter->second->data(1, Qt::UserRole).toInt();

    FilesOrigin origin = m_OrganizerCore.directoryStructure()->getOriginByID(originID);
    QString modName("data");
    unsigned int modIndex = ModInfo::getIndex(ToQString(origin.getName()));
    if (modIndex != UINT_MAX) {
      ModInfo::Ptr modInfo = ModInfo::getByIndex(modIndex);
      modName = modInfo->name();
    }
    QList<QTreeWidgetItem*> items = ui->bsaList->findItems(modName, Qt::MatchFixedString);
    QTreeWidgetItem * subItem = nullptr;
    if (items.length() > 0) {
      subItem = items.at(0);
    }
    else {
      subItem = new QTreeWidgetItem(QStringList(modName));
      subItem->setFlags(subItem->flags() & ~Qt::ItemIsDragEnabled);
      ui->bsaList->addTopLevelItem(subItem);
    }
    subItem->addChild(iter->second);
    subItem->setExpanded(true);
  }
  checkBSAList();
}

void MainWindow::checkBSAList()
{
  DataArchives * archives = m_OrganizerCore.managedGame()->feature<DataArchives>();

  if (archives != nullptr) {
    ui->bsaList->blockSignals(true);
    ON_BLOCK_EXIT([&]() { ui->bsaList->blockSignals(false); });

    QStringList defaultArchives = archives->archives(m_OrganizerCore.currentProfile());

    bool warning = false;

    for (int i = 0; i < ui->bsaList->topLevelItemCount(); ++i) {
      bool modWarning = false;
      QTreeWidgetItem * tlItem = ui->bsaList->topLevelItem(i);
      for (int j = 0; j < tlItem->childCount(); ++j) {
        QTreeWidgetItem * item = tlItem->child(j);
        QString filename = item->text(0);
        item->setIcon(0, QIcon());
        item->setToolTip(0, QString());

        if (item->checkState(0) == Qt::Unchecked) {
          if (defaultArchives.contains(filename)) {
            item->setIcon(0, QIcon(":/MO/gui/warning"));
            item->setToolTip(0, tr("This bsa is enabled in the ini file so it may be required!"));
            modWarning = true;
          }
        }
      }
      if (modWarning) {
        ui->bsaList->expandItem(ui->bsaList->topLevelItem(i));
        warning = true;
      }
    }
    if (warning) {
      ui->tabWidget->setTabIcon(1, QIcon(":/MO/gui/warning"));
    } else {
      ui->tabWidget->setTabIcon(1, QIcon());
    }
  }
}

void MainWindow::saveModMetas()
{
  if (m_MetaSave.isFinished()) {
    m_MetaSave = QtConcurrent::run([this]() {
      for (unsigned int i = 0; i < ModInfo::getNumMods(); ++i) {
        ModInfo::Ptr modInfo = ModInfo::getByIndex(i);
        modInfo->saveMeta();
      }
    });
  }
}

void MainWindow::fixCategories()
{
  for (unsigned int i = 0; i < ModInfo::getNumMods(); ++i) {
    ModInfo::Ptr modInfo = ModInfo::getByIndex(i);
    std::set<int> categories = modInfo->getCategories();
    for (std::set<int>::iterator iter = categories.begin();
         iter != categories.end(); ++iter) {
      if (!m_CategoryFactory.categoryExists(*iter)) {
        modInfo->setCategory(*iter, false);
      }
    }
  }
}


void MainWindow::setupNetworkProxy(bool activate)
{
  QNetworkProxyFactory::setUseSystemConfiguration(activate);
/*  QNetworkProxyQuery query(QUrl("http://www.google.com"), QNetworkProxyQuery::UrlRequest);
  query.setProtocolTag("http");
  QList<QNetworkProxy> proxies = QNetworkProxyFactory::systemProxyForQuery(query);
  if ((proxies.size() > 0) && (proxies.at(0).type() != QNetworkProxy::NoProxy)) {
    qDebug("Using proxy: %s", qPrintable(proxies.at(0).hostName()));
    QNetworkProxy::setApplicationProxy(proxies[0]);
  } else {
    qDebug("Not using proxy");
  }*/
}


void MainWindow::activateProxy(bool activate)
{
  QProgressDialog busyDialog(tr("Activating Network Proxy"), QString(), 0, 0, parentWidget());
  busyDialog.setWindowFlags(busyDialog.windowFlags() & ~Qt::WindowContextHelpButtonHint);
  busyDialog.setWindowModality(Qt::WindowModal);
  busyDialog.show();
  QFuture<void> future = QtConcurrent::run(MainWindow::setupNetworkProxy, activate);
  while (!future.isFinished()) {
    QCoreApplication::processEvents();
    ::Sleep(100);
  }
  busyDialog.hide();
}

void MainWindow::readSettings()
{
  QSettings settings(qApp->property("dataPath").toString() + "/" + QString::fromStdWString(AppConfig::iniFileName()), QSettings::IniFormat);

  if (settings.contains("window_geometry")) {
    restoreGeometry(settings.value("window_geometry").toByteArray());
  }

  if (settings.contains("window_split")) {
    ui->splitter->restoreState(settings.value("window_split").toByteArray());
  }

  if (settings.contains("log_split")) {
    ui->topLevelSplitter->restoreState(settings.value("log_split").toByteArray());
  }

  bool filtersVisible = settings.value("filters_visible", false).toBool();
  setCategoryListVisible(filtersVisible);
  ui->displayCategoriesBtn->setChecked(filtersVisible);

  int selectedExecutable = settings.value("selected_executable").toInt();
  setExecutableIndex(selectedExecutable);

  if (settings.value("Settings/use_proxy", false).toBool()) {
    activateProxy(true);
  }
}

void MainWindow::processUpdates() {
  QSettings settings(qApp->property("dataPath").toString() + "/" + QString::fromStdWString(AppConfig::iniFileName()), QSettings::IniFormat);
  QVersionNumber lastVersion = QVersionNumber::fromString(settings.value("version", "2.1.2").toString()).normalized();
  QVersionNumber currentVersion = QVersionNumber::fromString(m_OrganizerCore.getVersion().displayString()).normalized();
  if (!m_OrganizerCore.settings().directInterface().value("first_start", true).toBool()) {
    if (lastVersion < QVersionNumber(2, 1, 3)) {
      bool lastHidden = true;
      for (int i = ModList::COL_GAME; i < ui->modList->model()->columnCount(); ++i) {
        bool hidden = ui->modList->header()->isSectionHidden(i);
        ui->modList->header()->setSectionHidden(i, lastHidden);
        lastHidden = hidden;
      }
    }
    if (lastVersion < QVersionNumber(2,1,6)) {
      ui->modList->header()->setSectionHidden(ModList::COL_NOTES, true);
    }
  }

  if (currentVersion > lastVersion)
    settings.setValue("version", currentVersion.toString());
  else if (currentVersion < lastVersion)
    qWarning() << tr("Notice: Your current MO version (%1) is lower than the previous version (%2).<br>"
                     "The GUI may not downgrade gracefully, so you may experience oddities.<br>"
                     "However, there should be no serious issues.").arg(lastVersion.toString()).arg(currentVersion.toString()).toStdWString();
}

void MainWindow::storeSettings(QSettings &settings) {
  settings.setValue("group_state", ui->groupCombo->currentIndex());
  settings.setValue("selected_executable",
                    ui->executablesListBox->currentIndex());

  if (settings.value("reset_geometry", false).toBool()) {
    settings.remove("window_geometry");
    settings.remove("window_split");
    settings.remove("log_split");
    settings.remove("filters_visible");
    settings.remove("browser_geometry");
    settings.beginGroup("geometry");
    for (auto key : settings.childKeys()) {
      settings.remove(key);
    }
    settings.endGroup();
    settings.remove("reset_geometry");
  } else {
    settings.setValue("window_geometry", saveGeometry());
    settings.setValue("window_split", ui->splitter->saveState());
    settings.setValue("log_split", ui->topLevelSplitter->saveState());
    settings.setValue("browser_geometry", m_IntegratedBrowser.saveGeometry());
    settings.setValue("filters_visible", ui->displayCategoriesBtn->isChecked());
    for (const std::pair<QString, QHeaderView*> kv : m_PersistedGeometry) {
      QString key = QString("geometry/") + kv.first;
      settings.setValue(key, kv.second->saveState());
    }
  }
}

ILockedWaitingForProcess* MainWindow::lock()
{
  if (m_LockDialog != nullptr) {
    ++m_LockCount;
    return m_LockDialog;
  }
  if (m_closing)
    m_LockDialog = new WaitingOnCloseDialog(this);
  else
    m_LockDialog = new LockedDialog(this, true);
  m_LockDialog->setModal(true);
  m_LockDialog->show();
  setEnabled(false);
  m_LockDialog->setEnabled(true); //What's the point otherwise?
  ++m_LockCount;
  return m_LockDialog;
}

void MainWindow::unlock()
{
  //If you come through here with a null lock pointer, it's a bug!
  if (m_LockDialog == nullptr) {
    qDebug("Unlocking main window when already unlocked");
    return;
  }
  --m_LockCount;
  if (m_LockCount == 0) {
    if (m_closing && m_LockDialog->canceled())
      m_closing = false;
    m_LockDialog->hide();
    m_LockDialog->deleteLater();
    m_LockDialog = nullptr;
    setEnabled(true);
  }
}

void MainWindow::on_btnRefreshData_clicked()
{
  m_OrganizerCore.refreshDirectoryStructure();
}

void MainWindow::on_btnRefreshDownloads_clicked()
{
  m_OrganizerCore.downloadManager()->refreshList();
}

void MainWindow::on_tabWidget_currentChanged(int index)
{
  if (index == 0) {
    m_OrganizerCore.refreshESPList();
  } else if (index == 1) {
    m_OrganizerCore.refreshBSAList();
  } else if (index == 2) {
    refreshDataTreeKeepExpandedNodes();
  } else if (index == 3) {
    refreshSaveList();
  }
}


void MainWindow::installMod(QString fileName)
{
  try {
    if (fileName.isEmpty()) {
      QStringList extensions = m_OrganizerCore.installationManager()->getSupportedExtensions();
      for (auto iter = extensions.begin(); iter != extensions.end(); ++iter) {
        *iter = "*." + *iter;
      }

      fileName = FileDialogMemory::getOpenFileName("installMod", this, tr("Choose Mod"), QString(),
                                                   tr("Mod Archive").append(QString(" (%1)").arg(extensions.join(" "))));
    }

    if (fileName.isEmpty()) {
      return;
    } else {
      m_OrganizerCore.installMod(fileName, QString());
    }
  } catch (const std::exception &e) {
    reportError(e.what());
  }
}

void MainWindow::on_startButton_clicked() {
  ui->startButton->setEnabled(false);
  try {
    const Executable &selectedExecutable(getSelectedExecutable());
    QString customOverwrite = m_OrganizerCore.currentProfile()->setting("custom_overwrites", selectedExecutable.m_Title).toString();
    m_OrganizerCore.spawnBinary(
        selectedExecutable.m_BinaryInfo, selectedExecutable.m_Arguments,
        selectedExecutable.m_WorkingDirectory.length() != 0
            ? selectedExecutable.m_WorkingDirectory
            : selectedExecutable.m_BinaryInfo.absolutePath(),
        selectedExecutable.m_SteamAppID, customOverwrite);
  } catch (...) {
    ui->startButton->setEnabled(true);
    throw;
  }
  ui->startButton->setEnabled(true);
}

static HRESULT CreateShortcut(LPCWSTR targetFileName, LPCWSTR arguments,
                              LPCSTR linkFileName, LPCWSTR description,
                              LPCTSTR iconFileName, int iconNumber,
                              LPCWSTR currentDirectory)
{
  HRESULT result = E_INVALIDARG;
  if ((targetFileName != nullptr) && (wcslen(targetFileName) > 0) &&
       (arguments != nullptr) &&
       (linkFileName != nullptr) && (strlen(linkFileName) > 0) &&
       (description != nullptr) &&
       (currentDirectory != nullptr)) {

    IShellLink* shellLink;
    result = CoCreateInstance(CLSID_ShellLink, nullptr, CLSCTX_INPROC_SERVER,
                              IID_IShellLink, (LPVOID*)&shellLink);

    if (!SUCCEEDED(result)) {
      qCritical("failed to create IShellLink instance");
      return result;
    }

    result = shellLink->SetPath(targetFileName);
    if (!SUCCEEDED(result)) {
      qCritical("failed to set target path %ls", targetFileName);
      shellLink->Release();
      return result;
    }

    result = shellLink->SetArguments(arguments);
    if (!SUCCEEDED(result)) {
      qCritical("failed to set arguments: %ls", arguments);
      shellLink->Release();
      return result;
    }

    if (wcslen(description) > 0) {
      result = shellLink->SetDescription(description);
      if (!SUCCEEDED(result)) {
        qCritical("failed to set description: %ls", description);
        shellLink->Release();
        return result;
      }
    }

    if (wcslen(currentDirectory) > 0) {
      result = shellLink->SetWorkingDirectory(currentDirectory);
      if (!SUCCEEDED(result)) {
        qCritical("failed to set working directory: %ls", currentDirectory);
        shellLink->Release();
        return result;
      }
    }

    if (iconFileName != nullptr) {
      result = shellLink->SetIconLocation(iconFileName, iconNumber);
      if (!SUCCEEDED(result)) {
        qCritical("failed to load program icon: %ls %d", iconFileName, iconNumber);
        shellLink->Release();
        return result;
      }
    }

    IPersistFile *persistFile;
    result = shellLink->QueryInterface(IID_IPersistFile, (LPVOID*)&persistFile);
    if (SUCCEEDED(result)) {
      wchar_t linkFileNameW[MAX_PATH];
      if (MultiByteToWideChar(CP_ACP, 0, linkFileName, -1, linkFileNameW, MAX_PATH) > 0) {
        result = persistFile->Save(linkFileNameW, TRUE);
      } else {
        qCritical("failed to create link: %s", linkFileName);
      }
      persistFile->Release();
    } else {
      qCritical("failed to create IPersistFile instance");
    }

    shellLink->Release();
  }
  return result;
}


bool MainWindow::modifyExecutablesDialog()
{
  bool result = false;
  try {
    EditExecutablesDialog dialog(*m_OrganizerCore.executablesList(),
                                 *m_OrganizerCore.modList(),
                                 m_OrganizerCore.currentProfile());
    QSettings &settings = m_OrganizerCore.settings().directInterface();
    QString key = QString("geometry/%1").arg(dialog.objectName());
    if (settings.contains(key)) {
      dialog.restoreGeometry(settings.value(key).toByteArray());
    }
    if (dialog.exec() == QDialog::Accepted) {
      m_OrganizerCore.setExecutablesList(dialog.getExecutablesList());
      result = true;
    }
    settings.setValue(key, dialog.saveGeometry());
    refreshExecutablesList();
  } catch (const std::exception &e) {
    reportError(e.what());
  }
  return result;
}

void MainWindow::on_executablesListBox_currentIndexChanged(int index)
{
  QComboBox* executablesList = findChild<QComboBox*>("executablesListBox");

  int previousIndex = m_OldExecutableIndex;
  m_OldExecutableIndex = index;

  if (executablesList->isEnabled()) {
    //I think the 2nd test is impossible
    if ((index == 0) || (index > static_cast<int>(m_OrganizerCore.executablesList()->size()))) {
      if (modifyExecutablesDialog()) {
        setExecutableIndex(previousIndex);
      }
    } else {
      setExecutableIndex(index);
    }
  }
}

void MainWindow::helpTriggered()
{
  QWhatsThis::enterWhatsThisMode();
}

void MainWindow::wikiTriggered()
{
  QDesktopServices::openUrl(QUrl("http://wiki.step-project.com/Guide:Mod_Organizer"));
}

void MainWindow::issueTriggered()
{
  QDesktopServices::openUrl(QUrl("https://github.com/Modorganizer2/modorganizer/issues"));
}

void MainWindow::tutorialTriggered()
{
  QAction *tutorialAction = qobject_cast<QAction*>(sender());
  if (tutorialAction != nullptr) {
    if (QMessageBox::question(this, tr("Start Tutorial?"),
          tr("You're about to start a tutorial. For technical reasons it's not possible to end "
             "the tutorial early. Continue?"), QMessageBox::Yes | QMessageBox::No) == QMessageBox::Yes) {
      TutorialManager::instance().activateTutorial("MainWindow", tutorialAction->data().toString());
    }
  }
}


void MainWindow::on_actionInstallMod_triggered()
{
  installMod();
}

void MainWindow::on_actionAdd_Profile_triggered()
{
  for (;;) {
    ProfilesDialog profilesDialog(m_OrganizerCore.currentProfile()->name(),
                                  m_OrganizerCore.managedGame(),
                                  this);
    QSettings &settings = m_OrganizerCore.settings().directInterface();
    QString key = QString("geometry/%1").arg(profilesDialog.objectName());
    if (settings.contains(key)) {
      profilesDialog.restoreGeometry(settings.value(key).toByteArray());
    }
    // workaround: need to disable monitoring of the saves directory, otherwise the active
    // profile directory is locked
    stopMonitorSaves();
    profilesDialog.exec();
    settings.setValue(key, profilesDialog.saveGeometry());
    refreshSaveList(); // since the save list may now be outdated we have to refresh it completely
    if (refreshProfiles() && !profilesDialog.failed()) {
      break;
    }
  }

  LocalSavegames *saveGames = m_OrganizerCore.managedGame()->feature<LocalSavegames>();
  if (saveGames != nullptr) {
    if (saveGames->prepareProfile(m_OrganizerCore.currentProfile()))
      refreshSaveList();
  }

  BSAInvalidation *invalidation = m_OrganizerCore.managedGame()->feature<BSAInvalidation>();
  if (invalidation != nullptr) {
    if (invalidation->prepareProfile(m_OrganizerCore.currentProfile()))
      QTimer::singleShot(5, &m_OrganizerCore, SLOT(profileRefresh()));
  }
}

void MainWindow::on_actionModify_Executables_triggered()
{
  if (modifyExecutablesDialog()) {
    setExecutableIndex(m_OldExecutableIndex);
  }
}


void MainWindow::setModListSorting(int index)
{
  Qt::SortOrder order = ((index & 0x01) != 0) ? Qt::DescendingOrder : Qt::AscendingOrder;
  int column = index >> 1;
  ui->modList->header()->setSortIndicator(column, order);
}


void MainWindow::setESPListSorting(int index)
{
  switch (index) {
    case 0: {
      ui->espList->header()->setSortIndicator(1, Qt::AscendingOrder);
    } break;
    case 1: {
      ui->espList->header()->setSortIndicator(1, Qt::DescendingOrder);
    } break;
    case 2: {
      ui->espList->header()->setSortIndicator(0, Qt::AscendingOrder);
    } break;
    case 3: {
      ui->espList->header()->setSortIndicator(0, Qt::DescendingOrder);
    } break;
  }
}

void MainWindow::refresher_progress(int percent)
{
  if (percent == 100) {
    m_RefreshProgress->setVisible(false);
    statusBar()->hide();
    this->setEnabled(true);
  } else if (!m_RefreshProgress->isVisible()) {
    this->setEnabled(false);
    statusBar()->show();
    m_RefreshProgress->setVisible(true);
    m_RefreshProgress->setRange(0, 100);
    m_RefreshProgress->setValue(percent);
  }
}

void MainWindow::directory_refreshed()
{
  // some problem-reports may rely on the virtual directory tree so they need to be updated
  // now
  refreshDataTreeKeepExpandedNodes();
  updateProblemsButton();
  statusBar()->hide();
}

void MainWindow::esplist_changed()
{
  emit updatePluginCount();
}

void MainWindow::modorder_changed()
{
  for (unsigned int i = 0; i < m_OrganizerCore.currentProfile()->numMods(); ++i) {
    int priority = m_OrganizerCore.currentProfile()->getModPriority(i);
    if (m_OrganizerCore.currentProfile()->modEnabled(i)) {
      ModInfo::Ptr modInfo = ModInfo::getByIndex(i);
      // priorities in the directory structure are one higher because data is 0
      m_OrganizerCore.directoryStructure()->getOriginByName(ToWString(modInfo->internalName())).setPriority(priority + 1);
    }
  }
  m_OrganizerCore.refreshBSAList();
  m_OrganizerCore.currentProfile()->writeModlist();
  m_ArchiveListWriter.write();
  m_OrganizerCore.directoryStructure()->getFileRegister()->sortOrigins();

  { // refresh selection
    QModelIndex current = ui->modList->currentIndex();
    if (current.isValid()) {
      ModInfo::Ptr modInfo = ModInfo::getByIndex(current.data(Qt::UserRole + 1).toInt());
      // clear caches on all mods conflicting with the moved mod
      for (int i :  modInfo->getModOverwrite()) {
        ModInfo::getByIndex(i)->clearCaches();
      }
      for (int i :  modInfo->getModOverwritten()) {
        ModInfo::getByIndex(i)->clearCaches();
      }
      for (int i : modInfo->getModArchiveOverwrite()) {
          ModInfo::getByIndex(i)->clearCaches();
      }
      for (int i : modInfo->getModArchiveOverwritten()) {
          ModInfo::getByIndex(i)->clearCaches();
      }
      for (int i : modInfo->getModArchiveLooseOverwrite()) {
        ModInfo::getByIndex(i)->clearCaches();
      }
      for (int i : modInfo->getModArchiveLooseOverwritten()) {
        ModInfo::getByIndex(i)->clearCaches();
      }
      // update conflict check on the moved mod
      modInfo->doConflictCheck();
      m_OrganizerCore.modList()->setOverwriteMarkers(modInfo->getModOverwrite(), modInfo->getModOverwritten());
      m_OrganizerCore.modList()->setArchiveOverwriteMarkers(modInfo->getModArchiveOverwrite(), modInfo->getModArchiveOverwritten());
      m_OrganizerCore.modList()->setArchiveLooseOverwriteMarkers(modInfo->getModArchiveLooseOverwrite(), modInfo->getModArchiveLooseOverwritten());
      if (m_ModListSortProxy != nullptr) {
        m_ModListSortProxy->invalidate();
      }
      ui->modList->verticalScrollBar()->repaint();
    }
  }
}

void MainWindow::modInstalled(const QString &modName)
{
  QModelIndexList posList =
      m_OrganizerCore.modList()->match(m_OrganizerCore.modList()->index(0, 0), Qt::DisplayRole, modName);
  if (posList.count() == 1) {
    ui->modList->scrollTo(posList.at(0));
  }
}

void MainWindow::procError(QProcess::ProcessError error)
{
  reportError(tr("failed to spawn notepad.exe: %1").arg(error));
  this->sender()->deleteLater();
}

void MainWindow::procFinished(int, QProcess::ExitStatus)
{
  this->sender()->deleteLater();
}

void MainWindow::showMessage(const QString &message)
{
  MessageDialog::showMessage(message, this);
}

void MainWindow::showError(const QString &message)
{
  reportError(message);
}

void MainWindow::installMod_clicked()
{
  installMod();
}

void MainWindow::modRenamed(const QString &oldName, const QString &newName)
{
  Profile::renameModInAllProfiles(oldName, newName);

  // immediately refresh the active profile because the data in memory is invalid
  m_OrganizerCore.currentProfile()->refreshModStatus();

  // also fix the directory structure
  try {
    if (m_OrganizerCore.directoryStructure()->originExists(ToWString(oldName))) {
      FilesOrigin &origin = m_OrganizerCore.directoryStructure()->getOriginByName(ToWString(oldName));
      origin.setName(ToWString(newName));
    } else {

    }
  } catch (const std::exception &e) {
    reportError(tr("failed to change origin name: %1").arg(e.what()));
  }
}

void MainWindow::fileMoved(const QString &filePath, const QString &oldOriginName, const QString &newOriginName)
{
  const FileEntry::Ptr filePtr = m_OrganizerCore.directoryStructure()->findFile(ToWString(filePath));
  if (filePtr.get() != nullptr) {
    try {
      if (m_OrganizerCore.directoryStructure()->originExists(ToWString(newOriginName))) {
        FilesOrigin &newOrigin = m_OrganizerCore.directoryStructure()->getOriginByName(ToWString(newOriginName));

        QString fullNewPath = ToQString(newOrigin.getPath()) + "\\" + filePath;
        WIN32_FIND_DATAW findData;
        HANDLE hFind;
        hFind = ::FindFirstFileW(ToWString(fullNewPath).c_str(), &findData);
        filePtr->addOrigin(newOrigin.getID(), findData.ftCreationTime, L"", -1);
        FindClose(hFind);
      }
      if (m_OrganizerCore.directoryStructure()->originExists(ToWString(oldOriginName))) {
        FilesOrigin &oldOrigin = m_OrganizerCore.directoryStructure()->getOriginByName(ToWString(oldOriginName));
        filePtr->removeOrigin(oldOrigin.getID());
      }
    } catch (const std::exception &e) {
      reportError(tr("failed to move \"%1\" from mod \"%2\" to \"%3\": %4").arg(filePath).arg(oldOriginName).arg(newOriginName).arg(e.what()));
    }
  } else {
    // this is probably not an error, the specified path is likely a directory
  }
}

QTreeWidgetItem *MainWindow::addFilterItem(QTreeWidgetItem *root, const QString &name, int categoryID, ModListSortProxy::FilterType type)
{
  QTreeWidgetItem *item = new QTreeWidgetItem(QStringList(name));
  item->setData(0, Qt::ToolTipRole, name);
  item->setData(0, Qt::UserRole, categoryID);
  item->setData(0, Qt::UserRole + 1, type);
  if (root != nullptr) {
    root->addChild(item);
  } else {
    ui->categoriesList->addTopLevelItem(item);
  }
  return item;
}

void MainWindow::addContentFilters()
{
  for (unsigned i = 0; i < ModInfo::NUM_CONTENT_TYPES; ++i) {
    addFilterItem(nullptr, tr("<Contains %1>").arg(ModInfo::getContentTypeName(i)), i, ModListSortProxy::TYPE_CONTENT);
  }
}

void MainWindow::addCategoryFilters(QTreeWidgetItem *root, const std::set<int> &categoriesUsed, int targetID)
{
  for (unsigned int i = 1;
       i < static_cast<unsigned int>(m_CategoryFactory.numCategories()); ++i) {
    if ((m_CategoryFactory.getParentID(i) == targetID)) {
      int categoryID = m_CategoryFactory.getCategoryID(i);
      if (categoriesUsed.find(categoryID) != categoriesUsed.end()) {
        QTreeWidgetItem *item =
            addFilterItem(root, m_CategoryFactory.getCategoryName(i),
                          categoryID, ModListSortProxy::TYPE_CATEGORY);
        if (m_CategoryFactory.hasChildren(i)) {
          addCategoryFilters(item, categoriesUsed, categoryID);
        }
      }
    }
  }
}

void MainWindow::refreshFilters()
{
  QItemSelection currentSelection = ui->modList->selectionModel()->selection();

  QVariant currentIndexName = ui->modList->currentIndex().data();
  ui->modList->setCurrentIndex(QModelIndex());

  QStringList selectedItems;
  for (QTreeWidgetItem *item : ui->categoriesList->selectedItems()) {
    selectedItems.append(item->text(0));
  }

  ui->categoriesList->clear();
  addFilterItem(nullptr, tr("<Checked>"), CategoryFactory::CATEGORY_SPECIAL_CHECKED, ModListSortProxy::TYPE_SPECIAL);
  addFilterItem(nullptr, tr("<Unchecked>"), CategoryFactory::CATEGORY_SPECIAL_UNCHECKED, ModListSortProxy::TYPE_SPECIAL);
  addFilterItem(nullptr, tr("<Update>"), CategoryFactory::CATEGORY_SPECIAL_UPDATEAVAILABLE, ModListSortProxy::TYPE_SPECIAL);
  addFilterItem(nullptr, tr("<Mod Backup>"), CategoryFactory::CATEGORY_SPECIAL_BACKUP, ModListSortProxy::TYPE_SPECIAL);
  addFilterItem(nullptr, tr("<Managed by MO>"), CategoryFactory::CATEGORY_SPECIAL_MANAGED, ModListSortProxy::TYPE_SPECIAL);
  addFilterItem(nullptr, tr("<Managed outside MO>"), CategoryFactory::CATEGORY_SPECIAL_UNMANAGED, ModListSortProxy::TYPE_SPECIAL);
  addFilterItem(nullptr, tr("<No category>"), CategoryFactory::CATEGORY_SPECIAL_NOCATEGORY, ModListSortProxy::TYPE_SPECIAL);
  addFilterItem(nullptr, tr("<Conflicted>"), CategoryFactory::CATEGORY_SPECIAL_CONFLICT, ModListSortProxy::TYPE_SPECIAL);
  addFilterItem(nullptr, tr("<Not Endorsed>"), CategoryFactory::CATEGORY_SPECIAL_NOTENDORSED, ModListSortProxy::TYPE_SPECIAL);

  addContentFilters();
  std::set<int> categoriesUsed;
  for (unsigned int modIdx = 0; modIdx < ModInfo::getNumMods(); ++modIdx) {
    ModInfo::Ptr modInfo = ModInfo::getByIndex(modIdx);
    for (int categoryID : modInfo->getCategories()) {
      int currentID = categoryID;
      std::set<int> cycleTest;
      // also add parents so they show up in the tree
      while (currentID != 0) {
        categoriesUsed.insert(currentID);
        if (!cycleTest.insert(currentID).second) {
          qWarning("cycle in categories: %s", qPrintable(SetJoin(cycleTest, ", ")));
          break;
        }
        currentID = m_CategoryFactory.getParentID(m_CategoryFactory.getCategoryIndex(currentID));
      }
    }
  }

  addCategoryFilters(nullptr, categoriesUsed, 0);

  for (const QString &item : selectedItems) {
    QList<QTreeWidgetItem*> matches = ui->categoriesList->findItems(item, Qt::MatchFixedString | Qt::MatchRecursive);
    if (matches.size() > 0) {
      matches.at(0)->setSelected(true);
    }
  }
  ui->modList->selectionModel()->select(currentSelection, QItemSelectionModel::Select);
  QModelIndexList matchList;
  if (currentIndexName.isValid()) {
    matchList = ui->modList->model()->match(ui->modList->model()->index(0, 0), Qt::DisplayRole, currentIndexName);
  }

  if (matchList.size() > 0) {
    ui->modList->setCurrentIndex(matchList.at(0));
  }
}


void MainWindow::renameMod_clicked()
{
  try {
    ui->modList->edit(ui->modList->currentIndex());
  } catch (const std::exception &e) {
    reportError(tr("failed to rename mod: %1").arg(e.what()));
  }
}


void MainWindow::restoreBackup_clicked()
{
  QRegExp backupRegEx("(.*)_backup[0-9]*$");
  ModInfo::Ptr modInfo = ModInfo::getByIndex(m_ContextRow);
  if (backupRegEx.indexIn(modInfo->name()) != -1) {
    QString regName = backupRegEx.cap(1);
    QDir modDir(QDir::fromNativeSeparators(m_OrganizerCore.settings().getModDirectory()));
    if (!modDir.exists(regName) ||
        (QMessageBox::question(this, tr("Overwrite?"),
          tr("This will replace the existing mod \"%1\". Continue?").arg(regName),
          QMessageBox::Yes | QMessageBox::No) == QMessageBox::Yes)) {
      if (modDir.exists(regName) && !shellDelete(QStringList(modDir.absoluteFilePath(regName)))) {
        reportError(tr("failed to remove mod \"%1\"").arg(regName));
      } else {
        QString destinationPath = QDir::fromNativeSeparators(m_OrganizerCore.settings().getModDirectory()) + "/" + regName;
        if (!modDir.rename(modInfo->absolutePath(), destinationPath)) {
          reportError(tr("failed to rename \"%1\" to \"%2\"").arg(modInfo->absolutePath()).arg(destinationPath));
        }
        m_OrganizerCore.refreshModList();
      }
    }
  }
}

void MainWindow::modlistChanged(const QModelIndex&, int)
{
  m_OrganizerCore.currentProfile()->writeModlist();
  emit updateModCount();
}

void MainWindow::modlistSelectionChanged(const QModelIndex &current, const QModelIndex&)
{
  if (current.isValid()) {
    ModInfo::Ptr selectedMod = ModInfo::getByIndex(current.data(Qt::UserRole + 1).toInt());
    m_OrganizerCore.modList()->setOverwriteMarkers(selectedMod->getModOverwrite(), selectedMod->getModOverwritten());
    m_OrganizerCore.modList()->setArchiveOverwriteMarkers(selectedMod->getModArchiveOverwrite(), selectedMod->getModArchiveOverwritten());
    m_OrganizerCore.modList()->setArchiveLooseOverwriteMarkers(selectedMod->getModArchiveLooseOverwrite(), selectedMod->getModArchiveLooseOverwritten());
  } else {
    m_OrganizerCore.modList()->setOverwriteMarkers(std::set<unsigned int>(), std::set<unsigned int>());
    m_OrganizerCore.modList()->setArchiveOverwriteMarkers(std::set<unsigned int>(), std::set<unsigned int>());
    m_OrganizerCore.modList()->setArchiveLooseOverwriteMarkers(std::set<unsigned int>(), std::set<unsigned int>());
  }
/*  if ((m_ModListSortProxy != nullptr)
      && !m_ModListSortProxy->beingInvalidated()) {
    m_ModListSortProxy->invalidate();
  }*/
  ui->modList->verticalScrollBar()->repaint();
}

void MainWindow::modlistSelectionsChanged(const QItemSelection &selected)
{
  m_OrganizerCore.pluginList()->highlightPlugins(ui->modList->selectionModel(), *m_OrganizerCore.directoryStructure(), *m_OrganizerCore.currentProfile());
  ui->espList->verticalScrollBar()->repaint();
}

void MainWindow::esplistSelectionsChanged(const QItemSelection &selected)
{
  m_OrganizerCore.modList()->highlightMods(ui->espList->selectionModel(), *m_OrganizerCore.directoryStructure());
  ui->modList->verticalScrollBar()->repaint();
}

void MainWindow::modListSortIndicatorChanged(int, Qt::SortOrder)
{
  ui->modList->verticalScrollBar()->repaint();
}

void MainWindow::modListSectionResized(int logicalIndex, int oldSize, int newSize)
{
  bool enabled = (newSize != 0);
  qobject_cast<ModListSortProxy *>(ui->modList->model())->setColumnVisible(logicalIndex, enabled);
}

void MainWindow::removeMod_clicked()
{
  try {
    QItemSelectionModel *selection = ui->modList->selectionModel();
    if (selection->hasSelection() && selection->selectedRows().count() > 1) {
      QString mods;
      QStringList modNames;
      for (QModelIndex idx : selection->selectedRows()) {
        QString name = idx.data().toString();
        if (!ModInfo::getByIndex(idx.data(Qt::UserRole + 1).toInt())->isRegular()) {
          continue;
        }
        mods += "<li>" + name + "</li>";
        modNames.append(ModInfo::getByIndex(idx.data(Qt::UserRole + 1).toInt())->name());
      }
      if (QMessageBox::question(this, tr("Confirm"),
                                tr("Remove the following mods?<br><ul>%1</ul>").arg(mods),
                                QMessageBox::Yes | QMessageBox::No) == QMessageBox::Yes) {
        // use mod names instead of indexes because those become invalid during the removal
        DownloadManager::startDisableDirWatcher();
        for (QString name : modNames) {
          m_OrganizerCore.modList()->removeRowForce(ModInfo::getIndex(name), QModelIndex());
        }
        DownloadManager::endDisableDirWatcher();
      }
    } else {
      m_OrganizerCore.modList()->removeRow(m_ContextRow, QModelIndex());
    }
  } catch (const std::exception &e) {
    reportError(tr("failed to remove mod: %1").arg(e.what()));
  }
}


void MainWindow::modRemoved(const QString &fileName)
{
  if (!fileName.isEmpty() && !QFileInfo(fileName).isAbsolute()) {
    m_OrganizerCore.downloadManager()->markUninstalled(fileName);
  }
}


void MainWindow::reinstallMod_clicked()
{
  ModInfo::Ptr modInfo = ModInfo::getByIndex(m_ContextRow);
  QString installationFile = modInfo->getInstallationFile();
  if (installationFile.length() != 0) {
    QString fullInstallationFile;
    QFileInfo fileInfo(installationFile);
    if (fileInfo.isAbsolute()) {
      if (fileInfo.exists()) {
        fullInstallationFile = installationFile;
      } else {
        fullInstallationFile = m_OrganizerCore.downloadManager()->getOutputDirectory() + "/" + fileInfo.fileName();
      }
    } else {
      fullInstallationFile = m_OrganizerCore.downloadManager()->getOutputDirectory() + "/" + installationFile;
    }
    if (QFile::exists(fullInstallationFile)) {
      m_OrganizerCore.installMod(fullInstallationFile, modInfo->name());
    } else {
      QMessageBox::information(this, tr("Failed"), tr("Installation file no longer exists"));
    }
  } else {
    QMessageBox::information(this, tr("Failed"),
                             tr("Mods installed with old versions of MO can't be reinstalled in this way."));
  }
}

void MainWindow::backupMod_clicked()
{
  ModInfo::Ptr modInfo = ModInfo::getByIndex(m_ContextRow);
  QString backupDirectory = m_OrganizerCore.installationManager()->generateBackupName(modInfo->absolutePath());
  if (!copyDir(modInfo->absolutePath(), backupDirectory, false)) {
    QMessageBox::information(this, tr("Failed"),
      tr("Failed to create backup."));
  }
  m_OrganizerCore.refreshModList();
}

void MainWindow::resumeDownload(int downloadIndex)
{
  if (NexusInterface::instance(&m_PluginContainer)->getAccessManager()->loggedIn()) {
    m_OrganizerCore.downloadManager()->resumeDownload(downloadIndex);
  } else {
    QString username, password;
    if (m_OrganizerCore.settings().getNexusLogin(username, password)) {
      m_OrganizerCore.doAfterLogin([this, downloadIndex] () {
        this->resumeDownload(downloadIndex);
      });
      NexusInterface::instance(&m_PluginContainer)->getAccessManager()->login(username, password);
    } else {
      MessageDialog::showMessage(tr("You need to be logged in with Nexus to resume a download"), this);
    }
  }
}


void MainWindow::endorseMod(ModInfo::Ptr mod)
{
  if (NexusInterface::instance(&m_PluginContainer)->getAccessManager()->loggedIn()) {
    mod->endorse(true);
  } else {
    QString username, password;
    if (m_OrganizerCore.settings().getNexusLogin(username, password)) {
      m_OrganizerCore.doAfterLogin(boost::bind(&MainWindow::endorseMod, this, mod));
      NexusInterface::instance(&m_PluginContainer)->getAccessManager()->login(username, password);
    } else {
      MessageDialog::showMessage(tr("You need to be logged in with Nexus to endorse"), this);
    }
  }
}


void MainWindow::endorse_clicked()
{
  QItemSelectionModel *selection = ui->modList->selectionModel();
  if (selection->hasSelection() && selection->selectedRows().count() > 1) {
    if (NexusInterface::instance(&m_PluginContainer)->getAccessManager()->loggedIn()) {
      MessageDialog::showMessage(tr("Endorsing multiple mods will take a while. Please wait..."), this);
      for (QModelIndex idx : selection->selectedRows()) {
        ModInfo::getByIndex(idx.data(Qt::UserRole + 1).toInt())->endorse(true);
      }
    }
    else {
      QString username, password;
      if (m_OrganizerCore.settings().getNexusLogin(username, password)) {
        MessageDialog::showMessage(tr("Endorsing multiple mods will take a while. Please wait..."), this);
        for (QModelIndex idx : selection->selectedRows()) {
          ModInfo::Ptr modInfo = ModInfo::getByIndex(idx.data(Qt::UserRole + 1).toInt());
          m_OrganizerCore.doAfterLogin(boost::bind(&MainWindow::endorseMod, this, modInfo));
        }
        NexusInterface::instance(&m_PluginContainer)->getAccessManager()->login(username, password);
      } else {
        MessageDialog::showMessage(tr("You need to be logged in with Nexus to endorse"), this);
        return;
      }
    }
  }
  else {
    endorseMod(ModInfo::getByIndex(m_ContextRow));
  }
}

void MainWindow::dontendorse_clicked()
{
  QItemSelectionModel *selection = ui->modList->selectionModel();
  if (selection->hasSelection() && selection->selectedRows().count() > 1) {
    for (QModelIndex idx : selection->selectedRows()) {
      ModInfo::getByIndex(idx.data(Qt::UserRole + 1).toInt())->setNeverEndorse();
    }
  }
  else {
    ModInfo::getByIndex(m_ContextRow)->setNeverEndorse();
  }
}


void MainWindow::unendorseMod(ModInfo::Ptr mod)
{
  QString username, password;
  if (NexusInterface::instance(&m_PluginContainer)->getAccessManager()->loggedIn()) {
    ModInfo::getByIndex(m_ContextRow)->endorse(false);
  } else {
    if (m_OrganizerCore.settings().getNexusLogin(username, password)) {
      m_OrganizerCore.doAfterLogin([this] () { this->unendorse_clicked(); });
      NexusInterface::instance(&m_PluginContainer)->getAccessManager()->login(username, password);
    } else {
      MessageDialog::showMessage(tr("You need to be logged in with Nexus to endorse"), this);
    }
  }
}


void MainWindow::unendorse_clicked()
{
  QItemSelectionModel *selection = ui->modList->selectionModel();
  if (selection->hasSelection() && selection->selectedRows().count() > 1) {
    if (NexusInterface::instance(&m_PluginContainer)->getAccessManager()->loggedIn()) {
      MessageDialog::showMessage(tr("Unendorsing multiple mods will take a while. Please wait..."), this);
      for (QModelIndex idx : selection->selectedRows()) {
        ModInfo::getByIndex(idx.data(Qt::UserRole + 1).toInt())->endorse(false);
      }
    }
    else {
      QString username, password;
      if (m_OrganizerCore.settings().getNexusLogin(username, password)) {
        MessageDialog::showMessage(tr("Unendorsing multiple mods will take a while. Please wait..."), this);
        for (QModelIndex idx : selection->selectedRows()) {
          ModInfo::Ptr modInfo = ModInfo::getByIndex(idx.data(Qt::UserRole + 1).toInt());
          m_OrganizerCore.doAfterLogin(boost::bind(&MainWindow::unendorseMod, this, modInfo));
        }
        NexusInterface::instance(&m_PluginContainer)->getAccessManager()->login(username, password);
      } else {
        MessageDialog::showMessage(tr("You need to be logged in with Nexus to endorse"), this);
        return;
      }
    }
  }
  else {
    unendorseMod(ModInfo::getByIndex(m_ContextRow));
  }
}

void MainWindow::loginFailed(const QString &error)
{
  qDebug("login failed: %s", qPrintable(error));
  statusBar()->hide();
}

void MainWindow::windowTutorialFinished(const QString &windowName)
{
  m_OrganizerCore.settings().directInterface().setValue(QString("CompletedWindowTutorials/") + windowName, true);
}

void MainWindow::overwriteClosed(int)
{
  OverwriteInfoDialog *dialog = this->findChild<OverwriteInfoDialog*>("__overwriteDialog");
  if (dialog != nullptr) {
    m_OrganizerCore.modList()->modInfoChanged(dialog->modInfo());
    QSettings &settings = m_OrganizerCore.settings().directInterface();
    QString key = QString("geometry/%1").arg(dialog->objectName());
    settings.setValue(key, dialog->saveGeometry());
    dialog->deleteLater();
  }
  m_OrganizerCore.refreshDirectoryStructure();
}


void MainWindow::displayModInformation(ModInfo::Ptr modInfo, unsigned int index, int tab)
{
  if (!m_OrganizerCore.modList()->modInfoAboutToChange(modInfo)) {
    qDebug("A different mod information dialog is open. If this is incorrect, please restart MO");
    return;
  }
  std::vector<ModInfo::EFlag> flags = modInfo->getFlags();
  if (std::find(flags.begin(), flags.end(), ModInfo::FLAG_OVERWRITE) != flags.end()) {
    QDialog *dialog = this->findChild<QDialog*>("__overwriteDialog");
    try {
      if (dialog == nullptr) {
        dialog = new OverwriteInfoDialog(modInfo, this);
        dialog->setObjectName("__overwriteDialog");
      } else {
        qobject_cast<OverwriteInfoDialog*>(dialog)->setModInfo(modInfo);
      }
      QSettings &settings = m_OrganizerCore.settings().directInterface();
      QString key = QString("geometry/%1").arg(dialog->objectName());
      if (settings.contains(key)) {
        dialog->restoreGeometry(settings.value(key).toByteArray());
      }
      dialog->show();
      dialog->raise();
      dialog->activateWindow();
      connect(dialog, SIGNAL(finished(int)), this, SLOT(overwriteClosed(int)));
    } catch (const std::exception &e) {
      reportError(tr("Failed to display overwrite dialog: %1").arg(e.what()));
    }
  } else {
    modInfo->saveMeta();
    ModInfoDialog dialog(modInfo, m_OrganizerCore.directoryStructure(), modInfo->hasFlag(ModInfo::FLAG_FOREIGN), &m_OrganizerCore, &m_PluginContainer, this);
    connect(&dialog, SIGNAL(linkActivated(QString)), this, SLOT(linkClicked(QString)));
    connect(&dialog, SIGNAL(downloadRequest(QString)), &m_OrganizerCore, SLOT(downloadRequestedNXM(QString)));
    connect(&dialog, SIGNAL(modOpen(QString, int)), this, SLOT(displayModInformation(QString, int)), Qt::QueuedConnection);
    connect(&dialog, SIGNAL(modOpenNext(int)), this, SLOT(modOpenNext(int)), Qt::QueuedConnection);
    connect(&dialog, SIGNAL(modOpenPrev(int)), this, SLOT(modOpenPrev(int)), Qt::QueuedConnection);
    connect(&dialog, SIGNAL(originModified(int)), this, SLOT(originModified(int)));
    connect(&dialog, SIGNAL(endorseMod(ModInfo::Ptr)), this, SLOT(endorseMod(ModInfo::Ptr)));

	//Open the tab first if we want to use the standard indexes of the tabs.
	if (tab != -1) {
		dialog.openTab(tab);
	}

  dialog.restoreTabState(m_OrganizerCore.settings().directInterface().value("mod_info_tabs").toByteArray());
  QSettings &settings = m_OrganizerCore.settings().directInterface();
  QString key = QString("geometry/%1").arg(dialog.objectName());
  if (settings.contains(key)) {
    dialog.restoreGeometry(settings.value(key).toByteArray());
  }

	//If no tab was specified use the first tab from the left based on the user order.
	if (tab == -1) {
		for (int i = 0; i < dialog.findChild<QTabWidget*>("tabWidget")->count(); ++i) {
			if (dialog.findChild<QTabWidget*>("tabWidget")->isTabEnabled(i)) {
				dialog.findChild<QTabWidget*>("tabWidget")->setCurrentIndex(i);
				break;
			}
		}
	}

    dialog.exec();
    m_OrganizerCore.settings().directInterface().setValue("mod_info_tabs", dialog.saveTabState());
    settings.setValue(key, dialog.saveGeometry());

    modInfo->saveMeta();
    emit modInfoDisplayed();
    m_OrganizerCore.modList()->modInfoChanged(modInfo);
  }

  if (m_OrganizerCore.currentProfile()->modEnabled(index)
      && !modInfo->hasFlag(ModInfo::FLAG_FOREIGN)) {
    FilesOrigin& origin = m_OrganizerCore.directoryStructure()->getOriginByName(ToWString(modInfo->name()));
    origin.enable(false);

    if (m_OrganizerCore.directoryStructure()->originExists(ToWString(modInfo->name()))) {
      FilesOrigin& origin = m_OrganizerCore.directoryStructure()->getOriginByName(ToWString(modInfo->name()));
      origin.enable(false);

      m_OrganizerCore.directoryRefresher()->addModToStructure(m_OrganizerCore.directoryStructure()
                                             , modInfo->name()
                                             , m_OrganizerCore.currentProfile()->getModPriority(index)
                                             , modInfo->absolutePath()
                                             , modInfo->stealFiles()
                                             , modInfo->archives());
      DirectoryRefresher::cleanStructure(m_OrganizerCore.directoryStructure());
      m_OrganizerCore.directoryStructure()->getFileRegister()->sortOrigins();
      m_OrganizerCore.refreshLists();
    }
  }
}

bool MainWindow::closeWindow()
{
  return close();
}

void MainWindow::setWindowEnabled(bool enabled)
{
  setEnabled(enabled);
}


void MainWindow::modOpenNext(int tab)
{
  QModelIndex index = m_ModListSortProxy->mapFromSource(m_OrganizerCore.modList()->index(m_ContextRow, 0));
  index = m_ModListSortProxy->index((index.row() + 1) % m_ModListSortProxy->rowCount(), 0);

  m_ContextRow = m_ModListSortProxy->mapToSource(index).row();
  ModInfo::Ptr mod = ModInfo::getByIndex(m_ContextRow);
  std::vector<ModInfo::EFlag> flags = mod->getFlags();
  if ((std::find(flags.begin(), flags.end(), ModInfo::FLAG_OVERWRITE) != flags.end()) ||
      (std::find(flags.begin(), flags.end(), ModInfo::FLAG_BACKUP) != flags.end()) ||
      (std::find(flags.begin(), flags.end(), ModInfo::FLAG_SEPARATOR) != flags.end())) {
    // skip overwrite and backups and separators
    modOpenNext(tab);
  } else {
    displayModInformation(m_ContextRow,tab);
  }
}

void MainWindow::modOpenPrev(int tab)
{
  QModelIndex index = m_ModListSortProxy->mapFromSource(m_OrganizerCore.modList()->index(m_ContextRow, 0));
  int row = index.row() - 1;
  if (row == -1) {
    row = m_ModListSortProxy->rowCount() - 1;
  }

  m_ContextRow = m_ModListSortProxy->mapToSource(m_ModListSortProxy->index(row, 0)).row();
  ModInfo::Ptr mod = ModInfo::getByIndex(m_ContextRow);
  std::vector<ModInfo::EFlag> flags = mod->getFlags();
  if ((std::find(flags.begin(), flags.end(), ModInfo::FLAG_OVERWRITE) != flags.end()) ||
      (std::find(flags.begin(), flags.end(), ModInfo::FLAG_BACKUP) != flags.end()) ||
      (std::find(flags.begin(), flags.end(), ModInfo::FLAG_SEPARATOR) != flags.end())) {
    // skip overwrite and backups and separators
    modOpenPrev(tab);
  } else {
    displayModInformation(m_ContextRow,tab);
  }
}

void MainWindow::displayModInformation(const QString &modName, int tab)
{
  unsigned int index = ModInfo::getIndex(modName);
  if (index == UINT_MAX) {
    qCritical("failed to resolve mod name %s", modName.toUtf8().constData());
    return;
  }

  ModInfo::Ptr modInfo = ModInfo::getByIndex(index);
  displayModInformation(modInfo, index, tab);
}


void MainWindow::displayModInformation(int row, int tab)
{
  ModInfo::Ptr modInfo = ModInfo::getByIndex(row);
  displayModInformation(modInfo, row, tab);
}


void MainWindow::ignoreMissingData_clicked()
{
  QItemSelectionModel *selection = ui->modList->selectionModel();
  if (selection->hasSelection() && selection->selectedRows().count() > 1) {
    for (QModelIndex idx : selection->selectedRows()) {
      int row_idx = idx.data(Qt::UserRole + 1).toInt();
      ModInfo::Ptr info = ModInfo::getByIndex(row_idx);
      //QDir(info->absolutePath()).mkdir("textures");
      info->testValid();
      info->markValidated(true);
      connect(this, SIGNAL(modListDataChanged(QModelIndex, QModelIndex)), m_OrganizerCore.modList(), SIGNAL(dataChanged(QModelIndex, QModelIndex)));

      emit modListDataChanged(m_OrganizerCore.modList()->index(row_idx, 0), m_OrganizerCore.modList()->index(row_idx, m_OrganizerCore.modList()->columnCount() - 1));
    }
  } else {
    ModInfo::Ptr info = ModInfo::getByIndex(m_ContextRow);
    //QDir(info->absolutePath()).mkdir("textures");
    info->testValid();
    info->markValidated(true);
    connect(this, SIGNAL(modListDataChanged(QModelIndex, QModelIndex)), m_OrganizerCore.modList(), SIGNAL(dataChanged(QModelIndex, QModelIndex)));

    emit modListDataChanged(m_OrganizerCore.modList()->index(m_ContextRow, 0), m_OrganizerCore.modList()->index(m_ContextRow, m_OrganizerCore.modList()->columnCount() - 1));
  }
}

void MainWindow::markConverted_clicked()
{
  QItemSelectionModel *selection = ui->modList->selectionModel();
  if (selection->hasSelection() && selection->selectedRows().count() > 1) {
    for (QModelIndex idx : selection->selectedRows()) {
      int row_idx = idx.data(Qt::UserRole + 1).toInt();
      ModInfo::Ptr info = ModInfo::getByIndex(row_idx);
      info->markConverted(true);
      connect(this, SIGNAL(modListDataChanged(QModelIndex, QModelIndex)), m_OrganizerCore.modList(), SIGNAL(dataChanged(QModelIndex, QModelIndex)));
      emit modListDataChanged(m_OrganizerCore.modList()->index(row_idx, 0), m_OrganizerCore.modList()->index(row_idx, m_OrganizerCore.modList()->columnCount() - 1));
    }
  } else {
    ModInfo::Ptr info = ModInfo::getByIndex(m_ContextRow);
    info->markConverted(true);
    connect(this, SIGNAL(modListDataChanged(QModelIndex, QModelIndex)), m_OrganizerCore.modList(), SIGNAL(dataChanged(QModelIndex, QModelIndex)));
    emit modListDataChanged(m_OrganizerCore.modList()->index(m_ContextRow, 0), m_OrganizerCore.modList()->index(m_ContextRow, m_OrganizerCore.modList()->columnCount() - 1));
  }
}


void MainWindow::visitOnNexus_clicked()
{
  QItemSelectionModel *selection = ui->modList->selectionModel();
  if (selection->hasSelection() && selection->selectedRows().count() > 1) {
    int count = selection->selectedRows().count();
    if (count > 10) {
      if (QMessageBox::question(this, tr("Opening Nexus Links"),
            tr("You are trying to open %1 links to Nexus Mods.  Are you sure you want to do this?").arg(count),
            QMessageBox::Yes | QMessageBox::No) != QMessageBox::Yes) {
        return;
      }
    }

    for (QModelIndex idx : selection->selectedRows()) {
      int modID = m_OrganizerCore.modList()->data(m_OrganizerCore.modList()->index(idx.data(Qt::UserRole + 1).toInt(), 0), Qt::UserRole).toInt();
      QString gameName = m_OrganizerCore.modList()->data(m_OrganizerCore.modList()->index(idx.data(Qt::UserRole + 1).toInt(), 0), Qt::UserRole + 4).toString();
      if (modID > 0)  {
        linkClicked(NexusInterface::instance(&m_PluginContainer)->getModURL(modID, gameName));
      }
    }
  }
  else {
    int modID = m_OrganizerCore.modList()->data(m_OrganizerCore.modList()->index(m_ContextRow, 0), Qt::UserRole).toInt();
    QString gameName = m_OrganizerCore.modList()->data(m_OrganizerCore.modList()->index(m_ContextRow, 0), Qt::UserRole + 4).toString();
    if (modID > 0)  {
      linkClicked(NexusInterface::instance(&m_PluginContainer)->getModURL(modID, gameName));
    } else {
      MessageDialog::showMessage(tr("Nexus ID for this Mod is unknown"), this);
    }
  }
}

void MainWindow::visitWebPage_clicked()
{
  ModInfo::Ptr info = ModInfo::getByIndex(m_ContextRow);
  if (info->getURL() != "") {
    linkClicked(info->getURL());
  } else {
    MessageDialog::showMessage(tr("Web page for this mod is unknown"), this);
  }
}

void MainWindow::openExplorer_clicked()
{
  QItemSelectionModel *selection = ui->modList->selectionModel();
  if (selection->hasSelection() && selection->selectedRows().count() > 1) {
    for (QModelIndex idx : selection->selectedRows()) {
      ModInfo::Ptr info = ModInfo::getByIndex(idx.data(Qt::UserRole + 1).toInt());
      ::ShellExecuteW(nullptr, L"explore", ToWString(info->absolutePath()).c_str(), nullptr, nullptr, SW_SHOWNORMAL);
    }
  }
  else {
    ModInfo::Ptr modInfo = ModInfo::getByIndex(m_ContextRow);
    ::ShellExecuteW(nullptr, L"explore", ToWString(modInfo->absolutePath()).c_str(), nullptr, nullptr, SW_SHOWNORMAL);
  }
}

void MainWindow::openOriginExplorer_clicked()
{
  QItemSelectionModel *selection = ui->espList->selectionModel();
  if (selection->hasSelection() && selection->selectedRows().count() > 0) {
    for (QModelIndex idx : selection->selectedRows()) {
      QString fileName = idx.data().toString();
      ModInfo::Ptr modInfo = ModInfo::getByIndex(ModInfo::getIndex(m_OrganizerCore.pluginList()->origin(fileName)));
      std::vector<ModInfo::EFlag> flags = modInfo->getFlags();

      ::ShellExecuteW(nullptr, L"explore", ToWString(modInfo->absolutePath()).c_str(), nullptr, nullptr, SW_SHOWNORMAL);
    }
  }
  else {
    QModelIndex idx = selection->currentIndex();
    QString fileName = idx.data().toString();

    ModInfo::Ptr modInfo = ModInfo::getByIndex(ModInfo::getIndex(m_OrganizerCore.pluginList()->origin(fileName)));
    std::vector<ModInfo::EFlag> flags = modInfo->getFlags();

    ::ShellExecuteW(nullptr, L"explore", ToWString(modInfo->absolutePath()).c_str(), nullptr, nullptr, SW_SHOWNORMAL);
  }
}

void MainWindow::openExplorer_activated()
{
	if (ui->modList->hasFocus()) {
		QItemSelectionModel *selection = ui->modList->selectionModel();
		if (selection->hasSelection() && selection->selectedRows().count() == 1 ) {

			QModelIndex idx = selection->currentIndex();
			ModInfo::Ptr modInfo = ModInfo::getByIndex(idx.data(Qt::UserRole + 1).toInt());
			std::vector<ModInfo::EFlag> flags = modInfo->getFlags();

			if (modInfo->isRegular() || (std::find(flags.begin(), flags.end(), ModInfo::FLAG_OVERWRITE) != flags.end())) {
				::ShellExecuteW(nullptr, L"explore", ToWString(modInfo->absolutePath()).c_str(), nullptr, nullptr, SW_SHOWNORMAL);
			}

		}
	}

	if (ui->espList->hasFocus()) {
		QItemSelectionModel *selection = ui->espList->selectionModel();

		if (selection->hasSelection() && selection->selectedRows().count() == 1) {

			QModelIndex idx = selection->currentIndex();
			QString fileName = idx.data().toString();



			ModInfo::Ptr modInfo = ModInfo::getByIndex(ModInfo::getIndex(m_OrganizerCore.pluginList()->origin(fileName)));
			std::vector<ModInfo::EFlag> flags = modInfo->getFlags();

			if (modInfo->isRegular() || (std::find(flags.begin(), flags.end(), ModInfo::FLAG_OVERWRITE) != flags.end())) {
				::ShellExecuteW(nullptr, L"explore", ToWString(modInfo->absolutePath()).c_str(), nullptr, nullptr, SW_SHOWNORMAL);
			}

		}
	}
}

void MainWindow::refreshProfile_activated()
{
	m_OrganizerCore.profileRefresh();
}

void MainWindow::search_activated()
{
  if (ui->modList->hasFocus() || ui->modFilterEdit->hasFocus()) {
    ui->modFilterEdit->setFocus();
    ui->modFilterEdit->setSelection(0, INT_MAX);
  }

  else if (ui->espList->hasFocus() || ui->espFilterEdit->hasFocus()) {
    ui->espFilterEdit->setFocus();
    ui->espFilterEdit->setSelection(0, INT_MAX);
  }

  else if (ui->downloadView->hasFocus() || ui->downloadFilterEdit->hasFocus()) {
    ui->downloadFilterEdit->setFocus();
    ui->downloadFilterEdit->setSelection(0, INT_MAX);
  }
}

void MainWindow::searchClear_activated()
{
  if (ui->modList->hasFocus() || ui->modFilterEdit->hasFocus()) {
    ui->modFilterEdit->clear();
    ui->modList->setFocus();
  }

  else if (ui->espList->hasFocus() || ui->espFilterEdit->hasFocus()) {
    ui->espFilterEdit->clear();
    ui->espList->setFocus();
  }

  else if (ui->downloadView->hasFocus() || ui->downloadFilterEdit->hasFocus()) {
    ui->downloadFilterEdit->clear();
    ui->downloadView->setFocus();
  }
}

void MainWindow::updateModCount()
{
  int activeCount = 0;
  int visActiveCount = 0;
  int backupCount = 0;
  int visBackupCount = 0;
  int foreignCount = 0;
  int visForeignCount = 0;
  int separatorCount = 0;
  int visSeparatorCount = 0;
  int regularCount = 0;
  int visRegularCount = 0;

  QStringList allMods = m_OrganizerCore.modList()->allMods();

  auto hasFlag = [](std::vector<ModInfo::EFlag> flags, ModInfo::EFlag filter) {
    return std::find(flags.begin(), flags.end(), filter) != flags.end();
  };

  bool isEnabled;
  bool isVisible;
  for (QString mod : allMods) {
    int modIndex = ModInfo::getIndex(mod);
    ModInfo::Ptr modInfo = ModInfo::getByIndex(modIndex);
    std::vector<ModInfo::EFlag> modFlags = modInfo->getFlags();
    isEnabled = m_OrganizerCore.currentProfile()->modEnabled(modIndex);
    isVisible = m_ModListSortProxy->filterMatchesMod(modInfo, isEnabled);

    for (auto flag : modFlags) {
      switch (flag) {
      case ModInfo::FLAG_BACKUP: backupCount++;
        if (isVisible)
          visBackupCount++;
        break;
      case ModInfo::FLAG_FOREIGN: foreignCount++;
        if (isVisible)
          visForeignCount++;
        break;
      case ModInfo::FLAG_SEPARATOR: separatorCount++;
        if (isVisible)
          visSeparatorCount++;
        break;
      }
    }

    if (!hasFlag(modFlags, ModInfo::FLAG_BACKUP) &&
        !hasFlag(modFlags, ModInfo::FLAG_FOREIGN) &&
        !hasFlag(modFlags, ModInfo::FLAG_SEPARATOR) &&
        !hasFlag(modFlags, ModInfo::FLAG_OVERWRITE)) {
      if (isEnabled) {
        activeCount++;
        if (isVisible)
          visActiveCount++;
      }
      if (isVisible)
        visRegularCount++;
      regularCount++;
    }
  }

  ui->activeModsCounter->display(visActiveCount);
  ui->activeModsCounter->setToolTip(tr("<table cellspacing=\"5\">"
    "<tr><th>Type</th><th>All</th><th>Visible</th>"
    "<tr><td>Enabled mods:&emsp;</td><td align=right>%1 / %2</td><td align=right>%3 / %4</td></tr>"
    "<tr><td>Unmanaged/DLCs:&emsp;</td><td align=right>%5</td><td align=right>%6</td></tr>"
    "<tr><td>Mod backups:&emsp;</td><td align=right>%7</td><td align=right>%8</td></tr>"
    "<tr><td>Separators:&emsp;</td><td align=right>%9</td><td align=right>%10</td></tr>"
    "</table>")
    .arg(activeCount)
    .arg(regularCount)
    .arg(visActiveCount)
    .arg(visRegularCount)
    .arg(foreignCount)
    .arg(visForeignCount)
    .arg(backupCount)
    .arg(visBackupCount)
    .arg(separatorCount)
    .arg(visSeparatorCount)
  );
}

void MainWindow::updatePluginCount()
{
  int activeMasterCount = 0;
  int activeLightMasterCount = 0;
  int activeRegularCount = 0;
  int masterCount = 0;
  int lightMasterCount = 0;
  int regularCount = 0;
  int activeVisibleCount = 0;

  PluginList *list = m_OrganizerCore.pluginList();
  QString filter = ui->espFilterEdit->text();

  for (QString plugin : list->pluginNames()) {
    bool active = list->isEnabled(plugin);
    bool visible = m_PluginListSortProxy->filterMatchesPlugin(plugin);
    if (list->isMaster(plugin)) {
      masterCount++;
      activeMasterCount += active;
      activeVisibleCount += visible && active;
    } else if (list->isLight(plugin) || list->isLightFlagged(plugin)) {
      lightMasterCount++;
      activeLightMasterCount += active;
      activeVisibleCount += visible && active;
    } else {
      regularCount++;
      activeRegularCount += active;
      activeVisibleCount += visible && active;
    }
  }

  int activeCount = activeMasterCount + activeLightMasterCount + activeRegularCount;
  int totalCount = masterCount + lightMasterCount + regularCount;

  ui->activePluginsCounter->display(activeVisibleCount);
  ui->activePluginsCounter->setToolTip(tr("<table cellspacing=\"4\">"
    "<tr><th>Type</th><th>Active</th><th>Total</th></tr>"
    "<tr><td>Active plugins:</td><td align=right>%1</td><td align=right>%2</td></tr>"
    "<tr><td>Active ESMs:</td><td align=right>%3</td><td align=right>%4</td></tr>"
    "<tr><td>Active ESPs:</td><td align=right>%7</td><td align=right>%8</td></tr>"
    "<tr><td>Active ESMs+ESPs:</td><td align=right>%9</td><td align=right>%10</td></tr>"
    "<tr><td>Active ESLs:</td><td align=right>%5</td><td align=right>%6</td></tr>"
    "</table>")
    .arg(activeCount).arg(totalCount)
    .arg(activeMasterCount).arg(masterCount)
    .arg(activeLightMasterCount).arg(lightMasterCount)
    .arg(activeRegularCount).arg(regularCount)
    .arg(activeMasterCount+activeRegularCount).arg(masterCount+regularCount)
  );
}

void MainWindow::information_clicked()
{
  try {
    displayModInformation(m_ContextRow);
  } catch (const std::exception &e) {
    reportError(e.what());
  }
}

void MainWindow::createEmptyMod_clicked()
{
  GuessedValue<QString> name;
  name.setFilter(&fixDirectoryName);

  while (name->isEmpty()) {
    bool ok;
    name.update(QInputDialog::getText(this, tr("Create Mod..."),
                                      tr("This will create an empty mod.\n"
                                         "Please enter a name:"), QLineEdit::Normal, "", &ok),
                GUESS_USER);
    if (!ok) {
      return;
    }
  }

  if (m_OrganizerCore.getMod(name) != nullptr) {
    reportError(tr("A mod with this name already exists"));
    return;
  }

  int newPriority = -1;
  if (m_ContextRow >= 0 && m_ModListSortProxy->sortColumn() == ModList::COL_PRIORITY) {
    newPriority = m_OrganizerCore.currentProfile()->getModPriority(m_ContextRow);
  }

  IModInterface *newMod = m_OrganizerCore.createMod(name);
  if (newMod == nullptr) {
    return;
  }

  m_OrganizerCore.refreshModList();

  if (newPriority >= 0) {
    m_OrganizerCore.modList()->changeModPriority(ModInfo::getIndex(name), newPriority);
  }
}

void MainWindow::createSeparator_clicked()
{
  GuessedValue<QString> name;
  name.setFilter(&fixDirectoryName);
  while (name->isEmpty())
  {
    bool ok;
    name.update(QInputDialog::getText(this, tr("Create Separator..."),
      tr("This will create a new separator.\n"
        "Please enter a name:"), QLineEdit::Normal, "", &ok),
      GUESS_USER);
    if (!ok) { return; }
  }
  if (m_OrganizerCore.getMod(name) != nullptr)
  {
    reportError(tr("A separator with this name already exists"));
    return;
  }
  name->append("_separator");
  if (m_OrganizerCore.getMod(name) != nullptr)
  {
    return;
  }

  int newPriority = -1;
  if (m_ContextRow >= 0 && m_ModListSortProxy->sortColumn() == ModList::COL_PRIORITY)
  {
    newPriority = m_OrganizerCore.currentProfile()->getModPriority(m_ContextRow);
  }

  if (m_OrganizerCore.createMod(name) == nullptr) { return; }
  m_OrganizerCore.refreshModList();

  if (newPriority >= 0)
  {
    m_OrganizerCore.modList()->changeModPriority(ModInfo::getIndex(name), newPriority);
  }
  QSettings &settings = m_OrganizerCore.settings().directInterface();
  QColor previousColor = settings.value("previousSeparatorColor", QColor()).value<QColor>();
  if (previousColor.isValid()) {
    ModInfo::getByIndex(ModInfo::getIndex(name))->setColor(previousColor);
  }

}

void MainWindow::setColor_clicked()
{
  QSettings &settings = m_OrganizerCore.settings().directInterface();
  ModInfo::Ptr modInfo = ModInfo::getByIndex(m_ContextRow);
  QColorDialog dialog(this);
  QColor currentColor = modInfo->getColor();
  QColor previousColor = settings.value("previousSeparatorColor", QColor()).value<QColor>();
  if (currentColor.isValid())
    dialog.setCurrentColor(currentColor);
  else
    dialog.setCurrentColor(previousColor);
  if (!dialog.exec())
    return;
  currentColor = dialog.currentColor();
  if (!currentColor.isValid())
    return;
  settings.setValue("previousSeparatorColor", currentColor);
  QItemSelectionModel *selection = ui->modList->selectionModel();
  if (selection->hasSelection() && selection->selectedRows().count() > 1) {
    for (QModelIndex idx : selection->selectedRows()) {
      ModInfo::Ptr info = ModInfo::getByIndex(idx.data(Qt::UserRole + 1).toInt());
      auto flags = info->getFlags();
      if (std::find(flags.begin(), flags.end(), ModInfo::FLAG_SEPARATOR) != flags.end())
      {
        info->setColor(currentColor);
      }
    }
  }
  else {
    modInfo->setColor(currentColor);
  }
}

void MainWindow::resetColor_clicked()
{
  ModInfo::Ptr modInfo = ModInfo::getByIndex(m_ContextRow);
  QColor color = QColor();
  QItemSelectionModel *selection = ui->modList->selectionModel();
  if (selection->hasSelection() && selection->selectedRows().count() > 1) {
    for (QModelIndex idx : selection->selectedRows()) {
      ModInfo::Ptr info = ModInfo::getByIndex(idx.data(Qt::UserRole + 1).toInt());
      auto flags = info->getFlags();
      if (std::find(flags.begin(), flags.end(), ModInfo::FLAG_SEPARATOR) != flags.end())
      {
        info->setColor(color);
      }
    }
  }
  else {
    modInfo->setColor(color);
  }
  Settings::instance().directInterface().remove("previousSeparatorColor");
}

void MainWindow::createModFromOverwrite()
{
  GuessedValue<QString> name;
  name.setFilter(&fixDirectoryName);

  while (name->isEmpty()) {
    bool ok;
    name.update(QInputDialog::getText(this, tr("Create Mod..."),
                                      tr("This will move all files from overwrite into a new, regular mod.\n"
                                         "Please enter a name:"), QLineEdit::Normal, "", &ok),
                GUESS_USER);
    if (!ok) {
      return;
    }
  }

  if (m_OrganizerCore.getMod(name) != nullptr) {
    reportError(tr("A mod with this name already exists"));
    return;
  }

  IModInterface *newMod = m_OrganizerCore.createMod(name);
  if (newMod == nullptr) {
    return;
  }

  unsigned int overwriteIndex = ModInfo::findMod([](ModInfo::Ptr mod) -> bool {
    std::vector<ModInfo::EFlag> flags = mod->getFlags();
    return std::find(flags.begin(), flags.end(), ModInfo::FLAG_OVERWRITE) != flags.end(); });

  ModInfo::Ptr overwriteInfo = ModInfo::getByIndex(overwriteIndex);
  shellMove(QStringList(QDir::toNativeSeparators(overwriteInfo->absolutePath()) + "\\*"),
            QStringList(QDir::toNativeSeparators(newMod->absolutePath())), this);

  m_OrganizerCore.refreshModList();
}

void MainWindow::clearOverwrite()
{
  unsigned int overwriteIndex = ModInfo::findMod([](ModInfo::Ptr mod) -> bool {
    std::vector<ModInfo::EFlag> flags = mod->getFlags();
    return std::find(flags.begin(), flags.end(), ModInfo::FLAG_OVERWRITE)
      != flags.end();
  });

  ModInfo::Ptr modInfo = ModInfo::getByIndex(overwriteIndex);
  if (modInfo)
  {
    QDir overwriteDir(modInfo->absolutePath());
    if (QMessageBox::question(this, tr("Are you sure?"),
      tr("About to recursively delete:\n") + overwriteDir.absolutePath(),
      QMessageBox::Ok | QMessageBox::Cancel) == QMessageBox::Ok)
    {
      QStringList delList;
      for (auto f : overwriteDir.entryList(QDir::AllDirs | QDir::Files | QDir::NoDotAndDotDot))
        delList.push_back(overwriteDir.absoluteFilePath(f));
      shellDelete(delList, true);
      updateProblemsButton();
    }
  }
}

void MainWindow::cancelModListEditor()
{
  ui->modList->setEnabled(false);
  ui->modList->setEnabled(true);
}

void MainWindow::on_modList_doubleClicked(const QModelIndex &index)
{
  if (!index.isValid()) {
    return;
  }

  if (m_OrganizerCore.modList()->timeElapsedSinceLastChecked() <= QApplication::doubleClickInterval()) {
    // don't interpret double click if we only just checked a mod
    return;
  }

  QModelIndex sourceIdx = mapToModel(m_OrganizerCore.modList(), index);
  if (!sourceIdx.isValid()) {
    return;
  }

  Qt::KeyboardModifiers modifiers = QApplication::queryKeyboardModifiers();
  if (modifiers.testFlag(Qt::ControlModifier)) {
    try {
      m_ContextRow = m_ModListSortProxy->mapToSource(index).row();
      openExplorer_clicked();
      // workaround to cancel the editor that might have opened because of
      // selection-click
      ui->modList->closePersistentEditor(index);
    }
    catch (const std::exception &e) {
      reportError(e.what());
    }
  }
  else {
    try {
      m_ContextRow = m_ModListSortProxy->mapToSource(index).row();
      sourceIdx.column();
      int tab = -1;
      switch (sourceIdx.column()) {
        case ModList::COL_NOTES: tab = ModInfoDialog::TAB_NOTES; break;
        case ModList::COL_VERSION: tab = ModInfoDialog::TAB_NEXUS; break;
        case ModList::COL_MODID: tab = ModInfoDialog::TAB_NEXUS; break;
        case ModList::COL_GAME: tab = ModInfoDialog::TAB_NEXUS; break;
        case ModList::COL_CATEGORY: tab = ModInfoDialog::TAB_CATEGORIES; break;
        default: tab = -1;
      }
      displayModInformation(sourceIdx.row(), tab);
      // workaround to cancel the editor that might have opened because of
      // selection-click
      ui->modList->closePersistentEditor(index);
    }
    catch (const std::exception &e) {
      reportError(e.what());
    }
  }
}

void MainWindow::on_listOptionsBtn_pressed()
{
  m_ContextRow = -1;
}

void MainWindow::openOriginInformation_clicked()
{
  try {
    QItemSelectionModel *selection = ui->espList->selectionModel();
    //we don't want to open multiple modinfodialogs.
    /*if (selection->hasSelection() && selection->selectedRows().count() > 0) {

      for (QModelIndex idx : selection->selectedRows()) {
        QString fileName = idx.data().toString();
        ModInfo::Ptr modInfo = ModInfo::getByIndex(ModInfo::getIndex(m_OrganizerCore.pluginList()->origin(fileName)));
        std::vector<ModInfo::EFlag> flags = modInfo->getFlags();

        if (modInfo->isRegular() || (std::find(flags.begin(), flags.end(), ModInfo::FLAG_OVERWRITE) != flags.end())) {
          displayModInformation(ModInfo::getIndex(m_OrganizerCore.pluginList()->origin(fileName)));
        }
      }
    }
    else {}*/
    QModelIndex idx = selection->currentIndex();
    QString fileName = idx.data().toString();

    ModInfo::Ptr modInfo = ModInfo::getByIndex(ModInfo::getIndex(m_OrganizerCore.pluginList()->origin(fileName)));
    std::vector<ModInfo::EFlag> flags = modInfo->getFlags();

    if (modInfo->isRegular() || (std::find(flags.begin(), flags.end(), ModInfo::FLAG_OVERWRITE) != flags.end())) {
      displayModInformation(ModInfo::getIndex(m_OrganizerCore.pluginList()->origin(fileName)));
    }
  }
  catch (const std::exception &e) {
    reportError(e.what());
  }
}

void MainWindow::on_espList_doubleClicked(const QModelIndex &index)
{
  if (!index.isValid()) {
    return;
  }

  if (m_OrganizerCore.pluginList()->timeElapsedSinceLastChecked() <= QApplication::doubleClickInterval()) {
    // don't interpret double click if we only just checked a plugin
    return;
  }

  QModelIndex sourceIdx = mapToModel(m_OrganizerCore.pluginList(), index);
  if (!sourceIdx.isValid()) {
    return;
  }
  try {

    QItemSelectionModel *selection = ui->espList->selectionModel();

    if (selection->hasSelection() && selection->selectedRows().count() == 1) {

      QModelIndex idx = selection->currentIndex();
      QString fileName = idx.data().toString();

      if (ModInfo::getIndex(m_OrganizerCore.pluginList()->origin(fileName)) == UINT_MAX)
        return;

      ModInfo::Ptr modInfo = ModInfo::getByIndex(ModInfo::getIndex(m_OrganizerCore.pluginList()->origin(fileName)));
      std::vector<ModInfo::EFlag> flags = modInfo->getFlags();

      if (modInfo->isRegular() || (std::find(flags.begin(), flags.end(), ModInfo::FLAG_OVERWRITE) != flags.end())) {

        Qt::KeyboardModifiers modifiers = QApplication::queryKeyboardModifiers();
        if (modifiers.testFlag(Qt::ControlModifier)) {
          openExplorer_activated();
          // workaround to cancel the editor that might have opened because of
          // selection-click
          ui->espList->closePersistentEditor(index);
        }
        else {

          displayModInformation(ModInfo::getIndex(m_OrganizerCore.pluginList()->origin(fileName)));
          // workaround to cancel the editor that might have opened because of
          // selection-click
          ui->espList->closePersistentEditor(index);
        }
      }
    }
  }
  catch (const std::exception &e) {
    reportError(e.what());
  }
}

bool MainWindow::populateMenuCategories(QMenu *menu, int targetID)
{
  ModInfo::Ptr modInfo = ModInfo::getByIndex(m_ContextRow);
  const std::set<int> &categories = modInfo->getCategories();

  bool childEnabled = false;

  for (unsigned int i = 1; i < m_CategoryFactory.numCategories(); ++i) {
    if (m_CategoryFactory.getParentID(i) == targetID) {
      QMenu *targetMenu = menu;
      if (m_CategoryFactory.hasChildren(i)) {
        targetMenu = menu->addMenu(m_CategoryFactory.getCategoryName(i).replace('&', "&&"));
      }

      int id = m_CategoryFactory.getCategoryID(i);
      QScopedPointer<QCheckBox> checkBox(new QCheckBox(targetMenu));
      bool enabled = categories.find(id) != categories.end();
      checkBox->setText(m_CategoryFactory.getCategoryName(i).replace('&', "&&"));
      if (enabled) {
        childEnabled = true;
      }
      checkBox->setChecked(enabled ? Qt::Checked : Qt::Unchecked);

      QScopedPointer<QWidgetAction> checkableAction(new QWidgetAction(targetMenu));
      checkableAction->setDefaultWidget(checkBox.take());
      checkableAction->setData(id);
      targetMenu->addAction(checkableAction.take());

      if (m_CategoryFactory.hasChildren(i)) {
        if (populateMenuCategories(targetMenu, m_CategoryFactory.getCategoryID(i)) || enabled) {
          targetMenu->setIcon(QIcon(":/MO/gui/resources/check.png"));
        }
      }
    }
  }
  return childEnabled;
}

void MainWindow::replaceCategoriesFromMenu(QMenu *menu, int modRow)
{
  ModInfo::Ptr modInfo = ModInfo::getByIndex(modRow);
  for (QAction* action : menu->actions()) {
    if (action->menu() != nullptr) {
      replaceCategoriesFromMenu(action->menu(), modRow);
    } else {
      QWidgetAction *widgetAction = qobject_cast<QWidgetAction*>(action);
      if (widgetAction != nullptr) {
        QCheckBox *checkbox = qobject_cast<QCheckBox*>(widgetAction->defaultWidget());
        modInfo->setCategory(widgetAction->data().toInt(), checkbox->isChecked());
      }
    }
  }
}

void MainWindow::addRemoveCategoriesFromMenu(QMenu *menu, int modRow, int referenceRow)
{
  if (referenceRow != -1 && referenceRow != modRow) {
    ModInfo::Ptr editedModInfo = ModInfo::getByIndex(referenceRow);
    for (QAction* action : menu->actions()) {
      if (action->menu() != nullptr) {
        addRemoveCategoriesFromMenu(action->menu(), modRow, referenceRow);
      } else {
        QWidgetAction *widgetAction = qobject_cast<QWidgetAction*>(action);
        if (widgetAction != nullptr) {
          QCheckBox *checkbox = qobject_cast<QCheckBox*>(widgetAction->defaultWidget());
          int categoryId = widgetAction->data().toInt();
          bool checkedBefore = editedModInfo->categorySet(categoryId);
          bool checkedAfter = checkbox->isChecked();

          if (checkedBefore != checkedAfter) { // only update if the category was changed on the edited mod
            ModInfo::Ptr currentModInfo = ModInfo::getByIndex(modRow);
            currentModInfo->setCategory(categoryId, checkedAfter);
          }
        }
      }
    }
  } else {
    replaceCategoriesFromMenu(menu, modRow);
  }
}

void MainWindow::addRemoveCategories_MenuHandler() {
  QMenu *menu = qobject_cast<QMenu*>(sender());
  if (menu == nullptr) {
    qCritical("not a menu?");
    return;
  }

  QList<QPersistentModelIndex> selected;
  for (const QModelIndex &idx : ui->modList->selectionModel()->selectedRows()) {
    selected.append(QPersistentModelIndex(idx));
  }

  if (selected.size() > 0) {
    int minRow = INT_MAX;
    int maxRow = -1;

    for (const QPersistentModelIndex &idx : selected) {
      qDebug("change categories on: %s", qPrintable(idx.data().toString()));
      QModelIndex modIdx = mapToModel(m_OrganizerCore.modList(), idx);
      if (modIdx.row() != m_ContextIdx.row()) {
        addRemoveCategoriesFromMenu(menu, modIdx.row(), m_ContextIdx.row());
      }
      if (idx.row() < minRow) minRow = idx.row();
      if (idx.row() > maxRow) maxRow = idx.row();
    }
    replaceCategoriesFromMenu(menu, m_ContextIdx.row());

    m_OrganizerCore.modList()->notifyChange(minRow, maxRow + 1);

    for (const QPersistentModelIndex &idx : selected) {
      ui->modList->selectionModel()->select(idx, QItemSelectionModel::Select | QItemSelectionModel::Rows);
    }
  } else {
    //For single mod selections, just do a replace
    replaceCategoriesFromMenu(menu, m_ContextRow);
    m_OrganizerCore.modList()->notifyChange(m_ContextRow);
  }

  refreshFilters();
}

void MainWindow::replaceCategories_MenuHandler() {
  QMenu *menu = qobject_cast<QMenu*>(sender());
  if (menu == nullptr) {
    qCritical("not a menu?");
    return;
  }

  QList<QPersistentModelIndex> selected;
  for (const QModelIndex &idx : ui->modList->selectionModel()->selectedRows()) {
    selected.append(QPersistentModelIndex(idx));
  }

  if (selected.size() > 0) {
    QStringList selectedMods;
    int minRow = INT_MAX;
    int maxRow = -1;
    for (int i = 0; i < selected.size(); ++i) {
      QModelIndex temp = mapToModel(m_OrganizerCore.modList(), selected.at(i));
      selectedMods.append(temp.data().toString());
      replaceCategoriesFromMenu(menu, mapToModel(m_OrganizerCore.modList(), selected.at(i)).row());
      if (temp.row() < minRow) minRow = temp.row();
      if (temp.row() > maxRow) maxRow = temp.row();
    }

    m_OrganizerCore.modList()->notifyChange(minRow, maxRow + 1);

    // find mods by their name because indices are invalidated
    QAbstractItemModel *model = ui->modList->model();
    for (const QString &mod : selectedMods) {
      QModelIndexList matches = model->match(model->index(0, 0), Qt::DisplayRole, mod, 1,
                                             Qt::MatchFixedString | Qt::MatchCaseSensitive | Qt::MatchRecursive);
      if (matches.size() > 0) {
        ui->modList->selectionModel()->select(matches.at(0), QItemSelectionModel::Select | QItemSelectionModel::Rows);
      }
    }
  } else {
    //For single mod selections, just do a replace
    replaceCategoriesFromMenu(menu, m_ContextRow);
    m_OrganizerCore.modList()->notifyChange(m_ContextRow);
  }

  refreshFilters();
}

void MainWindow::saveArchiveList()
{
  if (m_OrganizerCore.isArchivesInit()) {
    SafeWriteFile archiveFile(m_OrganizerCore.currentProfile()->getArchivesFileName());
    for (int i = 0; i < ui->bsaList->topLevelItemCount(); ++i) {
      QTreeWidgetItem * tlItem = ui->bsaList->topLevelItem(i);
      for (int j = 0; j < tlItem->childCount(); ++j) {
        QTreeWidgetItem * item = tlItem->child(j);
        if (item->checkState(0) == Qt::Checked) {
          archiveFile->write(item->text(0).toUtf8().append("\r\n"));
        }
      }
    }
    if (archiveFile.commitIfDifferent(m_ArchiveListHash)) {
      qDebug("%s saved", qPrintable(QDir::toNativeSeparators(m_OrganizerCore.currentProfile()->getArchivesFileName())));
    }
  } else {
    qWarning("archive list not initialised");
  }
}

void MainWindow::checkModsForUpdates()
{
  statusBar()->show();
  if (NexusInterface::instance(&m_PluginContainer)->getAccessManager()->loggedIn()) {
    m_ModsToUpdate = ModInfo::checkAllForUpdate(&m_PluginContainer, this);
    m_RefreshProgress->setRange(0, m_ModsToUpdate);
  } else {
    QString username, password;
    if (m_OrganizerCore.settings().getNexusLogin(username, password)) {
      m_OrganizerCore.doAfterLogin([this] () { this->checkModsForUpdates(); });
      NexusInterface::instance(&m_PluginContainer)->getAccessManager()->login(username, password);
    } else { // otherwise there will be no endorsement info
      MessageDialog::showMessage(tr("Not logged in, endorsement information will be wrong"),
                                  this, true);
      m_ModsToUpdate = ModInfo::checkAllForUpdate(&m_PluginContainer, this);
    }
  }
}

void MainWindow::changeVersioningScheme() {
  if (QMessageBox::question(this, tr("Continue?"),
        tr("The versioning scheme decides which version is considered newer than another.\n"
           "This function will guess the versioning scheme under the assumption that the installed version is outdated."),
        QMessageBox::Yes | QMessageBox::Cancel) == QMessageBox::Yes) {

    ModInfo::Ptr info = ModInfo::getByIndex(m_ContextRow);

    bool success = false;

    static VersionInfo::VersionScheme schemes[] = { VersionInfo::SCHEME_REGULAR, VersionInfo::SCHEME_DECIMALMARK, VersionInfo::SCHEME_NUMBERSANDLETTERS };

    for (int i = 0; i < sizeof(schemes) / sizeof(VersionInfo::VersionScheme) && !success; ++i) {
      VersionInfo verOld(info->getVersion().canonicalString(), schemes[i]);
      VersionInfo verNew(info->getNewestVersion().canonicalString(), schemes[i]);
      if (verOld < verNew) {
        info->setVersion(verOld);
        info->setNewestVersion(verNew);
        success = true;
      }
    }
    if (!success) {
      QMessageBox::information(this, tr("Sorry"),
          tr("I don't know a versioning scheme where %1 is newer than %2.").arg(info->getNewestVersion().canonicalString()).arg(info->getVersion().canonicalString()),
          QMessageBox::Ok);
    }
  }
}

void MainWindow::ignoreUpdate() {
  QItemSelectionModel *selection = ui->modList->selectionModel();
  if (selection->hasSelection() && selection->selectedRows().count() > 1) {
    for (QModelIndex idx : selection->selectedRows()) {
      ModInfo::Ptr info = ModInfo::getByIndex(idx.data(Qt::UserRole + 1).toInt());
      info->ignoreUpdate(true);
    }
  }
  else {
    ModInfo::Ptr info = ModInfo::getByIndex(m_ContextRow);
    info->ignoreUpdate(true);
  }
}

void MainWindow::unignoreUpdate()
{
  QItemSelectionModel *selection = ui->modList->selectionModel();
  if (selection->hasSelection() && selection->selectedRows().count() > 1) {
    for (QModelIndex idx : selection->selectedRows()) {
      ModInfo::Ptr info = ModInfo::getByIndex(idx.data(Qt::UserRole + 1).toInt());
      info->ignoreUpdate(false);
    }
  }
  else {
    ModInfo::Ptr info = ModInfo::getByIndex(m_ContextRow);
    info->ignoreUpdate(false);
  }
}

void MainWindow::addPrimaryCategoryCandidates(QMenu *primaryCategoryMenu,
                                              ModInfo::Ptr info) {
  const std::set<int> &categories = info->getCategories();
  for (int categoryID : categories) {
    int catIdx = m_CategoryFactory.getCategoryIndex(categoryID);
    QWidgetAction *action = new QWidgetAction(primaryCategoryMenu);
    try {
      QRadioButton *categoryBox = new QRadioButton(
          m_CategoryFactory.getCategoryName(catIdx).replace('&', "&&"),
          primaryCategoryMenu);
      connect(categoryBox, &QRadioButton::toggled, [info, categoryID](bool enable) {
        if (enable) {
          info->setPrimaryCategory(categoryID);
        }
      });
      categoryBox->setChecked(categoryID == info->getPrimaryCategory());
      action->setDefaultWidget(categoryBox);
    } catch (const std::exception &e) {
      qCritical("failed to create category checkbox: %s", e.what());
    }

    action->setData(categoryID);
    primaryCategoryMenu->addAction(action);
  }
}

void MainWindow::addPrimaryCategoryCandidates()
{
  QMenu *menu = qobject_cast<QMenu*>(sender());
  if (menu == nullptr) {
    qCritical("not a menu?");
    return;
  }
  menu->clear();
  ModInfo::Ptr modInfo = ModInfo::getByIndex(m_ContextRow);

  addPrimaryCategoryCandidates(menu, modInfo);
}

void MainWindow::enableVisibleMods()
{
  if (QMessageBox::question(nullptr, tr("Confirm"), tr("Really enable all visible mods?"),
                            QMessageBox::Yes | QMessageBox::No) == QMessageBox::Yes) {
    m_ModListSortProxy->enableAllVisible();
  }
}

void MainWindow::disableVisibleMods()
{
  if (QMessageBox::question(nullptr, tr("Confirm"), tr("Really disable all visible mods?"),
                            QMessageBox::Yes | QMessageBox::No) == QMessageBox::Yes) {
    m_ModListSortProxy->disableAllVisible();
  }
}

void MainWindow::openInstanceFolder()
{
  QString dataPath = qApp->property("dataPath").toString();
  ::ShellExecuteW(nullptr, L"explore", ToWString(dataPath).c_str(), nullptr, nullptr, SW_SHOWNORMAL);

  //opens BaseDirectory instead
	//::ShellExecuteW(nullptr, L"explore", ToWString(m_OrganizerCore.settings().getBaseDirectory()).c_str(), nullptr, nullptr, SW_SHOWNORMAL);
}

void MainWindow::openLogsFolder()
{
	QString logsPath = qApp->property("dataPath").toString() + "/" + QString::fromStdWString(AppConfig::logPath());
	::ShellExecuteW(nullptr, L"explore", ToWString(logsPath).c_str(), nullptr, nullptr, SW_SHOWNORMAL);
}

void MainWindow::openInstallFolder()
{
	::ShellExecuteW(nullptr, L"explore", ToWString(qApp->applicationDirPath()).c_str(), nullptr, nullptr, SW_SHOWNORMAL);
}

void MainWindow::openPluginsFolder()
{
	QString pluginsPath = QCoreApplication::applicationDirPath() + "/" + ToQString(AppConfig::pluginPath());
	::ShellExecuteW(nullptr, L"explore", ToWString(pluginsPath).c_str(), nullptr, nullptr, SW_SHOWNORMAL);
}


void MainWindow::openProfileFolder()
{
	::ShellExecuteW(nullptr, L"explore", ToWString(m_OrganizerCore.currentProfile()->absolutePath()).c_str(), nullptr, nullptr, SW_SHOWNORMAL);
}

void MainWindow::openIniFolder()
{
  if (m_OrganizerCore.currentProfile()->localSettingsEnabled())
  {
    ::ShellExecuteW(nullptr, L"explore", ToWString(m_OrganizerCore.currentProfile()->absolutePath()).c_str(), nullptr, nullptr, SW_SHOWNORMAL);
  }
  else {
    ::ShellExecuteW(nullptr, L"explore", ToWString(m_OrganizerCore.managedGame()->documentsDirectory().absolutePath()).c_str(), nullptr, nullptr, SW_SHOWNORMAL);
  }
}

void MainWindow::openDownloadsFolder()
{
	::ShellExecuteW(nullptr, L"explore", ToWString(m_OrganizerCore.settings().getDownloadDirectory()).c_str(), nullptr, nullptr, SW_SHOWNORMAL);
}

void MainWindow::openModsFolder()
{
  ::ShellExecuteW(nullptr, L"explore", ToWString(m_OrganizerCore.settings().getModDirectory()).c_str(), nullptr, nullptr, SW_SHOWNORMAL);
}

void MainWindow::openGameFolder()
{
	::ShellExecuteW(nullptr, L"explore", ToWString(m_OrganizerCore.managedGame()->gameDirectory().absolutePath()).c_str(), nullptr, nullptr, SW_SHOWNORMAL);
}

void MainWindow::openMyGamesFolder()
{
	::ShellExecuteW(nullptr, L"explore", ToWString(m_OrganizerCore.managedGame()->documentsDirectory().absolutePath()).c_str(), nullptr, nullptr, SW_SHOWNORMAL);
}


void MainWindow::exportModListCSV()
{
	//SelectionDialog selection(tr("Choose what to export"));

	//selection.addChoice(tr("Everything"), tr("All installed mods are included in the list"), 0);
	//selection.addChoice(tr("Active Mods"), tr("Only active (checked) mods from your current profile are included"), 1);
	//selection.addChoice(tr("Visible"), tr("All mods visible in the mod list are included"), 2);

	QDialog selection(this);
	QGridLayout *grid = new QGridLayout;
	selection.setWindowTitle(tr("Export to csv"));

	QLabel *csvDescription = new QLabel();
	csvDescription->setText(tr("CSV (Comma Separated Values) is a format that can be imported in programs like Excel to create a spreadsheet.\nYou can also use online editors and converters instead."));
	grid->addWidget(csvDescription);

	QGroupBox *groupBoxRows = new QGroupBox(tr("Select what mods you want export:"));
	QRadioButton *all = new QRadioButton(tr("All installed mods"));
	QRadioButton *active = new QRadioButton(tr("Only active (checked) mods from your current profile"));
	QRadioButton *visible = new QRadioButton(tr("All currently visible mods in the mod list"));

	QVBoxLayout *vbox = new QVBoxLayout;
	vbox->addWidget(all);
	vbox->addWidget(active);
	vbox->addWidget(visible);
	vbox->addStretch(1);
	groupBoxRows->setLayout(vbox);



	grid->addWidget(groupBoxRows);

	QButtonGroup *buttonGroupRows = new QButtonGroup();
	buttonGroupRows->addButton(all, 0);
	buttonGroupRows->addButton(active, 1);
	buttonGroupRows->addButton(visible, 2);
	buttonGroupRows->button(0)->setChecked(true);



	QGroupBox *groupBoxColumns = new QGroupBox(tr("Choose what Columns to export:"));
	groupBoxColumns->setFlat(true);

	QCheckBox *mod_Priority = new QCheckBox(tr("Mod_Priority"));
	mod_Priority->setChecked(true);
	QCheckBox *mod_Name = new QCheckBox(tr("Mod_Name"));
	mod_Name->setChecked(true);
	QCheckBox *mod_Status = new QCheckBox(tr("Mod_Status"));
	QCheckBox *primary_Category = new QCheckBox(tr("Primary_Category"));
	QCheckBox *nexus_ID = new QCheckBox(tr("Nexus_ID"));
	QCheckBox *mod_Nexus_URL = new QCheckBox(tr("Mod_Nexus_URL"));
	QCheckBox *mod_Version = new QCheckBox(tr("Mod_Version"));
	QCheckBox *install_Date = new QCheckBox(tr("Install_Date"));
	QCheckBox *download_File_Name = new QCheckBox(tr("Download_File_Name"));

	QVBoxLayout *vbox1 = new QVBoxLayout;
	vbox1->addWidget(mod_Priority);
	vbox1->addWidget(mod_Name);
	vbox1->addWidget(mod_Status);
	vbox1->addWidget(primary_Category);
	vbox1->addWidget(nexus_ID);
	vbox1->addWidget(mod_Nexus_URL);
	vbox1->addWidget(mod_Version);
	vbox1->addWidget(install_Date);
	vbox1->addWidget(download_File_Name);
	groupBoxColumns->setLayout(vbox1);

	grid->addWidget(groupBoxColumns);

	QPushButton *ok = new QPushButton("Ok");
	QPushButton *cancel = new QPushButton("Cancel");
	QDialogButtonBox *buttons = new QDialogButtonBox(QDialogButtonBox::Ok | QDialogButtonBox::Cancel);

	connect(buttons, SIGNAL(accepted()), &selection, SLOT(accept()));
	connect(buttons, SIGNAL(rejected()), &selection, SLOT(reject()));

	grid->addWidget(buttons);

	selection.setLayout(grid);


	if (selection.exec() == QDialog::Accepted) {

		unsigned int numMods = ModInfo::getNumMods();
		int selectedRowID = buttonGroupRows->checkedId();

		try {
			QBuffer buffer;
			buffer.open(QIODevice::ReadWrite);
			CSVBuilder builder(&buffer);
			builder.setEscapeMode(CSVBuilder::TYPE_STRING, CSVBuilder::QUOTE_ALWAYS);
			std::vector<std::pair<QString, CSVBuilder::EFieldType> > fields;
			if (mod_Priority->isChecked())
				fields.push_back(std::make_pair(QString("#Mod_Priority"), CSVBuilder::TYPE_STRING));
			if (mod_Name->isChecked())
				fields.push_back(std::make_pair(QString("#Mod_Name"), CSVBuilder::TYPE_STRING));
			if (mod_Status->isChecked())
				fields.push_back(std::make_pair(QString("#Mod_Status"), CSVBuilder::TYPE_STRING));
			if (primary_Category->isChecked())
				fields.push_back(std::make_pair(QString("#Primary_Category"), CSVBuilder::TYPE_STRING));
			if (nexus_ID->isChecked())
				fields.push_back(std::make_pair(QString("#Nexus_ID"), CSVBuilder::TYPE_INTEGER));
			if (mod_Nexus_URL->isChecked())
				fields.push_back(std::make_pair(QString("#Mod_Nexus_URL"), CSVBuilder::TYPE_STRING));
			if (mod_Version->isChecked())
				fields.push_back(std::make_pair(QString("#Mod_Version"), CSVBuilder::TYPE_STRING));
			if (install_Date->isChecked())
				fields.push_back(std::make_pair(QString("#Install_Date"), CSVBuilder::TYPE_STRING));
			if (download_File_Name->isChecked())
				fields.push_back(std::make_pair(QString("#Download_File_Name"), CSVBuilder::TYPE_STRING));

			builder.setFields(fields);

			builder.writeHeader();

			for (unsigned int i = 0; i < numMods; ++i) {
				ModInfo::Ptr info = ModInfo::getByIndex(i);
				bool enabled = m_OrganizerCore.currentProfile()->modEnabled(i);
				if ((selectedRowID == 1) && !enabled) {
					continue;
				}
				else if ((selectedRowID == 2) && !m_ModListSortProxy->filterMatchesMod(info, enabled)) {
					continue;
				}
				std::vector<ModInfo::EFlag> flags = info->getFlags();
				if ((std::find(flags.begin(), flags.end(), ModInfo::FLAG_OVERWRITE) == flags.end()) &&
					(std::find(flags.begin(), flags.end(), ModInfo::FLAG_BACKUP) == flags.end())) {
					if (mod_Priority->isChecked())
						builder.setRowField("#Mod_Priority", QString("%1").arg(m_OrganizerCore.currentProfile()->getModPriority(i), 4, 10, QChar('0')));
					if (mod_Name->isChecked())
						builder.setRowField("#Mod_Name", info->name());
					if (mod_Status->isChecked())
						builder.setRowField("#Mod_Status", (enabled)? "Enabled" : "Disabled");
					if (primary_Category->isChecked())
						builder.setRowField("#Primary_Category", (m_CategoryFactory.categoryExists(info->getPrimaryCategory())) ? m_CategoryFactory.getCategoryName(info->getPrimaryCategory()) : "");
					if (nexus_ID->isChecked())
						builder.setRowField("#Nexus_ID", info->getNexusID());
					if (mod_Nexus_URL->isChecked())
						builder.setRowField("#Mod_Nexus_URL",(info->getNexusID()>0)? NexusInterface::instance(&m_PluginContainer)->getModURL(info->getNexusID(), info->getGameName()) : "");
					if (mod_Version->isChecked())
						builder.setRowField("#Mod_Version", info->getVersion().canonicalString());
					if (install_Date->isChecked())
						builder.setRowField("#Install_Date", info->creationTime().toString("yyyy/MM/dd HH:mm:ss"));
					if (download_File_Name->isChecked())
						builder.setRowField("#Download_File_Name", info->getInstallationFile());

					builder.writeRow();
				}
			}

			SaveTextAsDialog saveDialog(this);
			saveDialog.setText(buffer.data());
			saveDialog.exec();
		}
		catch (const std::exception &e) {
			reportError(tr("export failed: %1").arg(e.what()));
		}
	}
}

static void addMenuAsPushButton(QMenu *menu, QMenu *subMenu)
{
  QPushButton *pushBtn = new QPushButton(subMenu->title());
  pushBtn->setMenu(subMenu);
  QWidgetAction *action = new QWidgetAction(menu);
  action->setDefaultWidget(pushBtn);
  menu->addAction(action);
}

QMenu *MainWindow::openFolderMenu()
{

	QMenu *FolderMenu = new QMenu(this);

	FolderMenu->addAction(tr("Open Game folder"), this, SLOT(openGameFolder()));

	FolderMenu->addAction(tr("Open MyGames folder"), this, SLOT(openMyGamesFolder()));

  FolderMenu->addAction(tr("Open INIs folder"), this, SLOT(openIniFolder()));

	FolderMenu->addSeparator();

	FolderMenu->addAction(tr("Open Instance folder"), this, SLOT(openInstanceFolder()));

  FolderMenu->addAction(tr("Open Mods folder"), this, SLOT(openModsFolder()));

	FolderMenu->addAction(tr("Open Profile folder"), this, SLOT(openProfileFolder()));

	FolderMenu->addAction(tr("Open Downloads folder"), this, SLOT(openDownloadsFolder()));

	FolderMenu->addSeparator();

	FolderMenu->addAction(tr("Open MO2 Install folder"), this, SLOT(openInstallFolder()));

	FolderMenu->addAction(tr("Open MO2 Plugins folder"), this, SLOT(openPluginsFolder()));

	FolderMenu->addAction(tr("Open MO2 Logs folder"), this, SLOT(openLogsFolder()));


	return FolderMenu;
}

QMenu *MainWindow::modListContextMenu()
{
  QMenu *menu = new QMenu(this);
  menu->addAction(tr("Install Mod..."), this, SLOT(installMod_clicked()));

  menu->addAction(tr("Create empty mod"), this, SLOT(createEmptyMod_clicked()));

  menu->addAction(tr("Create Separator"), this, SLOT(createSeparator_clicked()));

  menu->addSeparator();

  menu->addAction(tr("Enable all visible"), this, SLOT(enableVisibleMods()));
  menu->addAction(tr("Disable all visible"), this, SLOT(disableVisibleMods()));

  menu->addAction(tr("Check all for update"), this, SLOT(checkModsForUpdates()));

  menu->addAction(tr("Refresh"), &m_OrganizerCore, SLOT(profileRefresh()));

  menu->addAction(tr("Export to csv..."), this, SLOT(exportModListCSV()));


  return menu;
}

void MainWindow::addModSendToContextMenu(QMenu *menu)
{
  if (m_ModListSortProxy->sortColumn() != ModList::COL_PRIORITY)
    return;

  QMenu *sub_menu = new QMenu(this);
  sub_menu->setTitle(tr("Send to"));
  sub_menu->addAction(tr("Top"), this, SLOT(sendSelectedModsToTop_clicked()));
  sub_menu->addAction(tr("Bottom"), this, SLOT(sendSelectedModsToBottom_clicked()));
  sub_menu->addAction(tr("Priority..."), this, SLOT(sendSelectedModsToPriority_clicked()));
  sub_menu->addAction(tr("Separator..."), this, SLOT(sendSelectedModsToSeparator_clicked()));

  menu->addMenu(sub_menu);
  menu->addSeparator();
}

void MainWindow::addPluginSendToContextMenu(QMenu *menu)
{
  if (m_PluginListSortProxy->sortColumn() != PluginList::COL_PRIORITY)
    return;

  QMenu *sub_menu = new QMenu(this);
  sub_menu->setTitle(tr("Send to"));
  sub_menu->addAction(tr("Top"), this, SLOT(sendSelectedPluginsToTop_clicked()));
  sub_menu->addAction(tr("Bottom"), this, SLOT(sendSelectedPluginsToBottom_clicked()));
  sub_menu->addAction(tr("Priority..."), this, SLOT(sendSelectedPluginsToPriority_clicked()));

  menu->addMenu(sub_menu);
  menu->addSeparator();
}

void MainWindow::on_modList_customContextMenuRequested(const QPoint &pos)
{
  try {
    QTreeView *modList = findChild<QTreeView*>("modList");

    m_ContextIdx = mapToModel(m_OrganizerCore.modList(), modList->indexAt(pos));
    m_ContextRow = m_ContextIdx.row();

    QMenu *menu = nullptr;
    QMenu *allMods = modListContextMenu();
    if (m_ContextRow == -1) {
      // no selection
      menu = allMods;
    } else {
      menu = new QMenu(this);
      allMods->setTitle(tr("All Mods"));
      menu->addMenu(allMods);
      menu->addSeparator();
      ModInfo::Ptr info = ModInfo::getByIndex(m_ContextRow);
      std::vector<ModInfo::EFlag> flags = info->getFlags();
      if (std::find(flags.begin(), flags.end(), ModInfo::FLAG_OVERWRITE) != flags.end()) {
        if (QDir(info->absolutePath()).count() > 2) {
          menu->addAction(tr("Sync to Mods..."), &m_OrganizerCore, SLOT(syncOverwrite()));
          menu->addAction(tr("Create Mod..."), this, SLOT(createModFromOverwrite()));
          menu->addAction(tr("Clear Overwrite..."), this, SLOT(clearOverwrite()));
        }
        menu->addAction(tr("Open in Explorer"), this, SLOT(openExplorer_clicked()));
      } else if (std::find(flags.begin(), flags.end(), ModInfo::FLAG_BACKUP) != flags.end()) {
        menu->addAction(tr("Restore Backup"), this, SLOT(restoreBackup_clicked()));
        menu->addAction(tr("Remove Backup..."), this, SLOT(removeMod_clicked()));
      } else if (std::find(flags.begin(), flags.end(), ModInfo::FLAG_SEPARATOR) != flags.end()){
        menu->addSeparator();
        QMenu *addRemoveCategoriesMenu = new QMenu(tr("Change Categories"));
        populateMenuCategories(addRemoveCategoriesMenu, 0);
        connect(addRemoveCategoriesMenu, SIGNAL(aboutToHide()), this, SLOT(addRemoveCategories_MenuHandler()));
        addMenuAsPushButton(menu, addRemoveCategoriesMenu);
        QMenu *primaryCategoryMenu = new QMenu(tr("Primary Category"));
        connect(primaryCategoryMenu, SIGNAL(aboutToShow()), this, SLOT(addPrimaryCategoryCandidates()));
        addMenuAsPushButton(menu, primaryCategoryMenu);
        menu->addSeparator();
        menu->addAction(tr("Rename Separator..."), this, SLOT(renameMod_clicked()));
        menu->addAction(tr("Remove Separator..."), this, SLOT(removeMod_clicked()));
        menu->addSeparator();
        addModSendToContextMenu(menu);
        menu->addAction(tr("Select Color..."), this, SLOT(setColor_clicked()));
        if(info->getColor().isValid())
          menu->addAction(tr("Reset Color"), this, SLOT(resetColor_clicked()));
        menu->addSeparator();
      } else if (std::find(flags.begin(), flags.end(), ModInfo::FLAG_FOREIGN) != flags.end()) {
        addModSendToContextMenu(menu);
      } else {
        QMenu *addRemoveCategoriesMenu = new QMenu(tr("Change Categories"));
        populateMenuCategories(addRemoveCategoriesMenu, 0);
        connect(addRemoveCategoriesMenu, SIGNAL(aboutToHide()), this, SLOT(addRemoveCategories_MenuHandler()));
        addMenuAsPushButton(menu, addRemoveCategoriesMenu);

        QMenu *primaryCategoryMenu = new QMenu(tr("Primary Category"));
        connect(primaryCategoryMenu, SIGNAL(aboutToShow()), this, SLOT(addPrimaryCategoryCandidates()));
        addMenuAsPushButton(menu, primaryCategoryMenu);

        menu->addSeparator();

        if (info->downgradeAvailable()) {
          menu->addAction(tr("Change versioning scheme"), this, SLOT(changeVersioningScheme()));
        }

        if (info->updateIgnored()) {
          menu->addAction(tr("Un-ignore update"), this, SLOT(unignoreUpdate()));
        }
        else {
          if (info->updateAvailable() || info->downgradeAvailable()) {
              menu->addAction(tr("Ignore update"), this, SLOT(ignoreUpdate()));
          }
        }
        menu->addSeparator();

        menu->addAction(tr("Enable selected"), this, SLOT(enableSelectedMods_clicked()));
        menu->addAction(tr("Disable selected"), this, SLOT(disableSelectedMods_clicked()));

        menu->addSeparator();

        addModSendToContextMenu(menu);

        menu->addAction(tr("Rename Mod..."), this, SLOT(renameMod_clicked()));
        menu->addAction(tr("Reinstall Mod"), this, SLOT(reinstallMod_clicked()));
        menu->addAction(tr("Remove Mod..."), this, SLOT(removeMod_clicked()));
        menu->addAction(tr("Create Backup"), this, SLOT(backupMod_clicked()));

        menu->addSeparator();

        if (info->getNexusID() > 0 && Settings::instance().endorsementIntegration()) {
          switch (info->endorsedState()) {
            case ModInfo::ENDORSED_TRUE: {
              menu->addAction(tr("Un-Endorse"), this, SLOT(unendorse_clicked()));
            } break;
            case ModInfo::ENDORSED_FALSE: {
              menu->addAction(tr("Endorse"), this, SLOT(endorse_clicked()));
              menu->addAction(tr("Won't endorse"), this, SLOT(dontendorse_clicked()));
            } break;
            case ModInfo::ENDORSED_NEVER: {
              menu->addAction(tr("Endorse"), this, SLOT(endorse_clicked()));
            } break;
            default: {
              QAction *action = new QAction(tr("Endorsement state unknown"), menu);
              action->setEnabled(false);
              menu->addAction(action);
            } break;
          }
        }

        menu->addSeparator();

        std::vector<ModInfo::EFlag> flags = info->getFlags();
        if (std::find(flags.begin(), flags.end(), ModInfo::FLAG_INVALID) != flags.end()) {
          menu->addAction(tr("Ignore missing data"), this, SLOT(ignoreMissingData_clicked()));
        }

        if (std::find(flags.begin(), flags.end(), ModInfo::FLAG_ALTERNATE_GAME) != flags.end()) {
          menu->addAction(tr("Mark as converted/working"), this, SLOT(markConverted_clicked()));
        }

        if (info->getNexusID() > 0)  {
          menu->addAction(tr("Visit on Nexus"), this, SLOT(visitOnNexus_clicked()));
        } else if ((info->getURL() != "")) {
          menu->addAction(tr("Visit web page"), this, SLOT(visitWebPage_clicked()));
        }

        menu->addAction(tr("Open in Explorer"), this, SLOT(openExplorer_clicked()));
      }

      if (std::find(flags.begin(), flags.end(), ModInfo::FLAG_FOREIGN) == flags.end()) {
        QAction *infoAction = menu->addAction(tr("Information..."), this, SLOT(information_clicked()));
        menu->setDefaultAction(infoAction);
      }
    }

    menu->exec(modList->mapToGlobal(pos));
  } catch (const std::exception &e) {
    reportError(tr("Exception: ").arg(e.what()));
  } catch (...) {
    reportError(tr("Unknown exception"));
  }
}


void MainWindow::on_categoriesList_itemSelectionChanged()
{
  QModelIndexList indices = ui->categoriesList->selectionModel()->selectedRows();
  std::vector<int> categories;
  std::vector<int> content;
  for (const QModelIndex &index : indices) {
    int filterType = index.data(Qt::UserRole + 1).toInt();
    if ((filterType == ModListSortProxy::TYPE_CATEGORY)
        || (filterType == ModListSortProxy::TYPE_SPECIAL)) {
      int categoryId = index.data(Qt::UserRole).toInt();
      if (categoryId != CategoryFactory::CATEGORY_NONE) {
        categories.push_back(categoryId);
      }
    } else if (filterType == ModListSortProxy::TYPE_CONTENT) {
      int contentId = index.data(Qt::UserRole).toInt();
      content.push_back(contentId);
    }
  }

  m_ModListSortProxy->setCategoryFilter(categories);
  m_ModListSortProxy->setContentFilter(content);
  ui->clickBlankButton->setEnabled(categories.size() > 0 || content.size() >0);

  if (indices.count() == 0) {
    ui->currentCategoryLabel->setText(QString("(%1)").arg(tr("<All>")));
  } else if (indices.count() > 1) {
    ui->currentCategoryLabel->setText(QString("(%1)").arg(tr("<Multiple>")));
  } else {
    ui->currentCategoryLabel->setText(QString("(%1)").arg(indices.first().data().toString()));
  }
  ui->modList->reset();
}


void MainWindow::deleteSavegame_clicked()
{
  SaveGameInfo const *info = m_OrganizerCore.managedGame()->feature<SaveGameInfo>();

  QString savesMsgLabel;
  QStringList deleteFiles;

  int count = 0;

  for (const QModelIndex &idx : ui->savegameList->selectionModel()->selectedIndexes()) {
    QString name = idx.data(Qt::UserRole).toString();

    if (count < 10) {
      savesMsgLabel += "<li>" + QFileInfo(name).completeBaseName() + "</li>";
    }
    ++count;

    if (info == nullptr) {
      deleteFiles.push_back(name);
    } else {
      ISaveGame const *save = info->getSaveGameInfo(name);
      deleteFiles += save->allFiles();
      delete save;
    }
  }

  if (count > 10) {
    savesMsgLabel += "<li><i>... " + tr("%1 more").arg(count - 10) + "</i></li>";
  }

  if (QMessageBox::question(this, tr("Confirm"),
                            tr("Are you sure you want to remove the following %n save(s)?<br>"
                               "<ul>%1</ul><br>"
                               "Removed saves will be sent to the Recycle Bin.", "", count)
                              .arg(savesMsgLabel),
                            QMessageBox::Yes | QMessageBox::No) == QMessageBox::Yes) {
    shellDelete(deleteFiles, true); // recycle bin delete.
    refreshSaveList();
  }
}


void MainWindow::fixMods_clicked(SaveGameInfo::MissingAssets const &missingAssets)
{
  ActivateModsDialog dialog(missingAssets, this);
  if (dialog.exec() == QDialog::Accepted) {
    // activate the required mods, then enable all esps
    std::set<QString> modsToActivate = dialog.getModsToActivate();
    for (std::set<QString>::iterator iter = modsToActivate.begin(); iter != modsToActivate.end(); ++iter) {
      if ((*iter != "<data>") && (*iter != "<overwrite>")) {
        unsigned int modIndex = ModInfo::getIndex(*iter);
        m_OrganizerCore.currentProfile()->setModEnabled(modIndex, true);
      }
    }

    m_OrganizerCore.currentProfile()->writeModlist();
    m_OrganizerCore.refreshLists();

    std::set<QString> espsToActivate = dialog.getESPsToActivate();
    for (std::set<QString>::iterator iter = espsToActivate.begin(); iter != espsToActivate.end(); ++iter) {
      m_OrganizerCore.pluginList()->enableESP(*iter);
    }
    m_OrganizerCore.saveCurrentLists();
  }
}


void MainWindow::on_savegameList_customContextMenuRequested(const QPoint &pos)
{
  QItemSelectionModel *selection = ui->savegameList->selectionModel();

  if (!selection->hasSelection()) {
    return;
  }

  QMenu menu;
  QAction *action = menu.addAction(tr("Enable Mods..."));
  action->setEnabled(false);

  if (selection->selectedIndexes().count() == 1) {
    SaveGameInfo const *info = this->m_OrganizerCore.managedGame()->feature<SaveGameInfo>();
    if (info != nullptr) {
      QString save = ui->savegameList->currentItem()->data(Qt::UserRole).toString();
      SaveGameInfo::MissingAssets missing = info->getMissingAssets(save);
      if (missing.size() != 0) {
        connect(action, &QAction::triggered, this, [this, missing]{ fixMods_clicked(missing); });
        action->setEnabled(true);
      }
    }
  }

  QString deleteMenuLabel = tr("Delete %n save(s)", "", selection->selectedIndexes().count());

  menu.addAction(deleteMenuLabel, this, SLOT(deleteSavegame_clicked()));

  menu.exec(ui->savegameList->mapToGlobal(pos));
}

void MainWindow::linkToolbar()
{
  Executable &exe(getSelectedExecutable());
  exe.showOnToolbar(!exe.isShownOnToolbar());
  ui->linkButton->menu()->actions().at(static_cast<int>(ShortcutType::Toolbar))->setIcon(exe.isShownOnToolbar() ? QIcon(":/MO/gui/remove") : QIcon(":/MO/gui/link"));
  updateToolBar();
}

namespace {
QString getLinkfile(const QString &dir, const Executable &exec)
{
  return QDir::fromNativeSeparators(dir) + "/" + exec.m_Title + ".lnk";
}

QString getDesktopLinkfile(const Executable &exec)
{
  return getLinkfile(getDesktopDirectory(), exec);
}

QString getStartMenuLinkfile(const Executable &exec)
{
  return getLinkfile(getStartMenuDirectory(), exec);
}
}

void MainWindow::addWindowsLink(const ShortcutType mapping)
{
  const Executable &selectedExecutable(getSelectedExecutable());
  QString const linkName = getLinkfile(mapping == ShortcutType::Desktop ? getDesktopDirectory() : getStartMenuDirectory(),
                                       selectedExecutable);

  if (QFile::exists(linkName)) {
    if (QFile::remove(linkName)) {
      ui->linkButton->menu()->actions().at(static_cast<int>(mapping))->setIcon(QIcon(":/MO/gui/link"));
    } else {
      reportError(tr("failed to remove %1").arg(linkName));
    }
  } else {
    QFileInfo const exeInfo(qApp->applicationFilePath());
    // create link
    QString executable = QDir::toNativeSeparators(selectedExecutable.m_BinaryInfo.absoluteFilePath());

    std::wstring targetFile       = ToWString(exeInfo.absoluteFilePath());
    std::wstring parameter        = ToWString(
      QString("\"moshortcut://%1:%2\"").arg(InstanceManager::instance().currentInstance(),selectedExecutable.m_Title));
    std::wstring description      = ToWString(QString("Run %1 with ModOrganizer").arg(selectedExecutable.m_Title));
    std::wstring iconFile         = ToWString(executable);
    std::wstring currentDirectory = ToWString(QDir::toNativeSeparators(qApp->applicationDirPath()));

    if (CreateShortcut(targetFile.c_str()
                       , parameter.c_str()
                       , QDir::toNativeSeparators(linkName).toUtf8().constData()
                       , description.c_str()
                       , (selectedExecutable.usesOwnIcon() ? iconFile.c_str() : nullptr), 0
                       , currentDirectory.c_str()) == 0) {
      ui->linkButton->menu()->actions().at(static_cast<int>(mapping))->setIcon(QIcon(":/MO/gui/remove"));
    } else {
      reportError(tr("failed to create %1").arg(linkName));
    }
  }
}

void MainWindow::linkDesktop()
{
  addWindowsLink(ShortcutType::Desktop);
}

void MainWindow::linkMenu()
{
  addWindowsLink(ShortcutType::StartMenu);
}

void MainWindow::on_actionSettings_triggered()
{
  Settings &settings = m_OrganizerCore.settings();

  QString oldModDirectory(settings.getModDirectory());
  QString oldCacheDirectory(settings.getCacheDirectory());
  QString oldProfilesDirectory(settings.getProfileDirectory());
  QString oldManagedGameDirectory(settings.getManagedGameDirectory());
  bool oldDisplayForeign(settings.displayForeign());
  bool proxy = settings.useProxy();
  DownloadManager *dlManager = m_OrganizerCore.downloadManager();

  settings.query(&m_PluginContainer, this);

  if (oldManagedGameDirectory != settings.getManagedGameDirectory()) {
    QMessageBox::about(this, tr("Restarting MO"),
      tr("Changing the managed game directory requires restarting MO.\n"
         "Any pending downloads will be paused.\n\n"
         "Click OK to restart MO now."));
    dlManager->pauseAll();
    qApp->exit(INT_MAX);
  }

  InstallationManager *instManager = m_OrganizerCore.installationManager();
  instManager->setModsDirectory(settings.getModDirectory());
  instManager->setDownloadDirectory(settings.getDownloadDirectory());

  fixCategories();
  refreshFilters();

  if (settings.getProfileDirectory() != oldProfilesDirectory) {
    refreshProfiles();
  }

  if (dlManager->getOutputDirectory() != settings.getDownloadDirectory()) {
    if (dlManager->downloadsInProgress()) {
      MessageDialog::showMessage(tr("Can't change download directory while "
                                    "downloads are in progress!"),
                                 this);
    } else {
      dlManager->setOutputDirectory(settings.getDownloadDirectory());
    }
  }
  dlManager->setPreferredServers(settings.getPreferredServers());

  if ((settings.getModDirectory() != oldModDirectory)
      || (settings.displayForeign() != oldDisplayForeign)) {
    m_OrganizerCore.profileRefresh();
  }

  const auto state = settings.archiveParsing();
  if (state != m_OrganizerCore.getArchiveParsing())
  {
    m_OrganizerCore.setArchiveParsing(state);
    if (!state)
    {
      ui->showArchiveDataCheckBox->setCheckState(Qt::Unchecked);
      ui->showArchiveDataCheckBox->setEnabled(false);
      m_showArchiveData = false;
    }
    else
    {
      ui->showArchiveDataCheckBox->setCheckState(Qt::Checked);
      ui->showArchiveDataCheckBox->setEnabled(true);
      m_showArchiveData = true;
    }
    m_OrganizerCore.refreshModList();
    m_OrganizerCore.refreshDirectoryStructure();
    m_OrganizerCore.refreshLists();
  }

  if (settings.getCacheDirectory() != oldCacheDirectory) {
    NexusInterface::instance(&m_PluginContainer)->setCacheDirectory(settings.getCacheDirectory());
  }

  if (proxy != settings.useProxy()) {
    activateProxy(settings.useProxy());
  }

  NexusInterface::instance(&m_PluginContainer)->setNMMVersion(settings.getNMMVersion());

  updateDownloadListDelegate();

  m_OrganizerCore.updateVFSParams(settings.logLevel(), settings.crashDumpsType(), settings.executablesBlacklist());
  m_OrganizerCore.cycleDiagnostics();
}


void MainWindow::on_actionNexus_triggered()
{
  QDesktopServices::openUrl(QUrl(NexusInterface::instance(&m_PluginContainer)->getGameURL(m_OrganizerCore.managedGame()->gameShortName())));
}


void MainWindow::linkClicked(const QString &url)
{
  QDesktopServices::openUrl(QUrl(url));
}


void MainWindow::installTranslator(const QString &name)
{
  QTranslator *translator = new QTranslator(this);
  QString fileName = name + "_" + m_CurrentLanguage;
  if (!translator->load(fileName, qApp->applicationDirPath() + "/translations")) {
    if (m_CurrentLanguage.compare("en", Qt::CaseInsensitive)) {
      qDebug("localization file %s not found", qPrintable(fileName));
    } // we don't actually expect localization files for English
  }

  qApp->installTranslator(translator);
  m_Translators.push_back(translator);
}


void MainWindow::languageChange(const QString &newLanguage)
{
  for (QTranslator *trans : m_Translators) {
    qApp->removeTranslator(trans);
  }
  m_Translators.clear();

  m_CurrentLanguage = newLanguage;

  installTranslator("qt");
  installTranslator("qtbase");
  installTranslator(ToQString(AppConfig::translationPrefix()));
  for (const QString &fileName : m_PluginContainer.pluginFileNames()) {
    installTranslator(QFileInfo(fileName).baseName());
  }
  ui->retranslateUi(this);
  qDebug("loaded language %s", qPrintable(newLanguage));

  ui->profileBox->setItemText(0, QObject::tr("<Manage...>"));

  createHelpWidget();

  updateDownloadListDelegate();
  updateProblemsButton();

  ui->listOptionsBtn->setMenu(modListContextMenu());

  ui->openFolderMenu->setMenu(openFolderMenu());

}

void MainWindow::writeDataToFile(QFile &file, const QString &directory, const DirectoryEntry &directoryEntry)
{
  for (FileEntry::Ptr current : directoryEntry.getFiles()) {
    bool isArchive = false;
    int origin = current->getOrigin(isArchive);
    if (isArchive) {
      // TODO: don't list files from archives. maybe make this an option?
      continue;
    }
    QString fullName = directory + "\\" + ToQString(current->getName());
    file.write(fullName.toUtf8());

    file.write("\t(");
    file.write(ToQString(m_OrganizerCore.directoryStructure()->getOriginByID(origin).getName()).toUtf8());
    file.write(")\r\n");
  }

  // recurse into subdirectories
  std::vector<DirectoryEntry*>::const_iterator current, end;
  directoryEntry.getSubDirectories(current, end);
  for (; current != end; ++current) {
    writeDataToFile(file, directory + "\\" + ToQString((*current)->getName()), **current);
  }
}

void MainWindow::writeDataToFile()
{
  QString fileName = QFileDialog::getSaveFileName(this);
  QFile file(fileName);
  if (!file.open(QIODevice::WriteOnly)) {
    reportError(tr("failed to write to file %1").arg(fileName));
  }

  writeDataToFile(file, "data", *m_OrganizerCore.directoryStructure());
  file.close();

  MessageDialog::showMessage(tr("%1 written").arg(QDir::toNativeSeparators(fileName)), this);
}


int MainWindow::getBinaryExecuteInfo(const QFileInfo &targetInfo, QFileInfo &binaryInfo, QString &arguments)
{
  QString extension = targetInfo.suffix();
  if ((extension.compare("cmd", Qt::CaseInsensitive) == 0) ||
      (extension.compare("com", Qt::CaseInsensitive) == 0) ||
      (extension.compare("bat", Qt::CaseInsensitive) == 0)) {
    binaryInfo = QFileInfo("C:\\Windows\\System32\\cmd.exe");
    arguments = QString("/C \"%1\"").arg(QDir::toNativeSeparators(targetInfo.absoluteFilePath()));
    return 1;
  } else if (extension.compare("exe", Qt::CaseInsensitive) == 0) {
    binaryInfo = targetInfo;
    return 1;
  } else if (extension.compare("jar", Qt::CaseInsensitive) == 0) {
    // types that need to be injected into
    std::wstring targetPathW = ToWString(targetInfo.absoluteFilePath());
    QString binaryPath;

    { // try to find java automatically
      WCHAR buffer[MAX_PATH];
      if (::FindExecutableW(targetPathW.c_str(), nullptr, buffer) > (HINSTANCE)32) {
        DWORD binaryType = 0UL;
        if (!::GetBinaryTypeW(buffer, &binaryType)) {
          qDebug("failed to determine binary type of \"%ls\": %lu", buffer, ::GetLastError());
        } else if (binaryType == SCS_32BIT_BINARY) {
          binaryPath = ToQString(buffer);
        }
      }
    }
    if (binaryPath.isEmpty() && (extension == "jar")) {
      // second attempt: look to the registry
      QSettings javaReg("HKEY_LOCAL_MACHINE\\Software\\JavaSoft\\Java Runtime Environment", QSettings::NativeFormat);
      if (javaReg.contains("CurrentVersion")) {
        QString currentVersion = javaReg.value("CurrentVersion").toString();
        binaryPath = javaReg.value(QString("%1/JavaHome").arg(currentVersion)).toString().append("\\bin\\javaw.exe");
      }
    }
    if (binaryPath.isEmpty()) {
      binaryPath = QFileDialog::getOpenFileName(this, tr("Select binary"), QString(), tr("Binary") + " (*.exe)");
    }
    if (binaryPath.isEmpty()) {
      return 0;
    }
    binaryInfo = QFileInfo(binaryPath);
    if (extension == "jar") {
      arguments = QString("-jar \"%1\"").arg(QDir::toNativeSeparators(targetInfo.absoluteFilePath()));
    } else {
      arguments = QString("\"%1\"").arg(QDir::toNativeSeparators(targetInfo.absoluteFilePath()));
    }
    return 1;
  } else {
    return 2;
  }
}


void MainWindow::addAsExecutable()
{
  if (m_ContextItem != nullptr) {
    QFileInfo targetInfo(m_ContextItem->data(0, Qt::UserRole).toString());
    QFileInfo binaryInfo;
    QString arguments;
    switch (getBinaryExecuteInfo(targetInfo, binaryInfo, arguments)) {
      case 1: {
        QString name = QInputDialog::getText(this, tr("Enter Name"),
              tr("Please enter a name for the executable"), QLineEdit::Normal,
              targetInfo.baseName());
        if (!name.isEmpty()) {
          //Note: If this already exists, you'll lose custom settings
          m_OrganizerCore.executablesList()->addExecutable(name,
                                                           binaryInfo.absoluteFilePath(),
                                                           arguments,
                                                           targetInfo.absolutePath(),
                                                           QString(),
                                                           Executable::CustomExecutable);
          refreshExecutablesList();
        }
      } break;
      case 2: {
        QMessageBox::information(this, tr("Not an executable"), tr("This is not a recognized executable."));
      } break;
      default: {
        // nop
      } break;
    }
  }
}


void MainWindow::originModified(int originID)
{
  FilesOrigin &origin = m_OrganizerCore.directoryStructure()->getOriginByID(originID);
  origin.enable(false);
  m_OrganizerCore.directoryStructure()->addFromOrigin(origin.getName(), origin.getPath(), origin.getPriority());
  DirectoryRefresher::cleanStructure(m_OrganizerCore.directoryStructure());
}


void MainWindow::hideFile()
{
  QString oldName = m_ContextItem->data(0, Qt::UserRole).toString();
  QString newName = oldName + ModInfo::s_HiddenExt;

  if (QFileInfo(newName).exists()) {
    if (QMessageBox::question(this, tr("Replace file?"), tr("There already is a hidden version of this file. Replace it?"),
                              QMessageBox::Yes | QMessageBox::No) == QMessageBox::Yes) {
      if (!QFile(newName).remove()) {
        QMessageBox::critical(this, tr("File operation failed"), tr("Failed to remove \"%1\". Maybe you lack the required file permissions?").arg(newName));
        return;
      }
    } else {
      return;
    }
  }

  if (QFile::rename(oldName, newName)) {
    originModified(m_ContextItem->data(1, Qt::UserRole + 1).toInt());
	refreshDataTreeKeepExpandedNodes();
  } else {
    reportError(tr("failed to rename \"%1\" to \"%2\"").arg(oldName).arg(QDir::toNativeSeparators(newName)));
  }
}


void MainWindow::unhideFile()
{
  QString oldName = m_ContextItem->data(0, Qt::UserRole).toString();
  QString newName = oldName.left(oldName.length() - ModInfo::s_HiddenExt.length());
  if (QFileInfo(newName).exists()) {
    if (QMessageBox::question(this, tr("Replace file?"), tr("There already is a visible version of this file. Replace it?"),
                              QMessageBox::Yes | QMessageBox::No) == QMessageBox::Yes) {
      if (!QFile(newName).remove()) {
        QMessageBox::critical(this, tr("File operation failed"), tr("Failed to remove \"%1\". Maybe you lack the required file permissions?").arg(newName));
        return;
      }
    } else {
      return;
    }
  }
  if (QFile::rename(oldName, newName)) {
    originModified(m_ContextItem->data(1, Qt::UserRole + 1).toInt());
	refreshDataTreeKeepExpandedNodes();
  } else {
    reportError(tr("failed to rename \"%1\" to \"%2\"").arg(QDir::toNativeSeparators(oldName)).arg(QDir::toNativeSeparators(newName)));
  }
}


void MainWindow::enableSelectedPlugins_clicked()
{
  m_OrganizerCore.pluginList()->enableSelected(ui->espList->selectionModel());
}


void MainWindow::disableSelectedPlugins_clicked()
{
  m_OrganizerCore.pluginList()->disableSelected(ui->espList->selectionModel());
}

void MainWindow::sendSelectedPluginsToTop_clicked()
{
  m_OrganizerCore.pluginList()->sendToPriority(ui->espList->selectionModel(), 0);
}

void MainWindow::sendSelectedPluginsToBottom_clicked()
{
  m_OrganizerCore.pluginList()->sendToPriority(ui->espList->selectionModel(), INT_MAX);
}

void MainWindow::sendSelectedPluginsToPriority_clicked()
{
  bool ok;
  int newPriority = QInputDialog::getInt(this,
    tr("Set Priority"), tr("Set the priority of the selected plugins"),
    0, 0, INT_MAX, 1, &ok);
  if (!ok) return;

  m_OrganizerCore.pluginList()->sendToPriority(ui->espList->selectionModel(), newPriority);
}


void MainWindow::enableSelectedMods_clicked()
{
  m_OrganizerCore.modList()->enableSelected(ui->modList->selectionModel());
}


void MainWindow::disableSelectedMods_clicked()
{
  m_OrganizerCore.modList()->disableSelected(ui->modList->selectionModel());
}


void MainWindow::previewDataFile()
{
  QString fileName = QDir::fromNativeSeparators(m_ContextItem->data(0, Qt::UserRole).toString());

  // what we have is an absolute path to the file in its actual location (for the primary origin)
  // what we want is the path relative to the virtual data directory

  // we need to look in the virtual directory for the file to make sure the info is up to date.

  // check if the file comes from the actual data folder instead of a mod
  QDir gameDirectory = m_OrganizerCore.managedGame()->dataDirectory().absolutePath();
  QString relativePath = gameDirectory.relativeFilePath(fileName);
  QDir dirRelativePath = gameDirectory.relativeFilePath(fileName);
  // if the file is on a different drive the dirRelativePath will actually be an absolute path so we make sure that is not the case
  if (!dirRelativePath.isAbsolute() && !relativePath.startsWith("..")) {
	  fileName = relativePath;
  }
  else {
	  // crude: we search for the next slash after the base mod directory to skip everything up to the data-relative directory
	  int offset = m_OrganizerCore.settings().getModDirectory().size() + 1;
	  offset = fileName.indexOf("/", offset);
	  fileName = fileName.mid(offset + 1);
  }



  const FileEntry::Ptr file = m_OrganizerCore.directoryStructure()->searchFile(ToWString(fileName), nullptr);

  if (file.get() == nullptr) {
    reportError(tr("file not found: %1").arg(fileName));
    return;
  }

  // set up preview dialog
  PreviewDialog preview(fileName);
  auto addFunc = [&] (int originId) {
      FilesOrigin &origin = m_OrganizerCore.directoryStructure()->getOriginByID(originId);
      QString filePath = QDir::fromNativeSeparators(ToQString(origin.getPath())) + "/" + fileName;
      if (QFile::exists(filePath)) {
        // it's very possible the file doesn't exist, because it's inside an archive. we don't support that
        QWidget *wid = m_PluginContainer.previewGenerator().genPreview(filePath);
        if (wid == nullptr) {
          reportError(tr("failed to generate preview for %1").arg(filePath));
        } else {
          preview.addVariant(ToQString(origin.getName()), wid);
        }
      }
    };

  addFunc(file->getOrigin());
  for (auto alt : file->getAlternatives()) {
    addFunc(alt.first);
  }
  if (preview.numVariants() > 0) {
    QSettings &settings = m_OrganizerCore.settings().directInterface();
    QString key = QString("geometry/%1").arg(preview.objectName());
    if (settings.contains(key)) {
      preview.restoreGeometry(settings.value(key).toByteArray());
    }
    preview.exec();
    settings.setValue(key, preview.saveGeometry());
  } else {
    QMessageBox::information(this, tr("Sorry"), tr("Sorry, can't preview anything. This function currently does not support extracting from bsas."));
  }
}

void MainWindow::openDataFile()
{
  if (m_ContextItem != nullptr) {
    QFileInfo targetInfo(m_ContextItem->data(0, Qt::UserRole).toString());
    QFileInfo binaryInfo;
    QString arguments;
    switch (getBinaryExecuteInfo(targetInfo, binaryInfo, arguments)) {
      case 1: {
        m_OrganizerCore.spawnBinaryDirect(
            binaryInfo, arguments, m_OrganizerCore.currentProfile()->name(),
            targetInfo.absolutePath(), "", "");
      } break;
      case 2: {
        ::ShellExecuteW(nullptr, L"open",
                        ToWString(targetInfo.absoluteFilePath()).c_str(),
                        nullptr, nullptr, SW_SHOWNORMAL);
      } break;
      default: {
        // nop
      } break;
    }
  }
}


void MainWindow::updateAvailable()
{
  for (QAction *action : ui->toolBar->actions()) {
    if (action->text() == tr("Update")) {
      action->setEnabled(true);
      action->setToolTip(tr("Update available"));
      break;
    }
  }
}


void MainWindow::motdReceived(const QString &motd)
{
  // don't show motd after 5 seconds, may be annoying. Hopefully the user's
  // internet connection is faster next time
  if (m_StartTime.secsTo(QTime::currentTime()) < 5) {
    uint hash = qHash(motd);
    if (hash != m_OrganizerCore.settings().getMotDHash()) {
      MotDDialog dialog(motd);
      dialog.exec();
      m_OrganizerCore.settings().setMotDHash(hash);
    }
  }

  ui->actionEndorseMO->setVisible(false);
}


void MainWindow::notEndorsedYet()
{
  if (!Settings::instance().directInterface().value("wont_endorse_MO", false).toBool()) {
    ui->actionEndorseMO->setVisible(true);
  }
}


void MainWindow::wontEndorse()
{
  Settings::instance().directInterface().setValue("wont_endorse_MO", true);
  ui->actionEndorseMO->setVisible(false);
}


void MainWindow::on_dataTree_customContextMenuRequested(const QPoint &pos)
{
  QTreeWidget *dataTree = findChild<QTreeWidget*>("dataTree");
  m_ContextItem = dataTree->itemAt(pos.x(), pos.y());

  QMenu menu;
  if ((m_ContextItem != nullptr) && (m_ContextItem->childCount() == 0)
      && (m_ContextItem->data(0, Qt::UserRole + 3).toBool() != true)) {
    menu.addAction(tr("Open/Execute"), this, SLOT(openDataFile()));
    menu.addAction(tr("Add as Executable"), this, SLOT(addAsExecutable()));

    QString fileName = m_ContextItem->text(0);
    if (m_PluginContainer.previewGenerator().previewSupported(QFileInfo(fileName).suffix())) {
      menu.addAction(tr("Preview"), this, SLOT(previewDataFile()));
    }

    // offer to hide/unhide file, but not for files from archives
    if (!m_ContextItem->data(0, Qt::UserRole + 1).toBool()) {
      if (m_ContextItem->text(0).endsWith(ModInfo::s_HiddenExt)) {
        menu.addAction(tr("Un-Hide"), this, SLOT(unhideFile()));
      } else {
        menu.addAction(tr("Hide"), this, SLOT(hideFile()));
      }
    }

    menu.addSeparator();
  }
  menu.addAction(tr("Write To File..."), this, SLOT(writeDataToFile()));
  menu.addAction(tr("Refresh"), this, SLOT(on_btnRefreshData_clicked()));

  menu.exec(dataTree->mapToGlobal(pos));
}

void MainWindow::on_conflictsCheckBox_toggled(bool)
{
  refreshDataTreeKeepExpandedNodes();
}


void MainWindow::on_actionUpdate_triggered()
{
  m_OrganizerCore.startMOUpdate();
}


void MainWindow::on_actionEndorseMO_triggered()
{
  // Normally this would be the managed game but MO2 is only uploaded to the Skyrim SE site right now
  IPluginGame * game = m_OrganizerCore.getGame("skyrimse");
  if (!game) return;

  if (QMessageBox::question(this, tr("Endorse Mod Organizer"),
                            tr("Do you want to endorse Mod Organizer on %1 now?").arg(
                                      NexusInterface::instance(&m_PluginContainer)->getGameURL(game->gameShortName())),
                            QMessageBox::Yes | QMessageBox::No) == QMessageBox::Yes) {
    NexusInterface::instance(&m_PluginContainer)->requestToggleEndorsement(
      game->gameShortName(), game->nexusModOrganizerID(), true, this, QVariant(), QString());
  }
}


void MainWindow::updateDownloadListDelegate()
{
  if (m_OrganizerCore.settings().compactDownloads()) {
    ui->downloadView->setItemDelegate(
          new DownloadListWidgetCompactDelegate(m_OrganizerCore.downloadManager(),
                                                m_OrganizerCore.settings().metaDownloads(),
                                                ui->downloadView,
                                                ui->downloadView));
  } else {
    ui->downloadView->setItemDelegate(
          new DownloadListWidgetDelegate(m_OrganizerCore.downloadManager(),
                                         m_OrganizerCore.settings().metaDownloads(),
                                         ui->downloadView,
                                         ui->downloadView));
  }

  DownloadListSortProxy *sortProxy = new DownloadListSortProxy(m_OrganizerCore.downloadManager(), ui->downloadView);
  sortProxy->setSourceModel(new DownloadList(m_OrganizerCore.downloadManager(), ui->downloadView));
  connect(ui->downloadFilterEdit, SIGNAL(textChanged(QString)), sortProxy, SLOT(updateFilter(QString)));
  connect(ui->downloadFilterEdit, SIGNAL(textChanged(QString)), this, SLOT(downloadFilterChanged(QString)));

  ui->downloadView->setModel(sortProxy);
  //ui->downloadView->sortByColumn(1, Qt::DescendingOrder);
  ui->downloadView->header()->resizeSections(QHeaderView::Stretch);

  connect(ui->downloadView->itemDelegate(), SIGNAL(installDownload(int)), &m_OrganizerCore, SLOT(installDownload(int)));
  connect(ui->downloadView->itemDelegate(), SIGNAL(queryInfo(int)), m_OrganizerCore.downloadManager(), SLOT(queryInfo(int)));
  connect(ui->downloadView->itemDelegate(), SIGNAL(visitOnNexus(int)), m_OrganizerCore.downloadManager(), SLOT(visitOnNexus(int)));
  connect(ui->downloadView->itemDelegate(), SIGNAL(openFile(int)), m_OrganizerCore.downloadManager(), SLOT(openFile(int)));
  connect(ui->downloadView->itemDelegate(), SIGNAL(openInDownloadsFolder(int)), m_OrganizerCore.downloadManager(), SLOT(openInDownloadsFolder(int)));
  connect(ui->downloadView->itemDelegate(), SIGNAL(removeDownload(int, bool)), m_OrganizerCore.downloadManager(), SLOT(removeDownload(int, bool)));
  connect(ui->downloadView->itemDelegate(), SIGNAL(restoreDownload(int)), m_OrganizerCore.downloadManager(), SLOT(restoreDownload(int)));
  connect(ui->downloadView->itemDelegate(), SIGNAL(cancelDownload(int)), m_OrganizerCore.downloadManager(), SLOT(cancelDownload(int)));
  connect(ui->downloadView->itemDelegate(), SIGNAL(pauseDownload(int)), m_OrganizerCore.downloadManager(), SLOT(pauseDownload(int)));
  connect(ui->downloadView->itemDelegate(), SIGNAL(resumeDownload(int)), this, SLOT(resumeDownload(int)));
}


void MainWindow::modDetailsUpdated(bool)
{
  if (--m_ModsToUpdate == 0) {
    statusBar()->hide();
    m_ModListSortProxy->setCategoryFilter(boost::assign::list_of(CategoryFactory::CATEGORY_SPECIAL_UPDATEAVAILABLE));
    for (int i = 0; i < ui->categoriesList->topLevelItemCount(); ++i) {
      if (ui->categoriesList->topLevelItem(i)->data(0, Qt::UserRole) == CategoryFactory::CATEGORY_SPECIAL_UPDATEAVAILABLE) {
        ui->categoriesList->setCurrentItem(ui->categoriesList->topLevelItem(i));
        break;
      }
    }
    m_RefreshProgress->setVisible(false);
  } else {
    m_RefreshProgress->setValue(m_RefreshProgress->maximum() - m_ModsToUpdate);
  }
}

void MainWindow::nxmUpdatesAvailable(const std::vector<int> &modIDs, QVariant userData, QVariant resultData, int)
{
  m_ModsToUpdate -= static_cast<int>(modIDs.size());
  QVariantList resultList = resultData.toList();
  for (auto iter = resultList.begin(); iter != resultList.end(); ++iter) {
    QVariantMap result = iter->toMap();
    // Normally this would be the managed game but MO2 is only uploaded to the Skyrim SE site right now
    IPluginGame * game = m_OrganizerCore.getGame("skyrimse");
    if (game
          && result["id"].toInt() == game->nexusModOrganizerID()
          && result["game_id"].toInt() == game->nexusGameID()) {
      if (!result["voted_by_user"].toBool() &&
          Settings::instance().endorsementIntegration() &&
          !Settings::instance().directInterface().value("wont_endorse_MO", false).toBool()) {
        ui->actionEndorseMO->setVisible(true);
      }
    } else {
      QString gameName = m_OrganizerCore.managedGame()->gameShortName();
      bool sameNexus = false;
      for (IPluginGame *game : m_PluginContainer.plugins<IPluginGame>()) {
        if (game->nexusGameID() == result["game_id"].toInt()) {
          gameName = game->gameShortName();
          if (game->nexusGameID() == m_OrganizerCore.managedGame()->nexusGameID())
            sameNexus = true;
          break;
        }
      }
      std::vector<ModInfo::Ptr> info = ModInfo::getByModID(gameName, result["id"].toInt());
      if (sameNexus) {
        std::vector<ModInfo::Ptr> mainInfo = ModInfo::getByModID(m_OrganizerCore.managedGame()->gameShortName(), result["id"].toInt());
        info.reserve(info.size() + mainInfo.size());
        info.insert(info.end(), mainInfo.begin(), mainInfo.end());
      }
      for (auto iter = info.begin(); iter != info.end(); ++iter) {
        (*iter)->setNewestVersion(result["version"].toString());
        (*iter)->setNexusDescription(result["description"].toString());
        if (NexusInterface::instance(&m_PluginContainer)->getAccessManager()->loggedIn() &&
            result.contains("voted_by_user") &&
            Settings::instance().endorsementIntegration()) {
          // don't use endorsement info if we're not logged in or if the response doesn't contain it
          (*iter)->setIsEndorsed(result["voted_by_user"].toBool());
        }
      }
    }
  }

  if (m_ModsToUpdate <= 0) {
    statusBar()->hide();
    m_ModListSortProxy->setCategoryFilter(boost::assign::list_of(CategoryFactory::CATEGORY_SPECIAL_UPDATEAVAILABLE));
    for (int i = 0; i < ui->categoriesList->topLevelItemCount(); ++i) {
      if (ui->categoriesList->topLevelItem(i)->data(0, Qt::UserRole) == CategoryFactory::CATEGORY_SPECIAL_UPDATEAVAILABLE) {
        ui->categoriesList->setCurrentItem(ui->categoriesList->topLevelItem(i));
        break;
      }
    }
  } else {
    m_RefreshProgress->setValue(m_RefreshProgress->maximum() - m_ModsToUpdate);
  }
}

void MainWindow::nxmEndorsementToggled(QString, int, QVariant, QVariant resultData, int)
{
  if (resultData.toBool()) {
    ui->actionEndorseMO->setVisible(false);
    QMessageBox::information(this, tr("Thank you!"), tr("Thank you for your endorsement!"));
  }

  if (!disconnect(sender(), SIGNAL(nxmEndorsementToggled(QString, int, QVariant, QVariant, int)),
             this, SLOT(nxmEndorsementToggled(QString, int, QVariant, QVariant, int)))) {
    qCritical("failed to disconnect endorsement slot");
  }
}

void MainWindow::nxmDownloadURLs(QString, int, int, QVariant, QVariant resultData, int)
{
  QVariantList serverList = resultData.toList();

  QList<ServerInfo> servers;
  for (const QVariant &server : serverList) {
    QVariantMap serverInfo = server.toMap();
    ServerInfo info;
    info.name = serverInfo["Name"].toString();
    info.premium = serverInfo["IsPremium"].toBool();
    info.lastSeen = QDate::currentDate();
    info.preferred = !info.name.compare("CDN", Qt::CaseInsensitive);
    // other keys: ConnectedUsers, Country, URI
    servers.append(info);
  }
  m_OrganizerCore.settings().updateServers(servers);
}


void MainWindow::nxmRequestFailed(QString, int modID, int, QVariant, int, const QString &errorString)
{
  if (modID == -1) {
    // must be the update-check that failed
    m_ModsToUpdate = 0;
    statusBar()->hide();
  }
  MessageDialog::showMessage(tr("Request to Nexus failed: %1").arg(errorString), this);
}


BSA::EErrorCode MainWindow::extractBSA(BSA::Archive &archive, BSA::Folder::Ptr folder, const QString &destination,
                           QProgressDialog &progress)
{
  QDir().mkdir(destination);
  BSA::EErrorCode result = BSA::ERROR_NONE;
  QString errorFile;

  for (unsigned int i = 0; i < folder->getNumFiles(); ++i) {
    BSA::File::Ptr file = folder->getFile(i);
    BSA::EErrorCode res = archive.extract(file, destination.toUtf8().constData());
    if (res != BSA::ERROR_NONE) {
      reportError(tr("failed to read %1: %2").arg(file->getName().c_str()).arg(res));
      result = res;
    }
    progress.setLabelText(file->getName().c_str());
    progress.setValue(progress.value() + 1);
    QCoreApplication::processEvents();
    if (progress.wasCanceled()) {
      result = BSA::ERROR_CANCELED;
    }
  }

  if (result != BSA::ERROR_NONE) {
    if (QMessageBox::critical(this, tr("Error"), tr("failed to extract %1 (errorcode %2)").arg(errorFile).arg(result),
                              QMessageBox::Ok | QMessageBox::Cancel) == QMessageBox::Cancel) {
      return result;
    }
  }

  for (unsigned int i = 0; i < folder->getNumSubFolders(); ++i) {
    BSA::Folder::Ptr subFolder = folder->getSubFolder(i);
    BSA::EErrorCode res = extractBSA(archive, subFolder,
                                     destination.mid(0).append("/").append(subFolder->getName().c_str()), progress);
    if (res != BSA::ERROR_NONE) {
      return res;
    }
  }
  return BSA::ERROR_NONE;
}


bool MainWindow::extractProgress(QProgressDialog &progress, int percentage, std::string fileName)
{
  progress.setLabelText(fileName.c_str());
  progress.setValue(percentage);
  QCoreApplication::processEvents();
  return !progress.wasCanceled();
}


void MainWindow::extractBSATriggered()
{
  QTreeWidgetItem *item = m_ContextItem;
  QString origin;

  QString targetFolder = FileDialogMemory::getExistingDirectory("extractBSA", this, tr("Extract BSA"));
  QStringList archives = {};
  if (!targetFolder.isEmpty()) {
    if (!item->parent()) {
      for (int i = 0; i < item->childCount(); ++i) {
        archives.append(item->child(i)->text(0));
      }
      origin = QDir::fromNativeSeparators(ToQString(m_OrganizerCore.directoryStructure()->getOriginByName(ToWString(item->text(0))).getPath()));
    } else {
      origin = QDir::fromNativeSeparators(ToQString(m_OrganizerCore.directoryStructure()->getOriginByName(ToWString(item->text(1))).getPath()));
      archives = QStringList({ item->text(0) });
    }

    for (auto archiveName : archives) {
      BSA::Archive archive;
      QString archivePath = QString("%1\\%2").arg(origin).arg(archiveName);
      BSA::EErrorCode result = archive.read(archivePath.toLocal8Bit().constData(), true);
      if ((result != BSA::ERROR_NONE) && (result != BSA::ERROR_INVALIDHASHES)) {
        reportError(tr("failed to read %1: %2").arg(archivePath).arg(result));
        return;
      }

      QProgressDialog progress(this);
      progress.setMaximum(100);
      progress.setValue(0);
      progress.show();
      archive.extractAll(QDir::toNativeSeparators(targetFolder).toLocal8Bit().constData(),
        boost::bind(&MainWindow::extractProgress, this, boost::ref(progress), _1, _2));
      if (result == BSA::ERROR_INVALIDHASHES) {
        reportError(tr("This archive contains invalid hashes. Some files may be broken."));
      }
      archive.close();
    }
  }
}


void MainWindow::displayColumnSelection(const QPoint &pos)
{
  QMenu menu;

  // display a list of all headers as checkboxes
  QAbstractItemModel *model = ui->modList->header()->model();
  for (int i = 1; i < model->columnCount(); ++i) {
    QString columnName = model->headerData(i, Qt::Horizontal).toString();
    QCheckBox *checkBox = new QCheckBox(&menu);
    checkBox->setText(columnName);
    checkBox->setChecked(!ui->modList->header()->isSectionHidden(i));
    QWidgetAction *checkableAction = new QWidgetAction(&menu);
    checkableAction->setDefaultWidget(checkBox);
    menu.addAction(checkableAction);
  }
  menu.exec(pos);

  // view/hide columns depending on check-state
  int i = 1;
  for (const QAction *action : menu.actions()) {
    const QWidgetAction *widgetAction = qobject_cast<const QWidgetAction*>(action);
    if (widgetAction != nullptr) {
      const QCheckBox *checkBox = qobject_cast<const QCheckBox*>(widgetAction->defaultWidget());
      if (checkBox != nullptr) {
        ui->modList->header()->setSectionHidden(i, !checkBox->isChecked());
      }
    }
    ++i;
  }
}

void MainWindow::on_bsaList_customContextMenuRequested(const QPoint &pos)
{
  m_ContextItem = ui->bsaList->itemAt(pos);

//  m_ContextRow = ui->bsaList->indexOfTopLevelItem(ui->bsaList->itemAt(pos));

  QMenu menu;
  menu.addAction(tr("Extract..."), this, SLOT(extractBSATriggered()));

  menu.exec(ui->bsaList->mapToGlobal(pos));
}

void MainWindow::on_bsaList_itemChanged(QTreeWidgetItem*, int)
{
  m_ArchiveListWriter.write();
  m_CheckBSATimer.start(500);
}

void MainWindow::on_actionProblems_triggered()
{
  ProblemsDialog problems(m_PluginContainer.plugins<IPluginDiagnose>(), this);
  if (problems.hasProblems()) {
    problems.exec();
    updateProblemsButton();
  }
}

void MainWindow::on_actionChange_Game_triggered()
{
  if (QMessageBox::question(this, tr("Are you sure?"),
                            tr("This will restart MO, continue?"),
                            QMessageBox::Yes | QMessageBox::Cancel)
      == QMessageBox::Yes) {
    InstanceManager::instance().clearCurrentInstance();
    qApp->exit(INT_MAX);
  }
}

void MainWindow::setCategoryListVisible(bool visible)
{
  if (visible) {
    ui->categoriesGroup->show();
    ui->displayCategoriesBtn->setText(ToQString(L"\u00ab"));
  } else {
    ui->categoriesGroup->hide();
    ui->displayCategoriesBtn->setText(ToQString(L"\u00bb"));
  }
}

void MainWindow::on_displayCategoriesBtn_toggled(bool checked)
{
  setCategoryListVisible(checked);
}

void MainWindow::editCategories()
{
  CategoriesDialog dialog(this);
  QSettings &settings = m_OrganizerCore.settings().directInterface();
  QString key = QString("geometry/%1").arg(dialog.objectName());
  if (settings.contains(key)) {
    dialog.restoreGeometry(settings.value(key).toByteArray());
  }
  if (dialog.exec() == QDialog::Accepted) {
    dialog.commitChanges();
  }
  settings.setValue(key, dialog.saveGeometry());

}

void MainWindow::deselectFilters()
{
  ui->categoriesList->clearSelection();
}

void MainWindow::on_categoriesList_customContextMenuRequested(const QPoint &pos)
{
  QMenu menu;
  menu.addAction(tr("Edit Categories..."), this, SLOT(editCategories()));
  menu.addAction(tr("Deselect filter"), this, SLOT(deselectFilters()));

  menu.exec(ui->categoriesList->mapToGlobal(pos));
}


void MainWindow::updateESPLock(bool locked)
{
  QItemSelection currentSelection = ui->espList->selectionModel()->selection();
  if (currentSelection.count() == 0) {
    // this path is probably useless
    m_OrganizerCore.pluginList()->lockESPIndex(m_ContextRow, locked);
  } else {
    Q_FOREACH (const QModelIndex &idx, currentSelection.indexes()) {
      m_OrganizerCore.pluginList()->lockESPIndex(mapToModel(m_OrganizerCore.pluginList(), idx).row(), locked);
    }
  }
}


void MainWindow::lockESPIndex()
{
  updateESPLock(true);
}

void MainWindow::unlockESPIndex()
{
  updateESPLock(false);
}


void MainWindow::removeFromToolbar()
{
  try {
    Executable &exe = m_OrganizerCore.executablesList()->find(m_ContextAction->text());
    exe.showOnToolbar(false);
  } catch (const std::runtime_error&) {
    qDebug("executable doesn't exist any more");
  }

  updateToolBar();
}


void MainWindow::toolBar_customContextMenuRequested(const QPoint &point)
{
  QAction *action = ui->toolBar->actionAt(point);
  if (action != nullptr) {
    if (action->objectName().startsWith("custom_")) {
      m_ContextAction = action;
      QMenu menu;
      menu.addAction(tr("Remove"), this, SLOT(removeFromToolbar()));
      menu.exec(ui->toolBar->mapToGlobal(point));
    }
  }
}

void MainWindow::on_espList_customContextMenuRequested(const QPoint &pos)
{
  m_ContextRow = m_PluginListSortProxy->mapToSource(ui->espList->indexAt(pos)).row();

  QMenu menu;
  menu.addAction(tr("Enable selected"), this, SLOT(enableSelectedPlugins_clicked()));
  menu.addAction(tr("Disable selected"), this, SLOT(disableSelectedPlugins_clicked()));

  menu.addSeparator();

  menu.addAction(tr("Enable all"), m_OrganizerCore.pluginList(), SLOT(enableAll()));
  menu.addAction(tr("Disable all"), m_OrganizerCore.pluginList(), SLOT(disableAll()));

  menu.addSeparator();

  addPluginSendToContextMenu(&menu);

  QItemSelection currentSelection = ui->espList->selectionModel()->selection();
  bool hasLocked = false;
  bool hasUnlocked = false;
  for (const QModelIndex &idx : currentSelection.indexes()) {
    int row = m_PluginListSortProxy->mapToSource(idx).row();
    if (m_OrganizerCore.pluginList()->isEnabled(row)) {
      if (m_OrganizerCore.pluginList()->isESPLocked(row)) {
        hasLocked = true;
      } else {
        hasUnlocked = true;
      }
    }
  }

  if (hasLocked) {
    menu.addAction(tr("Unlock load order"), this, SLOT(unlockESPIndex()));
  }
  if (hasUnlocked) {
    menu.addAction(tr("Lock load order"), this, SLOT(lockESPIndex()));
  }

  menu.addSeparator();
  menu.addAction(tr("Open Origin in Explorer"), this, SLOT(openOriginExplorer_clicked()));

  QModelIndex idx = ui->espList->selectionModel()->currentIndex();
  ModInfo::Ptr modInfo = ModInfo::getByIndex(ModInfo::getIndex(m_OrganizerCore.pluginList()->origin(idx.data().toString())));
  std::vector<ModInfo::EFlag> flags = modInfo->getFlags();

  if (std::find(flags.begin(), flags.end(), ModInfo::FLAG_FOREIGN) == flags.end()) {
    QAction *infoAction = menu.addAction(tr("Open Origin Info..."), this, SLOT(openOriginInformation_clicked()));
    menu.setDefaultAction(infoAction);
  }

  try {
    menu.exec(ui->espList->mapToGlobal(pos));
  } catch (const std::exception &e) {
    reportError(tr("Exception: ").arg(e.what()));
  } catch (...) {
    reportError(tr("Unknown exception"));
  }
}

void MainWindow::on_groupCombo_currentIndexChanged(int index)
{
  if (m_ModListSortProxy == nullptr) {
    return;
  }
  QAbstractProxyModel *newModel = nullptr;
  switch (index) {
    case 1: {
        newModel = new QtGroupingProxy(m_OrganizerCore.modList(), QModelIndex(), ModList::COL_CATEGORY, Qt::UserRole,
                                       0, Qt::UserRole + 2);
      } break;
    case 2: {
        newModel = new QtGroupingProxy(m_OrganizerCore.modList(), QModelIndex(), ModList::COL_MODID, Qt::DisplayRole,
                                       QtGroupingProxy::FLAG_NOGROUPNAME | QtGroupingProxy::FLAG_NOSINGLE,
                                       Qt::UserRole + 2);
      } break;
    default: {
        newModel = nullptr;
      } break;
  }

  if (newModel != nullptr) {
#ifdef TEST_MODELS
    new ModelTest(newModel, this);
#endif // TEST_MODELS
    m_ModListSortProxy->setSourceModel(newModel);
    connect(ui->modList, SIGNAL(expanded(QModelIndex)),newModel, SLOT(expanded(QModelIndex)));
    connect(ui->modList, SIGNAL(collapsed(QModelIndex)), newModel, SLOT(collapsed(QModelIndex)));
    connect(newModel, SIGNAL(expandItem(QModelIndex)), this, SLOT(expandModList(QModelIndex)));
  } else {
    m_ModListSortProxy->setSourceModel(m_OrganizerCore.modList());
  }
  modFilterActive(m_ModListSortProxy->isFilterActive());
}

const Executable &MainWindow::getSelectedExecutable() const
{
  QString name = ui->executablesListBox->itemText(ui->executablesListBox->currentIndex());
  return m_OrganizerCore.executablesList()->find(name);
}

Executable &MainWindow::getSelectedExecutable()
{
  QString name = ui->executablesListBox->itemText(ui->executablesListBox->currentIndex());
  return m_OrganizerCore.executablesList()->find(name);
}

void MainWindow::on_linkButton_pressed()
{
  const Executable &selectedExecutable(getSelectedExecutable());

  const QIcon addIcon(":/MO/gui/link");
  const QIcon removeIcon(":/MO/gui/remove");

  const QFileInfo linkDesktopFile(getDesktopLinkfile(selectedExecutable));
  const QFileInfo linkMenuFile(getStartMenuLinkfile(selectedExecutable));

  ui->linkButton->menu()->actions().at(static_cast<int>(ShortcutType::Toolbar))->setIcon(selectedExecutable.isShownOnToolbar() ? removeIcon : addIcon);
  ui->linkButton->menu()->actions().at(static_cast<int>(ShortcutType::Desktop))->setIcon(linkDesktopFile.exists() ? removeIcon : addIcon);
  ui->linkButton->menu()->actions().at(static_cast<int>(ShortcutType::StartMenu))->setIcon(linkMenuFile.exists() ? removeIcon : addIcon);
}

void MainWindow::on_showHiddenBox_toggled(bool checked)
{
  m_OrganizerCore.downloadManager()->setShowHidden(checked);
}


void MainWindow::createStdoutPipe(HANDLE *stdOutRead, HANDLE *stdOutWrite)
{
  SECURITY_ATTRIBUTES secAttributes;
  secAttributes.nLength = sizeof(SECURITY_ATTRIBUTES);
  secAttributes.bInheritHandle = TRUE;
  secAttributes.lpSecurityDescriptor = nullptr;

  if (!::CreatePipe(stdOutRead, stdOutWrite, &secAttributes, 0)) {
    qCritical("failed to create stdout reroute");
  }

  if (!::SetHandleInformation(*stdOutRead, HANDLE_FLAG_INHERIT, 0)) {
    qCritical("failed to correctly set up the stdout reroute");
    *stdOutWrite = *stdOutRead = INVALID_HANDLE_VALUE;
  }
}

std::string MainWindow::readFromPipe(HANDLE stdOutRead)
{
  static const int chunkSize = 128;
  std::string result;

  char buffer[chunkSize + 1];
  buffer[chunkSize] = '\0';

  DWORD read = 1;
  while (read > 0) {
    if (!::ReadFile(stdOutRead, buffer, chunkSize, &read, nullptr)) {
      break;
    }
    if (read > 0) {
      result.append(buffer, read);
      if (read < chunkSize) {
        break;
      }
    }
  }
  return result;
}

void MainWindow::processLOOTOut(const std::string &lootOut, std::string &errorMessages, QProgressDialog &dialog)
{
  std::vector<std::string> lines;
  boost::split(lines, lootOut, boost::is_any_of("\r\n"));

  std::regex exRequires("\"([^\"]*)\" requires \"([^\"]*)\", but it is missing\\.");
  std::regex exIncompatible("\"([^\"]*)\" is incompatible with \"([^\"]*)\", but both are present\\.");

  for (const std::string &line : lines) {
    if (line.length() > 0) {
      size_t progidx    = line.find("[progress]");
      size_t erroridx   = line.find("[error]");
      if (progidx != std::string::npos) {
        dialog.setLabelText(line.substr(progidx + 11).c_str());
      } else if (erroridx != std::string::npos) {
        qWarning("%s", line.c_str());
        errorMessages.append(boost::algorithm::trim_copy(line.substr(erroridx + 8)) + "\n");
      } else {
        std::smatch match;
        if (std::regex_match(line, match, exRequires)) {
          std::string modName(match[1].first, match[1].second);
          std::string dependency(match[2].first, match[2].second);
          m_OrganizerCore.pluginList()->addInformation(modName.c_str(), tr("depends on missing \"%1\"").arg(dependency.c_str()));
        } else if (std::regex_match(line, match, exIncompatible)) {
          std::string modName(match[1].first, match[1].second);
          std::string dependency(match[2].first, match[2].second);
          m_OrganizerCore.pluginList()->addInformation(modName.c_str(), tr("incompatible with \"%1\"").arg(dependency.c_str()));
        } else {
          qDebug("[loot] %s", line.c_str());
        }
      }
    }
  }
}

void MainWindow::on_bossButton_clicked()
{
  std::string reportURL;
  std::string errorMessages;

  //m_OrganizerCore.currentProfile()->writeModlistNow();
  m_OrganizerCore.savePluginList();
  //Create a backup of the load orders w/ LOOT in name
  //to make sure that any sorting is easily undo-able.
  //Need to figure out how I want to do that.

  bool success = false;

  try {
    setEnabled(false);
    ON_BLOCK_EXIT([&] () { setEnabled(true); });
    QProgressDialog dialog(this);
    dialog.setLabelText(tr("Please wait while LOOT is running"));
    dialog.setMaximum(0);
    dialog.show();

    QString outPath = QDir::temp().absoluteFilePath("lootreport.json");

    QStringList parameters;
    parameters << "--game" << m_OrganizerCore.managedGame()->gameShortName()
        << "--gamePath" << QString("\"%1\"").arg(m_OrganizerCore.managedGame()->gameDirectory().absolutePath())
        << "--pluginListPath" << QString("\"%1/loadorder.txt\"").arg(m_OrganizerCore.profilePath())
        << "--out" << QString("\"%1\"").arg(outPath);

    if (m_DidUpdateMasterList) {
      parameters << "--skipUpdateMasterlist";
    }
    HANDLE stdOutWrite = INVALID_HANDLE_VALUE;
    HANDLE stdOutRead = INVALID_HANDLE_VALUE;
    createStdoutPipe(&stdOutRead, &stdOutWrite);
    try {
      m_OrganizerCore.prepareVFS();
    } catch (const UsvfsConnectorException &e) {
      qDebug(e.what());
      return;
    } catch (const std::exception &e) {
      QMessageBox::warning(qApp->activeWindow(), tr("Error"), e.what());
      return;
    }

    HANDLE loot = startBinary(QFileInfo(qApp->applicationDirPath() + "/loot/lootcli.exe"),
                              parameters.join(" "),
                              qApp->applicationDirPath() + "/loot",
                              true,
                              stdOutWrite);

    // we don't use the write end
    ::CloseHandle(stdOutWrite);

    m_OrganizerCore.pluginList()->clearAdditionalInformation();

    DWORD retLen;
    JOBOBJECT_BASIC_PROCESS_ID_LIST info;
    HANDLE processHandle = loot;

    if (loot != INVALID_HANDLE_VALUE) {
      bool isJobHandle = true;
      ULONG lastProcessID;
      DWORD res = ::MsgWaitForMultipleObjects(1, &loot, false, 100, QS_KEY | QS_MOUSE);
      while ((res != WAIT_FAILED) && (res != WAIT_OBJECT_0)) {
        if (isJobHandle) {
          if (::QueryInformationJobObject(loot, JobObjectBasicProcessIdList, &info, sizeof(info), &retLen) > 0) {
            if (info.NumberOfProcessIdsInList == 0) {
              qDebug("no more processes in job");
              break;
            } else {
              if (lastProcessID != info.ProcessIdList[0]) {
                lastProcessID = info.ProcessIdList[0];
                if (processHandle != loot) {
                  ::CloseHandle(processHandle);
                }
                processHandle = ::OpenProcess(PROCESS_QUERY_INFORMATION, FALSE, lastProcessID);
              }
            }
          } else {
            // the info-object I passed only provides space for 1 process id. but since this code only cares about whether there
            // is more than one that's good enough. ERROR_MORE_DATA simply signals there are at least two processes running.
            // any other error probably means the handle is a regular process handle, probably caused by running MO in a job without
            // the right to break out.
            if (::GetLastError() != ERROR_MORE_DATA) {
              isJobHandle = false;
            }
          }
        }

        if (dialog.wasCanceled()) {
          if (isJobHandle) {
            ::TerminateJobObject(loot, 1);
          } else {
            ::TerminateProcess(loot, 1);
          }
        }

        // keep processing events so the app doesn't appear dead
        QCoreApplication::processEvents();
        std::string lootOut = readFromPipe(stdOutRead);
        processLOOTOut(lootOut, errorMessages, dialog);

        res = ::MsgWaitForMultipleObjects(1, &loot, false, 100, QS_KEY | QS_MOUSE);
      }

      std::string remainder = readFromPipe(stdOutRead).c_str();
      if (remainder.length() > 0) {
        processLOOTOut(remainder, errorMessages, dialog);
      }
      DWORD exitCode = 0UL;
      ::GetExitCodeProcess(processHandle, &exitCode);
      ::CloseHandle(processHandle);
      if (exitCode != 0UL) {
        reportError(tr("loot failed. Exit code was: %1").arg(exitCode));
        return;
      } else {
        success = true;
        QFile outFile(outPath);
        outFile.open(QIODevice::ReadOnly);
        QJsonDocument doc = QJsonDocument::fromJson(outFile.readAll());
        QJsonArray array = doc.array();
        for (auto iter = array.begin();  iter != array.end(); ++iter) {
          QJsonObject pluginObj = (*iter).toObject();
          QJsonArray pluginMessages = pluginObj["messages"].toArray();
          for (auto msgIter = pluginMessages.begin(); msgIter != pluginMessages.end(); ++msgIter) {
            QJsonObject msg = (*msgIter).toObject();
            m_OrganizerCore.pluginList()->addInformation(pluginObj["name"].toString(),
                QString("%1: %2").arg(msg["type"].toString(), msg["message"].toString()));
          }
          if (pluginObj["dirty"].toString() == "yes")
            m_OrganizerCore.pluginList()->addInformation(pluginObj["name"].toString(), "dirty");
        }

      }
    } else {
      reportError(tr("failed to start loot"));
    }
  } catch (const std::exception &e) {
    reportError(tr("failed to run loot: %1").arg(e.what()));
  }

  if (errorMessages.length() > 0) {
    QMessageBox *warn = new QMessageBox(QMessageBox::Warning, tr("Errors occured"), errorMessages.c_str(), QMessageBox::Ok, this);
    warn->setModal(false);
    warn->show();
  }

  if (success) {
    m_DidUpdateMasterList = true;
    if (reportURL.length() > 0) {
      m_IntegratedBrowser.setWindowTitle("LOOT Report");
      QString report(reportURL.c_str());
      QStringList temp = report.split("?");
      QUrl url = QUrl::fromLocalFile(temp.at(0));
      if (temp.size() > 1) {
        url.setQuery(temp.at(1).toUtf8());
      }
      m_IntegratedBrowser.openUrl(url);
    }
    m_OrganizerCore.refreshESPList(false);
    m_OrganizerCore.savePluginList();
  }
}


const char *MainWindow::PATTERN_BACKUP_GLOB = ".????_??_??_??_??_??";
const char *MainWindow::PATTERN_BACKUP_REGEX = "\\.(\\d\\d\\d\\d_\\d\\d_\\d\\d_\\d\\d_\\d\\d_\\d\\d)";
const char *MainWindow::PATTERN_BACKUP_DATE = "yyyy_MM_dd_hh_mm_ss";


bool MainWindow::createBackup(const QString &filePath, const QDateTime &time)
{
  QString outPath = filePath + "." + time.toString(PATTERN_BACKUP_DATE);
  if (shellCopy(QStringList(filePath), QStringList(outPath), this)) {
    QFileInfo fileInfo(filePath);
    removeOldFiles(fileInfo.absolutePath(), fileInfo.fileName() + PATTERN_BACKUP_GLOB, 10, QDir::Name);
    return true;
  } else {
    return false;
  }
}

void MainWindow::on_saveButton_clicked()
{
  m_OrganizerCore.savePluginList();
  QDateTime now = QDateTime::currentDateTime();
  if (createBackup(m_OrganizerCore.currentProfile()->getPluginsFileName(), now)
      && createBackup(m_OrganizerCore.currentProfile()->getLoadOrderFileName(), now)
      && createBackup(m_OrganizerCore.currentProfile()->getLockedOrderFileName(), now)) {
    MessageDialog::showMessage(tr("Backup of load order created"), this);
  }
}

QString MainWindow::queryRestore(const QString &filePath)
{
  QFileInfo pluginFileInfo(filePath);
  QString pattern = pluginFileInfo.fileName() + ".*";
  QFileInfoList files = pluginFileInfo.absoluteDir().entryInfoList(QStringList(pattern), QDir::Files, QDir::Name);

  SelectionDialog dialog(tr("Choose backup to restore"), this);
  QRegExp exp(pluginFileInfo.fileName() + PATTERN_BACKUP_REGEX);
  QRegExp exp2(pluginFileInfo.fileName() + "\\.(.*)");
  for(const QFileInfo &info : boost::adaptors::reverse(files)) {
    if (exp.exactMatch(info.fileName())) {
      QDateTime time = QDateTime::fromString(exp.cap(1), PATTERN_BACKUP_DATE);
      dialog.addChoice(time.toString(), "", exp.cap(1));
    } else if (exp2.exactMatch(info.fileName())) {
      dialog.addChoice(exp2.cap(1), "", exp2.cap(1));
    }
  }

  if (dialog.numChoices() == 0) {
    QMessageBox::information(this, tr("No Backups"), tr("There are no backups to restore"));
    return QString();
  }

  if (dialog.exec() == QDialog::Accepted) {
    return dialog.getChoiceData().toString();
  } else {
    return QString();
  }
}

void MainWindow::on_restoreButton_clicked()
{
  QString pluginName = m_OrganizerCore.currentProfile()->getPluginsFileName();
  QString choice = queryRestore(pluginName);
  if (!choice.isEmpty()) {
    QString loadOrderName = m_OrganizerCore.currentProfile()->getLoadOrderFileName();
    QString lockedName = m_OrganizerCore.currentProfile()->getLockedOrderFileName();
    if (!shellCopy(pluginName    + "." + choice, pluginName, true, this) ||
        !shellCopy(loadOrderName + "." + choice, loadOrderName, true, this) ||
        !shellCopy(lockedName    + "." + choice, lockedName, true, this)) {
      QMessageBox::critical(this, tr("Restore failed"),
                            tr("Failed to restore the backup. Errorcode: %1").arg(windowsErrorString(::GetLastError())));
    }
    m_OrganizerCore.refreshESPList(true);
  }
}

void MainWindow::on_saveModsButton_clicked()
{
  m_OrganizerCore.currentProfile()->writeModlistNow(true);
  QDateTime now = QDateTime::currentDateTime();
  if (createBackup(m_OrganizerCore.currentProfile()->getModlistFileName(), now)) {
    MessageDialog::showMessage(tr("Backup of modlist created"), this);
  }
}

void MainWindow::on_restoreModsButton_clicked()
{
  QString modlistName = m_OrganizerCore.currentProfile()->getModlistFileName();
  QString choice = queryRestore(modlistName);
  if (!choice.isEmpty()) {
    if (!shellCopy(modlistName + "." + choice, modlistName, true, this)) {
      QMessageBox::critical(this, tr("Restore failed"),
                            tr("Failed to restore the backup. Errorcode: %1").arg(windowsErrorString(::GetLastError())));
    }
    m_OrganizerCore.refreshModList(false);
  }
}

void MainWindow::on_actionCopy_Log_to_Clipboard_triggered()
{
  QStringList lines;
  QAbstractItemModel *model = ui->logList->model();
  for (int i = 0; i < model->rowCount(); ++i) {
    lines.append(QString("%1 [%2] %3").arg(model->index(i, 0).data().toString())
                                      .arg(model->index(i, 1).data(Qt::UserRole).toString())
                                      .arg(model->index(i, 1).data().toString()));
  }
  QApplication::clipboard()->setText(lines.join("\n"));
}

void MainWindow::on_categoriesAndBtn_toggled(bool checked)
{
  if (checked) {
    m_ModListSortProxy->setFilterMode(ModListSortProxy::FILTER_AND);
  }
}

void MainWindow::on_categoriesOrBtn_toggled(bool checked)
{
  if (checked) {
    m_ModListSortProxy->setFilterMode(ModListSortProxy::FILTER_OR);
  }
}

void MainWindow::on_managedArchiveLabel_linkHovered(const QString&)
{
  QToolTip::showText(QCursor::pos(),
  ui->managedArchiveLabel->toolTip());
}

void MainWindow::dragEnterEvent(QDragEnterEvent *event)
{
  //Accept copy or move drags to the download window. Link drags are not
  //meaningful (Well, they are - we could drop a link in the download folder,
  //but you need privileges to do that).
  if (ui->downloadTab->isVisible() &&
      (event->proposedAction() == Qt::CopyAction ||
       event->proposedAction() == Qt::MoveAction) &&
      event->answerRect().intersects(ui->downloadTab->rect())) {

    //If I read the documentation right, this won't work under a motif windows
    //manager and the check needs to be done at the drop. However, that means
    //the user might be allowed to drop things which we can't sanely process
    QMimeData const *data = event->mimeData();

    if (data->hasUrls()) {
      QStringList extensions =
                m_OrganizerCore.installationManager()->getSupportedExtensions();

      //This is probably OK - scan to see if these are moderately sane archive
      //types
      QList<QUrl> urls = data->urls();
      bool ok = true;
      for (const QUrl &url : urls) {
        if (url.isLocalFile()) {
          QString local = url.toLocalFile();
          bool fok = false;
          for (auto ext : extensions) {
            if (local.endsWith(ext, Qt::CaseInsensitive)) {
              fok = true;
              break;
            }
          }
          if (! fok) {
            ok = false;
            break;
          }
        }
      }
      if (ok) {
        event->accept();
      }
    }
  }
}

void MainWindow::dropLocalFile(const QUrl &url, const QString &outputDir, bool move)
{
  QFileInfo file(url.toLocalFile());
  if (!file.exists()) {
    qWarning("invalid source file %s", qPrintable(file.absoluteFilePath()));
    return;
  }
  QString target = outputDir + "/" + file.fileName();
  if (QFile::exists(target)) {
    QMessageBox box(QMessageBox::Question,
                    file.fileName(),
                    tr("A file with the same name has already been downloaded. "
                       "What would you like to do?"));
    box.addButton(tr("Overwrite"), QMessageBox::ActionRole);
    box.addButton(tr("Rename new file"), QMessageBox::YesRole);
    box.addButton(tr("Ignore file"), QMessageBox::RejectRole);

    box.exec();
    switch (box.buttonRole(box.clickedButton())) {
      case QMessageBox::RejectRole:
        return;
      case QMessageBox::ActionRole:
        break;
      default:
      case QMessageBox::YesRole:
        target = m_OrganizerCore.downloadManager()->getDownloadFileName(file.fileName());
        break;
    }
  }

  bool success = false;
  if (move) {
    success = shellMove(file.absoluteFilePath(), target, true, this);
  } else {
    success = shellCopy(file.absoluteFilePath(), target, true, this);
  }
  if (!success) {
    qCritical("file operation failed: %s", qPrintable(windowsErrorString(::GetLastError())));
  }
}

bool MainWindow::registerWidgetState(const QString &name, QHeaderView *view, const char *oldSettingName) {
  // register the view so it's geometry gets saved at exit
  m_PersistedGeometry.push_back(std::make_pair(name, view));

  // also, restore the geometry if it was saved before
  QSettings &settings = m_OrganizerCore.settings().directInterface();

  QString key = QString("geometry/%1").arg(name);
  QByteArray data;

  if ((oldSettingName != nullptr) && settings.contains(oldSettingName)) {
    data = settings.value(oldSettingName).toByteArray();
    settings.remove(oldSettingName);
  } else if (settings.contains(key)) {
    data = settings.value(key).toByteArray();
  }

  if (!data.isEmpty()) {
    view->restoreState(data);
    return true;
  } else {
    return false;
  }
}

void MainWindow::dropEvent(QDropEvent *event)
{
  Qt::DropAction action = event->proposedAction();
  QString outputDir = m_OrganizerCore.downloadManager()->getOutputDirectory();
  if (action == Qt::MoveAction) {
    //Tell windows I'm taking control and will delete the source of a move.
    event->setDropAction(Qt::TargetMoveAction);
  }
  for (const QUrl &url : event->mimeData()->urls()) {
    if (url.isLocalFile()) {
      dropLocalFile(url, outputDir, action == Qt::MoveAction);
    } else {
      m_OrganizerCore.downloadManager()->startDownloadURLs(QStringList() << url.url());
    }
  }
  event->accept();
}


void MainWindow::on_clickBlankButton_clicked()
{
  deselectFilters();
}

void MainWindow::on_clearFiltersButton_clicked()
{
  ui->modFilterEdit->clear();
	deselectFilters();
}

void MainWindow::sendSelectedModsToPriority(int newPriority)
{
  QItemSelectionModel *selection = ui->modList->selectionModel();
  if (selection->hasSelection() && selection->selectedRows().count() > 1) {
    std::vector<int> modsToMove;
    for (auto idx : selection->selectedRows(ModList::COL_PRIORITY)) {
      modsToMove.push_back(m_OrganizerCore.currentProfile()->modIndexByPriority(idx.data().toInt()));
    }
    m_OrganizerCore.modList()->changeModPriority(modsToMove, newPriority);
  } else {
    m_OrganizerCore.modList()->changeModPriority(m_ContextRow, newPriority);
  }
}

void MainWindow::sendSelectedModsToTop_clicked()
{
  sendSelectedModsToPriority(0);
}

void MainWindow::sendSelectedModsToBottom_clicked()
{
  sendSelectedModsToPriority(INT_MAX);
}

void MainWindow::sendSelectedModsToPriority_clicked()
{
  bool ok;
  int newPriority = QInputDialog::getInt(this,
    tr("Set Priority"), tr("Set the priority of the selected mods"),
    0, 0, INT_MAX, 1, &ok);
  if (!ok) return;

 sendSelectedModsToPriority(newPriority);
}

void MainWindow::sendSelectedModsToSeparator_clicked()
{
  QStringList separators;
  for (auto mod : m_OrganizerCore.modList()->allMods()) {
    ModInfo::Ptr modInfo = ModInfo::getByIndex(ModInfo::getIndex(mod));
    if (modInfo->hasFlag(ModInfo::FLAG_SEPARATOR)) {
      separators << mod.chopped(10);
    }
  }

  ListDialog dialog(this);
  QSettings &settings = m_OrganizerCore.settings().directInterface();
  QString key = QString("geometry/%1").arg(dialog.objectName());

  dialog.setWindowTitle("Select a separator...");
  dialog.setChoices(separators);
  dialog.restoreGeometry(settings.value(key).toByteArray());
  if (dialog.exec() == QDialog::Accepted) {
    QString result = dialog.getChoice();
    if (!result.isEmpty()) {
      result += "_separator";

      int newPriority = INT_MAX;
      bool foundSection = false;
      for (auto mod : m_OrganizerCore.modsSortedByProfilePriority()) {
        unsigned int modIndex = ModInfo::getIndex(mod);
        ModInfo::Ptr modInfo = ModInfo::getByIndex(modIndex);
        if (!foundSection && result.compare(mod) == 0) {
          foundSection = true;
        } else if (foundSection && modInfo->hasFlag(ModInfo::FLAG_SEPARATOR)) {
          newPriority = m_OrganizerCore.currentProfile()->getModPriority(modIndex);
          break;
        }
      }

      QItemSelectionModel *selection = ui->modList->selectionModel();
      if (selection->hasSelection() && selection->selectedRows().count() > 1) {
        std::vector<int> modsToMove;
        for (QModelIndex idx : selection->selectedRows(ModList::COL_PRIORITY)) {
          modsToMove.push_back(m_OrganizerCore.currentProfile()->modIndexByPriority(idx.data().toInt()));
        }
        m_OrganizerCore.modList()->changeModPriority(modsToMove, newPriority);
      } else {
        int oldPriority = m_OrganizerCore.currentProfile()->getModPriority(m_ContextRow);
        if (oldPriority < newPriority)
          --newPriority;
        m_OrganizerCore.modList()->changeModPriority(m_ContextRow, newPriority);
      }
    }
  }
  settings.setValue(key, dialog.saveGeometry());
}

void MainWindow::on_showArchiveDataCheckBox_toggled(const bool checked)
{
  if (m_OrganizerCore.getArchiveParsing() && checked)
  {
    m_showArchiveData = checked;
  }
  else
  {
    m_showArchiveData = false;
  }
  refreshDataTree();
}

<|MERGE_RESOLUTION|>--- conflicted
+++ resolved
@@ -1,6369 +1,6364 @@
-/*
-Copyright (C) 2012 Sebastian Herbord. All rights reserved.
-
-This file is part of Mod Organizer.
-
-Mod Organizer is free software: you can redistribute it and/or modify
-it under the terms of the GNU General Public License as published by
-the Free Software Foundation, either version 3 of the License, or
-(at your option) any later version.
-
-Mod Organizer is distributed in the hope that it will be useful,
-but WITHOUT ANY WARRANTY; without even the implied warranty of
-MERCHANTABILITY or FITNESS FOR A PARTICULAR PURPOSE.  See the
-GNU General Public License for more details.
-
-You should have received a copy of the GNU General Public License
-along with Mod Organizer.  If not, see <http://www.gnu.org/licenses/>.
-*/
-
-#include "mainwindow.h"
-#include "ui_mainwindow.h"
-
-#include "directoryentry.h"
-#include "directoryrefresher.h"
-#include "executableinfo.h"
-#include "executableslist.h"
-#include "guessedvalue.h"
-#include "imodinterface.h"
-#include "iplugingame.h"
-#include "iplugindiagnose.h"
-#include "isavegame.h"
-#include "isavegameinfowidget.h"
-#include "nexusinterface.h"
-#include "organizercore.h"
-#include "pluginlistsortproxy.h"
-#include "previewgenerator.h"
-#include "serverinfo.h"
-#include "savegameinfo.h"
-#include "spawn.h"
-#include "versioninfo.h"
-#include "instancemanager.h"
-
-#include "report.h"
-#include "modlist.h"
-#include "modlistsortproxy.h"
-#include "qtgroupingproxy.h"
-#include "profile.h"
-#include "pluginlist.h"
-#include "profilesdialog.h"
-#include "editexecutablesdialog.h"
-#include "categories.h"
-#include "categoriesdialog.h"
-#include "modinfodialog.h"
-#include "overwriteinfodialog.h"
-#include "activatemodsdialog.h"
-#include "downloadlist.h"
-#include "downloadlistwidget.h"
-#include "downloadlistwidgetcompact.h"
-#include "messagedialog.h"
-#include "installationmanager.h"
-#include "lockeddialog.h"
-#include "waitingonclosedialog.h"
-#include "logbuffer.h"
-#include "downloadlistsortproxy.h"
-#include "motddialog.h"
-#include "filedialogmemory.h"
-#include "tutorialmanager.h"
-#include "modflagicondelegate.h"
-#include "genericicondelegate.h"
-#include "selectiondialog.h"
-#include "csvbuilder.h"
-#include "savetextasdialog.h"
-#include "problemsdialog.h"
-#include "previewdialog.h"
-#include "browserdialog.h"
-#include "aboutdialog.h"
-#include <safewritefile.h>
-#include "nxmaccessmanager.h"
-#include "appconfig.h"
-#include "eventfilter.h"
-#include <utility.h>
-#include <dataarchives.h>
-#include <bsainvalidation.h>
-#include <taskprogressmanager.h>
-#include <scopeguard.h>
-#include <usvfs.h>
-#include "localsavegames.h"
-#include "listdialog.h"
-
-#include <QAbstractItemDelegate>
-#include <QAbstractProxyModel>
-#include <QAction>
-#include <QApplication>
-#include <QButtonGroup>
-#include <QBuffer>
-#include <QCheckBox>
-#include <QClipboard>
-#include <QCloseEvent>
-#include <QCoreApplication>
-#include <QCursor>
-#include <QDebug>
-#include <QDesktopWidget>
-#include <QDesktopServices>
-#include <QDialog>
-#include <QDirIterator>
-#include <QDragEnterEvent>
-#include <QDropEvent>
-#include <QEvent>
-#include <QFileDialog>
-#include <QFIleIconProvider>
-#include <QFont>
-#include <QFuture>
-#include <QHash>
-#include <QIODevice>
-#include <QIcon>
-#include <QInputDialog>
-#include <QItemSelection>
-#include <QItemSelectionModel>
-#include <QJsonArray>
-#include <QJsonDocument>
-#include <QJsonObject>
-#include <QJsonValueRef>
-#include <QLineEdit>
-#include <QListWidgetItem>
-#include <QMenu>
-#include <QMessageBox>
-#include <QMimeData>
-#include <QModelIndex>
-#include <QNetworkProxyFactory>
-#include <QPainter>
-#include <QPixmap>
-#include <QPoint>
-#include <QProcess>
-#include <QProgressDialog>
-#include <QDialogButtonBox>
-#include <QPushButton>
-#include <QRadioButton>
-#include <QRect>
-#include <QRegExp>
-#include <QResizeEvent>
-#include <QSettings>
-#include <QScopedPointer>
-#include <QSizePolicy>
-#include <QSize>
-#include <QTime>
-#include <QTimer>
-#include <QToolButton>
-#include <QToolTip>
-#include <QTranslator>
-#include <QTreeWidget>
-#include <QTreeWidgetItemIterator>
-#include <QUrl>
-#include <QVariantList>
-#include <QVersionNumber>
-#include <QWhatsThis>
-#include <QWidgetAction>
-#include <QWebEngineProfile>
-#include <QShortcut>
-#include <QColorDialog>
-#include <QColor>
-
-#include <QDebug>
-#include <QtGlobal>
-
-#ifndef Q_MOC_RUN
-#include <boost/thread.hpp>
-#include <boost/algorithm/string.hpp>
-#include <boost/bind.hpp>
-#include <boost/assign.hpp>
-#include <boost/range/adaptor/reversed.hpp>
-#endif
-
-#include <shlobj.h>
-
-#include <limits.h>
-#include <exception>
-#include <functional>
-#include <map>
-#include <regex>
-#include <stdexcept>
-#include <sstream>
-#include <utility>
-
-#ifdef TEST_MODELS
-#include "modeltest.h"
-#endif // TEST_MODELS
-
-#pragma warning( disable : 4428 )
-
-using namespace MOBase;
-using namespace MOShared;
-
-
-MainWindow::MainWindow(QSettings &initSettings
-                       , OrganizerCore &organizerCore
-                       , PluginContainer &pluginContainer
-                       , QWidget *parent)
-  : QMainWindow(parent)
-  , ui(new Ui::MainWindow)
-  , m_WasVisible(false)
-  , m_Tutorial(this, "MainWindow")
-  , m_OldProfileIndex(-1)
-  , m_ModListGroupingProxy(nullptr)
-  , m_ModListSortProxy(nullptr)
-  , m_OldExecutableIndex(-1)
-  , m_CategoryFactory(CategoryFactory::instance())
-  , m_ContextItem(nullptr)
-  , m_ContextAction(nullptr)
-  , m_ContextRow(-1)
-  , m_CurrentSaveView(nullptr)
-  , m_OrganizerCore(organizerCore)
-  , m_PluginContainer(pluginContainer)
-  , m_DidUpdateMasterList(false)
-  , m_ArchiveListWriter(std::bind(&MainWindow::saveArchiveList, this))
-{
-  QWebEngineProfile::defaultProfile()->setPersistentCookiesPolicy(QWebEngineProfile::NoPersistentCookies);
-  QWebEngineProfile::defaultProfile()->setHttpCacheMaximumSize(52428800);
-  QWebEngineProfile::defaultProfile()->setCachePath(m_OrganizerCore.settings().getCacheDirectory());
-  QWebEngineProfile::defaultProfile()->setPersistentStoragePath(m_OrganizerCore.settings().getCacheDirectory());
-  ui->setupUi(this);
-  updateWindowTitle(QString(), false);
-
-  languageChange(m_OrganizerCore.settings().language());
-
-  m_CategoryFactory.loadCategories();
-
-  ui->logList->setModel(LogBuffer::instance());
-  ui->logList->setColumnWidth(0, 100);
-  ui->logList->setAutoScroll(true);
-  ui->logList->scrollToBottom();
-  ui->logList->addAction(ui->actionCopy_Log_to_Clipboard);
-  int splitterSize = this->size().height(); // actually total window size, but the splitter doesn't seem to return the true value
-  ui->topLevelSplitter->setSizes(QList<int>() << splitterSize - 100 << 100);
-  connect(ui->logList->model(), SIGNAL(rowsInserted(const QModelIndex &, int, int)),
-          ui->logList, SLOT(scrollToBottom()));
-  connect(ui->logList->model(), SIGNAL(dataChanged(QModelIndex,QModelIndex)),
-          ui->logList, SLOT(scrollToBottom()));
-
-  m_RefreshProgress = new QProgressBar(statusBar());
-  m_RefreshProgress->setTextVisible(true);
-  m_RefreshProgress->setRange(0, 100);
-  m_RefreshProgress->setValue(0);
-  m_RefreshProgress->setVisible(false);
-  statusBar()->addWidget(m_RefreshProgress, 1000);
-  statusBar()->clearMessage();
-  statusBar()->hide();
-
-  updateProblemsButton();
-
-  // Setup toolbar
-  QWidget *spacer = new QWidget(ui->toolBar);
-  spacer->setSizePolicy(QSizePolicy::MinimumExpanding, QSizePolicy::Preferred);
-  QWidget *widget = ui->toolBar->widgetForAction(ui->actionTool);
-  QToolButton *toolBtn = qobject_cast<QToolButton*>(widget);
-
-  if (toolBtn->menu() == nullptr) {
-    actionToToolButton(ui->actionTool);
-  }
-
-  actionToToolButton(ui->actionHelp);
-  createHelpWidget();
-
-  actionToToolButton(ui->actionEndorseMO);
-  createEndorseWidget();
-  ui->actionEndorseMO->setVisible(false);
-
-  for (QAction *action : ui->toolBar->actions()) {
-    if (action->isSeparator()) {
-      // insert spacers
-      ui->toolBar->insertWidget(action, spacer);
-      m_Sep = action;
-      // m_Sep would only use the last separator anyway, and we only have the one anyway?
-      break;
-    }
-  }
-
-  TaskProgressManager::instance().tryCreateTaskbar();
-
-  // set up mod list
-  m_ModListSortProxy = m_OrganizerCore.createModListProxyModel();
-
-  ui->modList->setModel(m_ModListSortProxy);
-
-  GenericIconDelegate *contentDelegate = new GenericIconDelegate(ui->modList, Qt::UserRole + 3, ModList::COL_CONTENT, 150);
-  connect(ui->modList->header(), SIGNAL(sectionResized(int,int,int)), contentDelegate, SLOT(columnResized(int,int,int)));
-  ui->modList->sortByColumn(ModList::COL_PRIORITY, Qt::AscendingOrder);
-  ui->modList->setItemDelegateForColumn(ModList::COL_FLAGS, new ModFlagIconDelegate(ui->modList));
-  ui->modList->setItemDelegateForColumn(ModList::COL_CONTENT, contentDelegate);
-  ui->modList->header()->installEventFilter(m_OrganizerCore.modList());
-  connect(ui->modList->header(), SIGNAL(sectionResized(int, int, int)), this, SLOT(modListSectionResized(int, int, int)));
-
-  bool modListAdjusted = registerWidgetState(ui->modList->objectName(), ui->modList->header(), "mod_list_state");
-
-  if (modListAdjusted) {
-    // hack: force the resize-signal to be triggered because restoreState doesn't seem to do that
-    for (int column = 0; column <= ModList::COL_LASTCOLUMN; ++column) {
-      int sectionSize = ui->modList->header()->sectionSize(column);
-      ui->modList->header()->resizeSection(column, sectionSize + 1);
-      ui->modList->header()->resizeSection(column, sectionSize);
-    }
-  } else {
-    // hide these columns by default
-    ui->modList->header()->setSectionHidden(ModList::COL_CONTENT, true);
-    ui->modList->header()->setSectionHidden(ModList::COL_MODID, true);
-    ui->modList->header()->setSectionHidden(ModList::COL_GAME, true);
-    ui->modList->header()->setSectionHidden(ModList::COL_INSTALLTIME, true);
-    ui->modList->header()->setSectionHidden(ModList::COL_NOTES, true);
-  }
-
-  ui->modList->header()->setSectionHidden(ModList::COL_NAME, false); // prevent the name-column from being hidden
-  ui->modList->installEventFilter(m_OrganizerCore.modList());
-
-  // set up plugin list
-  m_PluginListSortProxy = m_OrganizerCore.createPluginListProxyModel();
-
-  ui->espList->setModel(m_PluginListSortProxy);
-  ui->espList->sortByColumn(PluginList::COL_PRIORITY, Qt::AscendingOrder);
-  ui->espList->setItemDelegateForColumn(PluginList::COL_FLAGS, new GenericIconDelegate(ui->espList));
-  ui->espList->installEventFilter(m_OrganizerCore.pluginList());
-
-  ui->bsaList->setLocalMoveOnly(true);
-
-  bool pluginListAdjusted = registerWidgetState(ui->espList->objectName(), ui->espList->header(), "plugin_list_state");
-  registerWidgetState(ui->dataTree->objectName(), ui->dataTree->header());
-  registerWidgetState(ui->downloadView->objectName(),
-                      ui->downloadView->header());
-
-  ui->splitter->setStretchFactor(0, 3);
-  ui->splitter->setStretchFactor(1, 2);
-
-  resizeLists(modListAdjusted, pluginListAdjusted);
-
-  QMenu *linkMenu = new QMenu(this);
-  linkMenu->addAction(QIcon(":/MO/gui/link"), tr("Toolbar"), this, SLOT(linkToolbar()));
-  linkMenu->addAction(QIcon(":/MO/gui/link"), tr("Desktop"), this, SLOT(linkDesktop()));
-  linkMenu->addAction(QIcon(":/MO/gui/link"), tr("Start Menu"), this, SLOT(linkMenu()));
-  ui->linkButton->setMenu(linkMenu);
-
-  ui->listOptionsBtn->setMenu(modListContextMenu());
-  connect(ui->listOptionsBtn, SIGNAL(pressed()), this, SLOT(on_listOptionsBtn_pressed()));
-
-  ui->openFolderMenu->setMenu(openFolderMenu());
-
-  updateDownloadListDelegate();
-
-  ui->savegameList->installEventFilter(this);
-  ui->savegameList->setMouseTracking(true);
-
-  // don't allow mouse wheel to switch grouping, too many people accidentally
-  // turn on grouping and then don't understand what happened
-  EventFilter *noWheel
-      = new EventFilter(this, [](QObject *, QEvent *event) -> bool {
-          return event->type() == QEvent::Wheel;
-        });
-
-  ui->groupCombo->installEventFilter(noWheel);
-  ui->profileBox->installEventFilter(noWheel);
-
-  if (organizerCore.managedGame()->sortMechanism() == MOBase::IPluginGame::SortMechanism::NONE) {
-    ui->bossButton->setDisabled(true);
-    ui->bossButton->setToolTip(tr("There is no supported sort mechanism for this game. You will probably have to use a third-party tool."));
-  }
-
-  connect(ui->savegameList, SIGNAL(itemEntered(QListWidgetItem*)), this, SLOT(saveSelectionChanged(QListWidgetItem*)));
-
-  connect(ui->modList, SIGNAL(dropModeUpdate(bool)), m_OrganizerCore.modList(), SLOT(dropModeUpdate(bool)));
-
-  connect(ui->modList->selectionModel(), SIGNAL(currentChanged(QModelIndex,QModelIndex)), this, SLOT(modlistSelectionChanged(QModelIndex,QModelIndex)));
-  connect(m_ModListSortProxy, SIGNAL(filterActive(bool)), this, SLOT(modFilterActive(bool)));
-  connect(m_ModListSortProxy, SIGNAL(layoutChanged()), this, SLOT(updateModCount()));
-  connect(ui->modFilterEdit, SIGNAL(textChanged(QString)), m_ModListSortProxy, SLOT(updateFilter(QString)));
-
-  connect(ui->espFilterEdit, SIGNAL(textChanged(QString)), m_PluginListSortProxy, SLOT(updateFilter(QString)));
-  connect(ui->espFilterEdit, SIGNAL(textChanged(QString)), this, SLOT(espFilterChanged(QString)));
-
-  connect(ui->dataTree, SIGNAL(itemExpanded(QTreeWidgetItem*)), this, SLOT(expandDataTreeItem(QTreeWidgetItem*)));
-
-  connect(m_OrganizerCore.directoryRefresher(), SIGNAL(refreshed()), this, SLOT(directory_refreshed()));
-  connect(m_OrganizerCore.directoryRefresher(), SIGNAL(progress(int)), this, SLOT(refresher_progress(int)));
-  connect(m_OrganizerCore.directoryRefresher(), SIGNAL(error(QString)), this, SLOT(showError(QString)));
-
-  connect(&m_SavesWatcher, SIGNAL(directoryChanged(QString)), this, SLOT(refreshSavesIfOpen()));
-
-  connect(&m_OrganizerCore.settings(), SIGNAL(languageChanged(QString)), this, SLOT(languageChange(QString)));
-  connect(&m_OrganizerCore.settings(), SIGNAL(styleChanged(QString)), this, SIGNAL(styleChanged(QString)));
-
-  connect(m_OrganizerCore.updater(), SIGNAL(restart()), this, SLOT(close()));
-  connect(m_OrganizerCore.updater(), SIGNAL(updateAvailable()), this, SLOT(updateAvailable()));
-  connect(m_OrganizerCore.updater(), SIGNAL(motdAvailable(QString)), this, SLOT(motdReceived(QString)));
-
-  connect(NexusInterface::instance(&pluginContainer), SIGNAL(requestNXMDownload(QString)), &m_OrganizerCore, SLOT(downloadRequestedNXM(QString)));
-  connect(NexusInterface::instance(&pluginContainer), SIGNAL(nxmDownloadURLsAvailable(QString,int,int,QVariant,QVariant,int)), this, SLOT(nxmDownloadURLs(QString,int,int,QVariant,QVariant,int)));
-  connect(NexusInterface::instance(&pluginContainer), SIGNAL(needLogin()), &m_OrganizerCore, SLOT(nexusLogin()));
-  connect(NexusInterface::instance(&pluginContainer)->getAccessManager(), SIGNAL(loginFailed(QString)), this, SLOT(loginFailed(QString)));
-  connect(NexusInterface::instance(&pluginContainer)->getAccessManager(), SIGNAL(credentialsReceived(const QString&, bool)),
-          this, SLOT(updateWindowTitle(const QString&, bool)));
-
-  connect(&TutorialManager::instance(), SIGNAL(windowTutorialFinished(QString)), this, SLOT(windowTutorialFinished(QString)));
-  connect(ui->tabWidget, SIGNAL(currentChanged(int)), &TutorialManager::instance(), SIGNAL(tabChanged(int)));
-  connect(ui->modList->header(), SIGNAL(sortIndicatorChanged(int,Qt::SortOrder)), this, SLOT(modListSortIndicatorChanged(int,Qt::SortOrder)));
-  connect(ui->toolBar, SIGNAL(customContextMenuRequested(QPoint)), this, SLOT(toolBar_customContextMenuRequested(QPoint)));
-
-  connect(&m_OrganizerCore, &OrganizerCore::modInstalled, this, &MainWindow::modInstalled);
-  connect(&m_OrganizerCore, &OrganizerCore::close, this, &QMainWindow::close);
-
-  connect(&m_IntegratedBrowser, SIGNAL(requestDownload(QUrl,QNetworkReply*)), &m_OrganizerCore, SLOT(requestDownload(QUrl,QNetworkReply*)));
-
-  connect(this, SIGNAL(styleChanged(QString)), this, SLOT(updateStyle(QString)));
-
-  m_CheckBSATimer.setSingleShot(true);
-  connect(&m_CheckBSATimer, SIGNAL(timeout()), this, SLOT(checkBSAList()));
-
-  connect(ui->espList->selectionModel(), SIGNAL(selectionChanged(QItemSelection, QItemSelection)), this, SLOT(esplistSelectionsChanged(QItemSelection)));
-  connect(ui->modList->selectionModel(), SIGNAL(selectionChanged(QItemSelection, QItemSelection)), this, SLOT(modlistSelectionsChanged(QItemSelection)));
-
-  new QShortcut(QKeySequence(Qt::CTRL + Qt::Key_Enter), this, SLOT(openExplorer_activated()));
-  new QShortcut(QKeySequence(Qt::CTRL + Qt::Key_Return), this, SLOT(openExplorer_activated()));
-
-  new QShortcut(QKeySequence::Refresh, this, SLOT(refreshProfile_activated()));
-
-  new QShortcut(QKeySequence(Qt::CTRL + Qt::Key_F), this, SLOT(search_activated()));
-  new QShortcut(QKeySequence(Qt::Key_Escape), this, SLOT(searchClear_activated()));
-
-  m_UpdateProblemsTimer.setSingleShot(true);
-  connect(&m_UpdateProblemsTimer, SIGNAL(timeout()), this, SLOT(updateProblemsButton()));
-
-  m_SaveMetaTimer.setSingleShot(false);
-  connect(&m_SaveMetaTimer, SIGNAL(timeout()), this, SLOT(saveModMetas()));
-  m_SaveMetaTimer.start(5000);
-
-  setCategoryListVisible(initSettings.value("categorylist_visible", true).toBool());
-  FileDialogMemory::restore(initSettings);
-
-  fixCategories();
-
-  m_StartTime = QTime::currentTime();
-
-  m_Tutorial.expose("modList", m_OrganizerCore.modList());
-  m_Tutorial.expose("espList", m_OrganizerCore.pluginList());
-
-  m_OrganizerCore.setUserInterface(this, this);
-  for (const QString &fileName : m_PluginContainer.pluginFileNames()) {
-    installTranslator(QFileInfo(fileName).baseName());
-  }
-
-  registerPluginTools(m_PluginContainer.plugins<IPluginTool>());
-
-  for (IPluginModPage *modPagePlugin : m_PluginContainer.plugins<IPluginModPage>()) {
-    registerModPage(modPagePlugin);
-  }
-
-  // refresh profiles so the current profile can be activated
-  refreshProfiles(false);
-
-  ui->profileBox->setCurrentText(m_OrganizerCore.currentProfile()->name());
-
-  if (m_OrganizerCore.getArchiveParsing())
-  {
-    ui->showArchiveDataCheckBox->setCheckState(Qt::Checked);
-    ui->showArchiveDataCheckBox->setEnabled(true);
-    m_showArchiveData = true;
-  }
-  else
-  {
-    ui->showArchiveDataCheckBox->setCheckState(Qt::Unchecked);
-    ui->showArchiveDataCheckBox->setEnabled(false);
-    m_showArchiveData = false;
-  }
-
-  refreshExecutablesList();
-  updateToolBar();
-
-  for (QAction *action : ui->toolBar->actions()) {
-    // set the name of the widget to the name of the action to allow styling
-    ui->toolBar->widgetForAction(action)->setObjectName(action->objectName());
-  }
-  emit updatePluginCount();
-  emit updateModCount();
-}
-
-
-MainWindow::~MainWindow()
-{
-  try {
-    cleanup();
-
-    m_PluginContainer.setUserInterface(nullptr, nullptr);
-    m_OrganizerCore.setUserInterface(nullptr, nullptr);
-    m_IntegratedBrowser.close();
-    delete ui;
-  } catch (std::exception &e) {
-    QMessageBox::critical(nullptr, tr("Crash on exit"),
-      tr("MO crashed while exiting.  Some settings may not be saved.\n\nError: %1").arg(e.what()),
-      QMessageBox::Ok);
-  }
-}
-
-
-void MainWindow::updateWindowTitle(const QString &accountName, bool premium)
-{
-  QString title = QString("%1 Mod Organizer v%2").arg(
-        m_OrganizerCore.managedGame()->gameName(),
-        m_OrganizerCore.getVersion().displayString());
-
-  if (!accountName.isEmpty()) {
-    title.append(QString(" (%1%2)").arg(accountName, premium ? "*" : ""));
-  }
-
-  this->setWindowTitle(title);
-}
-
-
-void MainWindow::disconnectPlugins()
-{
-  if (ui->actionTool->menu() != nullptr) {
-    ui->actionTool->menu()->clear();
-  }
-}
-
-
-void MainWindow::resizeLists(bool modListCustom, bool pluginListCustom)
-{
-  if (!modListCustom) {
-    // resize mod list to fit content
-    for (int i = 0; i < ui->modList->header()->count(); ++i) {
-      ui->modList->header()->setSectionResizeMode(i, QHeaderView::ResizeToContents);
-    }
-    ui->modList->header()->setSectionResizeMode(ModList::COL_NAME, QHeaderView::Stretch);
-  }
-
-  // ensure the columns aren't so small you can't see them any more
-  for (int i = 0; i < ui->modList->header()->count(); ++i) {
-    if (ui->modList->header()->sectionSize(i) < 10) {
-      ui->modList->header()->resizeSection(i, 10);
-    }
-  }
-
-  if (!pluginListCustom) {
-    // resize plugin list to fit content
-    for (int i = 0; i < ui->espList->header()->count(); ++i) {
-      ui->espList->header()->setSectionResizeMode(i, QHeaderView::ResizeToContents);
-    }
-    ui->espList->header()->setSectionResizeMode(0, QHeaderView::Stretch);
-  }
-}
-
-
-void MainWindow::allowListResize()
-{
-  // allow resize on mod list
-  for (int i = 0; i < ui->modList->header()->count(); ++i) {
-    ui->modList->header()->setSectionResizeMode(i, QHeaderView::Interactive);
-  }
-  //ui->modList->header()->setSectionResizeMode(ui->modList->header()->count() - 1, QHeaderView::Stretch);
-  ui->modList->header()->setStretchLastSection(true);
-
-
-  // allow resize on plugin list
-  for (int i = 0; i < ui->espList->header()->count(); ++i) {
-    ui->espList->header()->setSectionResizeMode(i, QHeaderView::Interactive);
-  }
-  //ui->espList->header()->setSectionResizeMode(ui->espList->header()->count() - 1, QHeaderView::Stretch);
-  ui->espList->header()->setStretchLastSection(true);
-}
-
-void MainWindow::updateStyle(const QString&)
-{
-  // no effect?
-  ensurePolished();
-}
-
-void MainWindow::resizeEvent(QResizeEvent *event)
-{
-  m_Tutorial.resize(event->size());
-  QMainWindow::resizeEvent(event);
-}
-
-
-static QModelIndex mapToModel(const QAbstractItemModel *targetModel, QModelIndex idx)
-{
-  QModelIndex result = idx;
-  const QAbstractItemModel *model = idx.model();
-  while (model != targetModel) {
-    if (model == nullptr) {
-      return QModelIndex();
-    }
-    const QAbstractProxyModel *proxyModel = qobject_cast<const QAbstractProxyModel*>(model);
-    if (proxyModel == nullptr) {
-      return QModelIndex();
-    }
-    result = proxyModel->mapToSource(result);
-    model = proxyModel->sourceModel();
-  }
-  return result;
-}
-
-
-void MainWindow::actionToToolButton(QAction *&sourceAction)
-{
-  QToolButton *button = new QToolButton(ui->toolBar);
-  button->setObjectName(sourceAction->objectName());
-  button->setIcon(sourceAction->icon());
-  button->setText(sourceAction->text());
-  button->setPopupMode(QToolButton::InstantPopup);
-  button->setToolButtonStyle(ui->toolBar->toolButtonStyle());
-  button->setToolTip(sourceAction->toolTip());
-  button->setShortcut(sourceAction->shortcut());
-  QMenu *buttonMenu = new QMenu(sourceAction->text(), button);
-  button->setMenu(buttonMenu);
-  QAction *newAction = ui->toolBar->insertWidget(sourceAction, button);
-  newAction->setObjectName(sourceAction->objectName());
-  newAction->setIcon(sourceAction->icon());
-  newAction->setText(sourceAction->text());
-  newAction->setToolTip(sourceAction->toolTip());
-  newAction->setShortcut(sourceAction->shortcut());
-  ui->toolBar->removeAction(sourceAction);
-  sourceAction->deleteLater();
-  sourceAction = newAction;
-}
-
-void MainWindow::updateToolBar()
-{
-  for (QAction *action : ui->toolBar->actions()) {
-    if (action->objectName().startsWith("custom__")) {
-      ui->toolBar->removeAction(action);
-      action->deleteLater();
-    }
-  }
-
-  std::vector<Executable>::iterator begin, end;
-  m_OrganizerCore.executablesList()->getExecutables(begin, end);
-  for (auto iter = begin; iter != end; ++iter) {
-    if (iter->isShownOnToolbar()) {
-      QAction *exeAction = new QAction(iconForExecutable(iter->m_BinaryInfo.filePath()),
-                                        iter->m_Title,
-                                        ui->toolBar);
-      exeAction->setObjectName(QString("custom__") + iter->m_Title);
-      if (!connect(exeAction, SIGNAL(triggered()), this, SLOT(startExeAction()))) {
-        qDebug("failed to connect trigger?");
-      }
-      ui->toolBar->insertAction(m_Sep, exeAction);
-    }
-  }
-}
-
-
-void MainWindow::scheduleUpdateButton()
-{
-  if (!m_UpdateProblemsTimer.isActive()) {
-    m_UpdateProblemsTimer.start(1000);
-  }
-}
-
-
-void MainWindow::updateProblemsButton()
-{
-  size_t numProblems = checkForProblems();
-  if (numProblems > 0) {
-    ui->actionProblems->setEnabled(true);
-    ui->actionProblems->setIconText(tr("Problems"));
-    ui->actionProblems->setToolTip(tr("There are potential problems with your setup"));
-
-    QPixmap mergedIcon = QPixmap(":/MO/gui/warning").scaled(64, 64);
-    {
-      QPainter painter(&mergedIcon);
-      std::string badgeName = std::string(":/MO/gui/badge_") + (numProblems < 10 ? std::to_string(static_cast<long long>(numProblems)) : "more");
-      painter.drawPixmap(32, 32, 32, 32, QPixmap(badgeName.c_str()));
-    }
-    ui->actionProblems->setIcon(QIcon(mergedIcon));
-  } else {
-    ui->actionProblems->setEnabled(false);
-    ui->actionProblems->setIconText(tr("No Problems"));
-    ui->actionProblems->setToolTip(tr("Everything seems to be in order"));
-    ui->actionProblems->setIcon(QIcon(":/MO/gui/warning"));
-  }
-}
-
-
-bool MainWindow::errorReported(QString &logFile)
-{
-  QDir dir(qApp->property("dataPath").toString() + "/" + QString::fromStdWString(AppConfig::logPath()));
-  QFileInfoList files = dir.entryInfoList(QStringList("ModOrganizer_??_??_??_??_??.log"),
-                                          QDir::Files, QDir::Name | QDir::Reversed);
-
-  if (files.count() > 0) {
-    logFile = files.at(0).absoluteFilePath();
-    QFile file(logFile);
-    if (file.open(QIODevice::ReadOnly | QIODevice::Text)) {
-      char buffer[1024];
-      int line = 0;
-      while (!file.atEnd()) {
-        file.readLine(buffer, 1024);
-        if (strncmp(buffer, "ERROR", 5) == 0) {
-          return true;
-        }
-
-        // prevent this function from taking forever
-        if (line++ >= 50000) {
-          break;
-        }
-      }
-    }
-  }
-
-  return false;
-}
-
-
-size_t MainWindow::checkForProblems()
-{
-  size_t numProblems = 0;
-  for (IPluginDiagnose *diagnose : m_PluginContainer.plugins<IPluginDiagnose>()) {
-    numProblems += diagnose->activeProblems().size();
-  }
-  return numProblems;
-}
-
-void MainWindow::about()
-{
-  AboutDialog dialog(m_OrganizerCore.getVersion().displayString(), this);
-  connect(&dialog, SIGNAL(linkClicked(QString)), this, SLOT(linkClicked(QString)));
-  dialog.exec();
-}
-
-
-void MainWindow::createEndorseWidget()
-{
-  QToolButton *toolBtn = qobject_cast<QToolButton*>(ui->toolBar->widgetForAction(ui->actionEndorseMO));
-  QMenu *buttonMenu = toolBtn->menu();
-  if (buttonMenu == nullptr) {
-    return;
-  }
-  buttonMenu->clear();
-
-  QAction *endorseAction = new QAction(tr("Endorse"), buttonMenu);
-  connect(endorseAction, SIGNAL(triggered()), this, SLOT(on_actionEndorseMO_triggered()));
-  buttonMenu->addAction(endorseAction);
-
-  QAction *wontEndorseAction = new QAction(tr("Won't Endorse"), buttonMenu);
-  connect(wontEndorseAction, SIGNAL(triggered()), this, SLOT(wontEndorse()));
-  buttonMenu->addAction(wontEndorseAction);
-}
-
-
-void MainWindow::createHelpWidget()
-{
-  QToolButton *toolBtn = qobject_cast<QToolButton*>(ui->toolBar->widgetForAction(ui->actionHelp));
-  QMenu *buttonMenu = toolBtn->menu();
-  if (buttonMenu == nullptr) {
-    return;
-  }
-  buttonMenu->clear();
-
-  QAction *helpAction = new QAction(tr("Help on UI"), buttonMenu);
-  connect(helpAction, SIGNAL(triggered()), this, SLOT(helpTriggered()));
-  buttonMenu->addAction(helpAction);
-
-  QAction *wikiAction = new QAction(tr("Documentation Wiki"), buttonMenu);
-  connect(wikiAction, SIGNAL(triggered()), this, SLOT(wikiTriggered()));
-  buttonMenu->addAction(wikiAction);
-
-  QAction *issueAction = new QAction(tr("Report Issue"), buttonMenu);
-  connect(issueAction, SIGNAL(triggered()), this, SLOT(issueTriggered()));
-  buttonMenu->addAction(issueAction);
-
-  QMenu *tutorialMenu = new QMenu(tr("Tutorials"), buttonMenu);
-
-  typedef std::vector<std::pair<int, QAction*> > ActionList;
-
-  ActionList tutorials;
-
-  QDirIterator dirIter(QApplication::applicationDirPath() + "/tutorials", QStringList("*.js"), QDir::Files);
-  while (dirIter.hasNext()) {
-    dirIter.next();
-    QString fileName = dirIter.fileName();
-
-    QFile file(dirIter.filePath());
-    if (!file.open(QIODevice::ReadOnly)) {
-      qCritical() << "Failed to open " << fileName;
-      continue;
-    }
-    QString firstLine = QString::fromUtf8(file.readLine());
-    if (firstLine.startsWith("//TL")) {
-      QStringList params = firstLine.mid(4).trimmed().split('#');
-      if (params.size() != 2) {
-        qCritical() << "invalid header line for tutorial " << fileName << " expected 2 parameters";
-        continue;
-      }
-      QAction *tutAction = new QAction(params.at(0), tutorialMenu);
-      tutAction->setData(fileName);
-      tutorials.push_back(std::make_pair(params.at(1).toInt(), tutAction));
-    }
-  }
-
-  std::sort(tutorials.begin(), tutorials.end(),
-            [] (const ActionList::value_type &LHS, const ActionList::value_type &RHS) {
-              return LHS.first < RHS.first; } );
-
-  for (auto iter = tutorials.begin(); iter != tutorials.end(); ++iter) {
-    connect(iter->second, SIGNAL(triggered()), this, SLOT(tutorialTriggered()));
-    tutorialMenu->addAction(iter->second);
-  }
-
-  buttonMenu->addMenu(tutorialMenu);
-  buttonMenu->addAction(tr("About"), this, SLOT(about()));
-  buttonMenu->addAction(tr("About Qt"), qApp, SLOT(aboutQt()));
-}
-
-void MainWindow::modFilterActive(bool filterActive)
-{
-  ui->clearFiltersButton->setVisible(filterActive);
-  if (filterActive) {
-//    m_OrganizerCore.modList()->setOverwriteMarkers(std::set<unsigned int>(), std::set<unsigned int>());
-    ui->modList->setStyleSheet("QTreeView { border: 2px ridge #f00; }");
-    ui->activeModsCounter->setStyleSheet("QLCDNumber { border: 2px ridge #f00; }");
-  } else if (ui->groupCombo->currentIndex() != 0) {
-    ui->modList->setStyleSheet("QTreeView { border: 2px ridge #337733; }");
-    ui->activeModsCounter->setStyleSheet("");
-  } else {
-    ui->modList->setStyleSheet("");
-    ui->activeModsCounter->setStyleSheet("");
-  }
-}
-
-void MainWindow::espFilterChanged(const QString &filter)
-{
-  if (!filter.isEmpty()) {
-    ui->espList->setStyleSheet("QTreeView { border: 2px ridge #f00; }");
-    ui->activePluginsCounter->setStyleSheet("QLCDNumber { border: 2px ridge #f00; }");
-  } else {
-    ui->espList->setStyleSheet("");
-    ui->activePluginsCounter->setStyleSheet("");
-  }
-  updatePluginCount();
-}
-
-void MainWindow::downloadFilterChanged(const QString &filter)
-{
-  if (!filter.isEmpty()) {
-    ui->downloadView->setStyleSheet("QTreeView { border: 2px ridge #f00; }");
-  } else {
-    ui->downloadView->setStyleSheet("");
-  }
-}
-
-void MainWindow::expandModList(const QModelIndex &index)
-{
-  QAbstractItemModel *model = ui->modList->model();
-#pragma message("why is this so complicated? mapping the index doesn't work, probably a bug in QtGroupingProxy?")
-  for (int i = 0; i < model->rowCount(); ++i) {
-    QModelIndex targetIdx = model->index(i, 0);
-    if (model->data(targetIdx).toString() == index.data().toString()) {
-      ui->modList->expand(targetIdx);
-      break;
-    }
-  }
-}
-
-
-bool MainWindow::addProfile()
-{
-  QComboBox *profileBox = findChild<QComboBox*>("profileBox");
-  bool okClicked = false;
-
-  QString name = QInputDialog::getText(this, tr("Name"),
-                                       tr("Please enter a name for the new profile"),
-                                       QLineEdit::Normal, QString(), &okClicked);
-  if (okClicked && (name.size() > 0)) {
-    try {
-      profileBox->addItem(name);
-      profileBox->setCurrentIndex(profileBox->count() - 1);
-      return true;
-    } catch (const std::exception& e) {
-      reportError(tr("failed to create profile: %1").arg(e.what()));
-      return false;
-    }
-  } else {
-    return false;
-  }
-}
-
-void MainWindow::hookUpWindowTutorials()
-{
-  QDirIterator dirIter(QApplication::applicationDirPath() + "/tutorials", QStringList("*.js"), QDir::Files);
-  while (dirIter.hasNext()) {
-    dirIter.next();
-    QString fileName = dirIter.fileName();
-    QFile file(dirIter.filePath());
-    if (!file.open(QIODevice::ReadOnly)) {
-      qCritical() << "Failed to open " << fileName;
-      continue;
-    }
-    QString firstLine = QString::fromUtf8(file.readLine());
-    if (firstLine.startsWith("//WIN")) {
-      QString windowName = firstLine.mid(6).trimmed();
-      if (!m_OrganizerCore.settings().directInterface().value("CompletedWindowTutorials/" + windowName, false).toBool()) {
-        TutorialManager::instance().activateTutorial(windowName, fileName);
-      }
-    }
-  }
-}
-
-void MainWindow::showEvent(QShowEvent *event)
-{
-  refreshFilters();
-
-  QMainWindow::showEvent(event);
-
-  if (!m_WasVisible) {
-    // only the first time the window becomes visible
-    m_Tutorial.registerControl();
-
-    hookUpWindowTutorials();
-
-    if (m_OrganizerCore.settings().directInterface().value("first_start", true).toBool()) {
-      QString firstStepsTutorial = ToQString(AppConfig::firstStepsTutorial());
-      if (TutorialManager::instance().hasTutorial(firstStepsTutorial)) {
-        if (QMessageBox::question(this, tr("Show tutorial?"),
-                                  tr("You are starting Mod Organizer for the first time. "
-                                     "Do you want to show a tutorial of its basic features? If you choose "
-                                     "no you can always start the tutorial from the \"Help\"-menu."),
-                                  QMessageBox::Yes | QMessageBox::No) == QMessageBox::Yes) {
-          TutorialManager::instance().activateTutorial("MainWindow", firstStepsTutorial);
-        }
-      } else {
-        qCritical() << firstStepsTutorial << " missing";
-        QPoint pos = ui->toolBar->mapToGlobal(QPoint());
-        pos.rx() += ui->toolBar->width() / 2;
-        pos.ry() += ui->toolBar->height();
-        QWhatsThis::showText(pos,
-            QObject::tr("Please use \"Help\" from the toolbar to get usage instructions to all elements"));
-      }
-
-    m_OrganizerCore.settings().directInterface().setValue("first_start", false);
-    }
-
-    // this has no visible impact when called before the ui is visible
-    int grouping = m_OrganizerCore.settings().directInterface().value("group_state").toInt();
-    ui->groupCombo->setCurrentIndex(grouping);
-
-    allowListResize();
-
-    m_OrganizerCore.settings().registerAsNXMHandler(false);
-    m_WasVisible = true;
-	updateProblemsButton();
-  }
-}
-
-
-void MainWindow::closeEvent(QCloseEvent* event)
-{
-  m_closing = true;
-
-  if (m_OrganizerCore.downloadManager()->downloadsInProgressNoPause()) {
-    if (QMessageBox::question(this, tr("Downloads in progress"),
-                          tr("There are still downloads in progress, do you really want to quit?"),
-                          QMessageBox::Yes | QMessageBox::Cancel) == QMessageBox::Cancel) {
-      event->ignore();
-      return;
-    } else {
-      m_OrganizerCore.downloadManager()->pauseAll();
-    }
-  }
-
-  std::vector<QString> hiddenList;
-  hiddenList.push_back(QFileInfo(QCoreApplication::applicationFilePath()).fileName());
-  HANDLE injected_process_still_running = m_OrganizerCore.findAndOpenAUSVFSProcess(hiddenList, GetCurrentProcessId());
-  if (injected_process_still_running != INVALID_HANDLE_VALUE)
-  {
-    m_OrganizerCore.waitForApplication(injected_process_still_running);
-    if (!m_closing) { // if operation cancelled
-      event->ignore();
-      return;
-    }
-  }
-
-  setCursor(Qt::WaitCursor);
-}
-
-void MainWindow::cleanup()
-{
-  if (ui->logList->model() != nullptr) {
-    disconnect(ui->logList->model(), nullptr, nullptr, nullptr);
-    ui->logList->setModel(nullptr);
-  }
-
-  QWebEngineProfile::defaultProfile()->clearAllVisitedLinks();
-  m_IntegratedBrowser.close();
-  m_SaveMetaTimer.stop();
-  m_MetaSave.waitForFinished();
-}
-
-
-void MainWindow::setBrowserGeometry(const QByteArray &geometry)
-{
-  m_IntegratedBrowser.restoreGeometry(geometry);
-}
-
-void MainWindow::displaySaveGameInfo(QListWidgetItem *newItem)
-{
-  QString const &save = newItem->data(Qt::UserRole).toString();
-  if (m_CurrentSaveView == nullptr) {
-    IPluginGame const *game = m_OrganizerCore.managedGame();
-    SaveGameInfo const *info = game->feature<SaveGameInfo>();
-    if (info != nullptr) {
-      m_CurrentSaveView = info->getSaveGameWidget(this);
-    }
-    if (m_CurrentSaveView == nullptr) {
-      return;
-    }
-  }
-  m_CurrentSaveView->setSave(save);
-
-  QRect screenRect = QApplication::desktop()->availableGeometry(m_CurrentSaveView);
-
-  QPoint pos = QCursor::pos();
-  if (pos.x() + m_CurrentSaveView->width() > screenRect.right()) {
-    pos.rx() -= (m_CurrentSaveView->width() + 2);
-  } else {
-    pos.rx() += 5;
-  }
-
-  if (pos.y() + m_CurrentSaveView->height() > screenRect.bottom()) {
-    pos.ry() -= (m_CurrentSaveView->height() + 10);
-  } else {
-    pos.ry() += 20;
-  }
-  m_CurrentSaveView->move(pos);
-
-  m_CurrentSaveView->show();
-  m_CurrentSaveView->setProperty("displayItem", qVariantFromValue(static_cast<void *>(newItem)));
-
-  ui->savegameList->activateWindow();
-}
-
-
-void MainWindow::saveSelectionChanged(QListWidgetItem *newItem)
-{
-  if (newItem == nullptr) {
-    hideSaveGameInfo();
-  } else if (m_CurrentSaveView == nullptr || newItem != m_CurrentSaveView->property("displayItem").value<void*>()) {
-    displaySaveGameInfo(newItem);
-  }
-}
-
-
-void MainWindow::hideSaveGameInfo()
-{
-  if (m_CurrentSaveView != nullptr) {
-    m_CurrentSaveView->deleteLater();
-    m_CurrentSaveView = nullptr;
-  }
-}
-
-bool MainWindow::eventFilter(QObject *object, QEvent *event)
-{
-  if ((object == ui->savegameList) &&
-      ((event->type() == QEvent::Leave) || (event->type() == QEvent::WindowDeactivate))) {
-    hideSaveGameInfo();
-  }
-  return false;
-}
-
-
-void MainWindow::toolPluginInvoke()
-{
-  QAction *triggeredAction = qobject_cast<QAction*>(sender());
-  IPluginTool *plugin = qobject_cast<IPluginTool*>(triggeredAction->data().value<QObject*>());
-  if (plugin != nullptr) {
-    try {
-      plugin->display();
-    } catch (const std::exception &e) {
-      reportError(tr("Plugin \"%1\" failed: %2").arg(plugin->name()).arg(e.what()));
-    } catch (...) {
-      reportError(tr("Plugin \"%1\" failed").arg(plugin->name()));
-    }
-  }
-}
-
-void MainWindow::modPagePluginInvoke()
-{
-  QAction *triggeredAction = qobject_cast<QAction*>(sender());
-  IPluginModPage *plugin = qobject_cast<IPluginModPage*>(triggeredAction->data().value<QObject*>());
-  if (plugin != nullptr) {
-    if (plugin->useIntegratedBrowser()) {
-      m_IntegratedBrowser.setWindowTitle(plugin->displayName());
-      m_IntegratedBrowser.openUrl(plugin->pageURL());
-    } else {
-      QDesktopServices::openUrl(QUrl(plugin->pageURL()));
-    }
-  }
-}
-
-void MainWindow::registerPluginTool(IPluginTool *tool, QString name, QMenu *menu)
-{
-  if (name.isEmpty())
-    name = tool->displayName();
-
-  QAction *action = new QAction(tool->icon(), name, ui->toolBar);
-  action->setToolTip(tool->tooltip());
-  tool->setParentWidget(this);
-  action->setData(qVariantFromValue((QObject*)tool));
-  connect(action, SIGNAL(triggered()), this, SLOT(toolPluginInvoke()), Qt::QueuedConnection);
-
-  if (menu == nullptr) {
-    QToolButton *toolBtn = qobject_cast<QToolButton*>(ui->toolBar->widgetForAction(ui->actionTool));
-    toolBtn->menu()->addAction(action);
-  } else {
-    menu->addAction(action);
-  }
-}
-
-void MainWindow::registerPluginTools(std::vector<IPluginTool *> toolPlugins)
-{
-  // Sort the plugins by display name
-  std::sort(toolPlugins.begin(), toolPlugins.end(),
-    [](IPluginTool *left, IPluginTool *right) {
-      return left->displayName().toLower() < right->displayName().toLower();
-    }
-  );
-
-  // Group the plugins into submenus
-  QMap<QString, QList<QPair<QString, IPluginTool *>>> submenuMap;
-  for (auto toolPlugin : toolPlugins) {
-    QStringList toolName = toolPlugin->displayName().split("/");
-    QString submenu = toolName[0];
-    toolName.pop_front();
-    submenuMap[submenu].append(QPair<QString, IPluginTool *>(toolName.join("/"), toolPlugin));
-  }
-
-  // Start registering plugins
-  for (auto submenuKey : submenuMap.keys()) {
-    if (submenuMap[submenuKey].length() > 1) {
-      QMenu *submenu = new QMenu(submenuKey, this);
-      for (auto info : submenuMap[submenuKey]) {
-        registerPluginTool(info.second, info.first, submenu);
-      }
-      QToolButton *toolBtn = qobject_cast<QToolButton*>(ui->toolBar->widgetForAction(ui->actionTool));
-      toolBtn->menu()->addMenu(submenu);
-    }
-    else {
-      registerPluginTool(submenuMap[submenuKey].front().second);
-    }
-  }
-}
-
-void MainWindow::registerModPage(IPluginModPage *modPage)
-{
-  // turn the browser action into a drop-down menu if necessary
-  if (ui->actionNexus->menu() == nullptr) {
-    QAction *nexusAction = ui->actionNexus;
-    // TODO: use a different icon for nexus!
-    ui->actionNexus = new QAction(nexusAction->icon(), tr("Browse Mod Page"), ui->toolBar);
-    ui->toolBar->insertAction(nexusAction, ui->actionNexus);
-    ui->toolBar->removeAction(nexusAction);
-    actionToToolButton(ui->actionNexus);
-
-    QToolButton *browserBtn = qobject_cast<QToolButton*>(ui->toolBar->widgetForAction(ui->actionNexus));
-    browserBtn->menu()->addAction(nexusAction);
-  }
-
-  QAction *action = new QAction(modPage->icon(), modPage->displayName(), ui->toolBar);
-  modPage->setParentWidget(this);
-  action->setData(qVariantFromValue(reinterpret_cast<QObject*>(modPage)));
-
-  connect(action, SIGNAL(triggered()), this, SLOT(modPagePluginInvoke()), Qt::QueuedConnection);
-  QToolButton *toolBtn = qobject_cast<QToolButton*>(ui->toolBar->widgetForAction(ui->actionNexus));
-  toolBtn->menu()->addAction(action);
-}
-
-
-void MainWindow::startExeAction()
-{
-  QAction *action = qobject_cast<QAction*>(sender());
-  if (action != nullptr) {
-    const Executable &selectedExecutable(
-        m_OrganizerCore.executablesList()->find(action->text()));
-	QString customOverwrite= m_OrganizerCore.currentProfile()->setting("custom_overwrites", selectedExecutable.m_Title).toString();
-    m_OrganizerCore.spawnBinary(
-        selectedExecutable.m_BinaryInfo, selectedExecutable.m_Arguments,
-        selectedExecutable.m_WorkingDirectory.length() != 0
-            ? selectedExecutable.m_WorkingDirectory
-            : selectedExecutable.m_BinaryInfo.absolutePath(),
-        selectedExecutable.m_SteamAppID, customOverwrite);
-  } else {
-    qCritical("not an action?");
-  }
-}
-
-
-void MainWindow::setExecutableIndex(int index)
-{
-  QComboBox *executableBox = findChild<QComboBox*>("executablesListBox");
-
-  if ((index != 0) && (executableBox->count() > index)) {
-    executableBox->setCurrentIndex(index);
-  } else {
-    executableBox->setCurrentIndex(1);
-  }
-}
-
-void MainWindow::activateSelectedProfile()
-{
-  m_OrganizerCore.setCurrentProfile(ui->profileBox->currentText());
-
-  m_ModListSortProxy->setProfile(m_OrganizerCore.currentProfile());
-
-  refreshSaveList();
-  m_OrganizerCore.refreshModList();
-  updateModCount();
-  updatePluginCount();
-}
-
-void MainWindow::on_profileBox_currentIndexChanged(int index)
-{
-  if (ui->profileBox->isEnabled()) {
-    int previousIndex = m_OldProfileIndex;
-    m_OldProfileIndex = index;
-
-    if ((previousIndex != -1) &&
-        (m_OrganizerCore.currentProfile() != nullptr) &&
-        m_OrganizerCore.currentProfile()->exists()) {
-      m_OrganizerCore.saveCurrentLists();
-    }
-
-    // ensure the new index is valid
-    if (index < 0 || index >= ui->profileBox->count()) {
-      qDebug("invalid profile index, using last profile");
-      ui->profileBox->setCurrentIndex(ui->profileBox->count() - 1);
-    }
-
-    if (ui->profileBox->currentIndex() == 0) {
-      ui->profileBox->setCurrentIndex(previousIndex);
-      ProfilesDialog(ui->profileBox->currentText(), m_OrganizerCore.managedGame(), this).exec();
-      while (!refreshProfiles()) {
-        ProfilesDialog(ui->profileBox->currentText(), m_OrganizerCore.managedGame(), this).exec();
-      }
-    } else {
-      activateSelectedProfile();
-    }
-
-    LocalSavegames *saveGames = m_OrganizerCore.managedGame()->feature<LocalSavegames>();
-    if (saveGames != nullptr) {
-      if (saveGames->prepareProfile(m_OrganizerCore.currentProfile()))
-        refreshSaveList();
-    }
-
-    BSAInvalidation *invalidation = m_OrganizerCore.managedGame()->feature<BSAInvalidation>();
-    if (invalidation != nullptr) {
-      if (invalidation->prepareProfile(m_OrganizerCore.currentProfile()))
-        QTimer::singleShot(5, &m_OrganizerCore, SLOT(profileRefresh()));
-    }
-  }
-}
-
-void MainWindow::updateTo(QTreeWidgetItem *subTree, const std::wstring &directorySoFar, const DirectoryEntry &directoryEntry, bool conflictsOnly, QIcon *fileIcon, QIcon *folderIcon)
-{
-  bool isDirectory = true;
-  //QIcon folderIcon = (new QFileIconProvider())->icon(QFileIconProvider::Folder);
-  //QIcon fileIcon = (new QFileIconProvider())->icon(QFileIconProvider::File);
-
-  std::wostringstream temp;
-  temp << directorySoFar << "\\" << directoryEntry.getName();
-  {
-    std::vector<DirectoryEntry*>::const_iterator current, end;
-    directoryEntry.getSubDirectories(current, end);
-    for (; current != end; ++current) {
-      QString pathName = ToQString((*current)->getName());
-      QStringList columns(pathName);
-      columns.append("");
-      if (!(*current)->isEmpty()) {
-        QTreeWidgetItem *directoryChild = new QTreeWidgetItem(columns);
-        directoryChild->setData(0, Qt::DecorationRole, *folderIcon);
-        directoryChild->setData(0, Qt::UserRole + 3, isDirectory);
-
-<<<<<<< HEAD
-        if (conflictsOnly || !m_showArchiveData) {
-          updateTo(directoryChild, temp.str(), **current, conflictsOnly);
-=======
-        if (conflictsOnly) {
-          updateTo(directoryChild, temp.str(), **current, conflictsOnly, fileIcon, folderIcon);
->>>>>>> eb50d0b4
-          if (directoryChild->childCount() != 0) {
-            subTree->addChild(directoryChild);
-          }
-          else {
-            delete directoryChild;
-          }
-        }
-        else {
-          QTreeWidgetItem *onDemandLoad = new QTreeWidgetItem(QStringList());
-          onDemandLoad->setData(0, Qt::UserRole + 0, "__loaded_on_demand__");
-          onDemandLoad->setData(0, Qt::UserRole + 1, ToQString(temp.str()));
-          onDemandLoad->setData(0, Qt::UserRole + 2, conflictsOnly);
-          directoryChild->addChild(onDemandLoad);
-          subTree->addChild(directoryChild);
-        }
-      }
-      else {
-        QTreeWidgetItem *directoryChild = new QTreeWidgetItem(columns);
-        directoryChild->setData(0, Qt::DecorationRole, *folderIcon);
-        directoryChild->setData(0, Qt::UserRole + 3, isDirectory);
-        subTree->addChild(directoryChild);
-      }
-    }
-  }
-
-
-  isDirectory = false;
-  {
-    for (const FileEntry::Ptr current : directoryEntry.getFiles()) {
-      if (conflictsOnly && (current->getAlternatives().size() == 0)) {
-        continue;
-      }
-
-      bool isArchive = false;
-      int originID = current->getOrigin(isArchive);
-      if (!m_showArchiveData && isArchive) {
-        continue;
-      }
-
-      QString fileName = ToQString(current->getName());
-      QStringList columns(fileName);
-      FilesOrigin origin = m_OrganizerCore.directoryStructure()->getOriginByID(originID);
-      QString source("data");
-      unsigned int modIndex = ModInfo::getIndex(ToQString(origin.getName()));
-      if (modIndex != UINT_MAX) {
-        ModInfo::Ptr modInfo = ModInfo::getByIndex(modIndex);
-        source = modInfo->name();
-      }
-
-      std::pair<std::wstring, int> archive = current->getArchive();
-      if (archive.first.length() != 0) {
-        source.append(" (").append(ToQString(archive.first)).append(")");
-      }
-      columns.append(source);
-      QTreeWidgetItem *fileChild = new QTreeWidgetItem(columns);
-      if (isArchive) {
-        QFont font = fileChild->font(0);
-        font.setItalic(true);
-        fileChild->setFont(0, font);
-        fileChild->setFont(1, font);
-      } else if (fileName.endsWith(ModInfo::s_HiddenExt)) {
-        QFont font = fileChild->font(0);
-        font.setStrikeOut(true);
-        fileChild->setFont(0, font);
-        fileChild->setFont(1, font);
-      }
-      fileChild->setData(0, Qt::UserRole, ToQString(current->getFullPath()));
-      fileChild->setData(0, Qt::DecorationRole, *fileIcon);
-      fileChild->setData(0, Qt::UserRole + 3, isDirectory);
-      fileChild->setData(0, Qt::UserRole + 1, isArchive);
-      fileChild->setData(1, Qt::UserRole, source);
-      fileChild->setData(1, Qt::UserRole + 1, originID);
-
-      std::vector<std::pair<int, std::pair<std::wstring, int>>> alternatives = current->getAlternatives();
-
-      if (!alternatives.empty()) {
-        std::wostringstream altString;
-        altString << ToWString(tr("Also in: <br>"));
-        for (std::vector<std::pair<int, std::pair<std::wstring, int>>>::iterator altIter = alternatives.begin();
-             altIter != alternatives.end(); ++altIter) {
-          if (altIter != alternatives.begin()) {
-            altString << " , ";
-          }
-          altString << "<span style=\"white-space: nowrap;\"><i>" << m_OrganizerCore.directoryStructure()->getOriginByID(altIter->first).getName() << "</font></span>";
-        }
-        fileChild->setToolTip(1, QString("%1").arg(ToQString(altString.str())));
-        fileChild->setForeground(1, QBrush(Qt::red));
-      } else {
-        fileChild->setToolTip(1, tr("No conflict"));
-      }
-      subTree->addChild(fileChild);
-    }
-  }
-
-
-  //subTree->sortChildren(0, Qt::AscendingOrder);
-}
-
-void MainWindow::delayedRemove()
-{
-  for (QTreeWidgetItem *item : m_RemoveWidget) {
-    item->removeChild(item->child(0));
-  }
-  m_RemoveWidget.clear();
-}
-
-void MainWindow::expandDataTreeItem(QTreeWidgetItem *item)
-{
-  if ((item->childCount() == 1) && (item->child(0)->data(0, Qt::UserRole).toString() == "__loaded_on_demand__")) {
-    // read the data we need from the sub-item, then dispose of it
-    QTreeWidgetItem *onDemandDataItem = item->child(0);
-    std::wstring path = ToWString(onDemandDataItem->data(0, Qt::UserRole + 1).toString());
-    bool conflictsOnly = onDemandDataItem->data(0, Qt::UserRole + 2).toBool();
-
-    std::wstring virtualPath = (path + L"\\").substr(6) + ToWString(item->text(0));
-    DirectoryEntry *dir = m_OrganizerCore.directoryStructure()->findSubDirectoryRecursive(virtualPath);
-    if (dir != nullptr) {
-      QIcon folderIcon = (new QFileIconProvider())->icon(QFileIconProvider::Folder);
-      QIcon fileIcon = (new QFileIconProvider())->icon(QFileIconProvider::File);
-      updateTo(item, path, *dir, conflictsOnly, &fileIcon, &folderIcon);
-    } else {
-      qWarning("failed to update view of %ls", path.c_str());
-    }
-    m_RemoveWidget.push_back(item);
-    QTimer::singleShot(5, this, SLOT(delayedRemove()));
-  }
-}
-
-
-bool MainWindow::refreshProfiles(bool selectProfile)
-{
-  QComboBox* profileBox = findChild<QComboBox*>("profileBox");
-
-  QString currentProfileName = profileBox->currentText();
-
-  profileBox->blockSignals(true);
-  profileBox->clear();
-  profileBox->addItem(QObject::tr("<Manage...>"));
-
-  QDir profilesDir(Settings::instance().getProfileDirectory());
-  profilesDir.setFilter(QDir::AllDirs | QDir::NoDotAndDotDot);
-
-  QDirIterator profileIter(profilesDir);
-
-  while (profileIter.hasNext()) {
-    profileIter.next();
-    try {
-      profileBox->addItem(profileIter.fileName());
-    } catch (const std::runtime_error& error) {
-      reportError(QObject::tr("failed to parse profile %1: %2").arg(profileIter.fileName()).arg(error.what()));
-    }
-  }
-
-  // now select one of the profiles, preferably the one that was selected before
-  profileBox->blockSignals(false);
-
-  if (selectProfile) {
-    if (profileBox->count() > 1) {
-      profileBox->setCurrentText(currentProfileName);
-      if (profileBox->currentIndex() == 0) {
-        profileBox->setCurrentIndex(1);
-      }
-    }
-  }
-  return profileBox->count() > 1;
-}
-
-
-void MainWindow::refreshExecutablesList()
-{
-  QComboBox* executablesList = findChild<QComboBox*>("executablesListBox");
-  executablesList->setEnabled(false);
-  executablesList->clear();
-  executablesList->addItem(tr("<Edit...>"));
-
-  QAbstractItemModel *model = executablesList->model();
-
-  std::vector<Executable>::const_iterator current, end;
-  m_OrganizerCore.executablesList()->getExecutables(current, end);
-  for(int i = 0; current != end; ++current, ++i) {
-    QIcon icon = iconForExecutable(current->m_BinaryInfo.filePath());
-    executablesList->addItem(icon, current->m_Title);
-    model->setData(model->index(i, 0), QSize(0, executablesList->iconSize().height() + 4), Qt::SizeHintRole);
-  }
-
-  setExecutableIndex(1);
-  executablesList->setEnabled(true);
-}
-
-
-void MainWindow::refreshDataTree()
-{
-  QCheckBox *conflictsBox = findChild<QCheckBox*>("conflictsCheckBox");
-  QTreeWidget *tree = findChild<QTreeWidget*>("dataTree");
-  QIcon folderIcon = (new QFileIconProvider())->icon(QFileIconProvider::Folder);
-  QIcon fileIcon = (new QFileIconProvider())->icon(QFileIconProvider::File);
-  tree->clear();
-  QStringList columns("data");
-  columns.append("");
-  QTreeWidgetItem *subTree = new QTreeWidgetItem(columns);
-  subTree->setData(0, Qt::DecorationRole, (new QFileIconProvider())->icon(QFileIconProvider::Folder));
-  updateTo(subTree, L"", *m_OrganizerCore.directoryStructure(), conflictsBox->isChecked(), &fileIcon, &folderIcon);
-  tree->insertTopLevelItem(0, subTree);
-  subTree->setExpanded(true);
-}
-
-void MainWindow::refreshDataTreeKeepExpandedNodes()
-{
-	QCheckBox *conflictsBox = findChild<QCheckBox*>("conflictsCheckBox");
-	QTreeWidget *tree = findChild<QTreeWidget*>("dataTree");
-  QIcon folderIcon = (new QFileIconProvider())->icon(QFileIconProvider::Folder);
-  QIcon fileIcon = (new QFileIconProvider())->icon(QFileIconProvider::File);
-	QStringList expandedNodes;
-	QTreeWidgetItemIterator it1(tree, QTreeWidgetItemIterator::NotHidden | QTreeWidgetItemIterator::HasChildren);
-	while (*it1) {
-		QTreeWidgetItem *current = (*it1);
-		if (current->isExpanded() && !(current->text(0)=="data")) {
-			expandedNodes.append(current->text(0)+"/"+current->parent()->text(0));
-		}
-		++it1;
-	}
-
-	tree->clear();
-	QStringList columns("data");
-	columns.append("");
-	QTreeWidgetItem *subTree = new QTreeWidgetItem(columns);
-  subTree->setData(0, Qt::DecorationRole, (new QFileIconProvider())->icon(QFileIconProvider::Folder));
-	updateTo(subTree, L"", *m_OrganizerCore.directoryStructure(), conflictsBox->isChecked(), &fileIcon, &folderIcon);
-	tree->insertTopLevelItem(0, subTree);
-	subTree->setExpanded(true);
-	QTreeWidgetItemIterator it2(tree, QTreeWidgetItemIterator::HasChildren);
-	while (*it2) {
-		QTreeWidgetItem *current = (*it2);
-		if (!(current->text(0)=="data") && expandedNodes.contains(current->text(0)+"/"+current->parent()->text(0))) {
-			current->setExpanded(true);
-		}
-		++it2;
-	}
-}
-
-
-void MainWindow::refreshSavesIfOpen()
-{
-  if (ui->tabWidget->currentIndex() == 3) {
-    refreshSaveList();
-  }
-}
-
-QDir MainWindow::currentSavesDir() const
-{
-  QDir savesDir;
-  if (m_OrganizerCore.currentProfile()->localSavesEnabled()) {
-    savesDir.setPath(m_OrganizerCore.currentProfile()->savePath());
-  } else {
-    QString iniPath = m_OrganizerCore.currentProfile()->localSettingsEnabled()
-                    ? m_OrganizerCore.currentProfile()->absolutePath()
-                    : m_OrganizerCore.managedGame()->documentsDirectory().absolutePath();
-    iniPath += "/" + m_OrganizerCore.managedGame()->iniFiles()[0];
-
-    wchar_t path[MAX_PATH];
-    ::GetPrivateProfileStringW(
-          L"General", L"SLocalSavePath", L"Saves",
-          path, MAX_PATH,
-          iniPath.toStdWString().c_str()
-          );
-    savesDir.setPath(m_OrganizerCore.managedGame()->documentsDirectory().absoluteFilePath(QString::fromWCharArray(path)));
-  }
-
-  return savesDir;
-}
-
-void MainWindow::startMonitorSaves()
-{
-  stopMonitorSaves();
-
-  QDir savesDir = currentSavesDir();
-
-  m_SavesWatcher.addPath(savesDir.absolutePath());
-}
-
-void MainWindow::stopMonitorSaves()
-{
-  if (m_SavesWatcher.directories().length() > 0) {
-    m_SavesWatcher.removePaths(m_SavesWatcher.directories());
-  }
-}
-
-void MainWindow::refreshSaveList()
-{
-  ui->savegameList->clear();
-
-  startMonitorSaves(); // re-starts monitoring
-
-  QStringList filters;
-  filters << QString("*.") + m_OrganizerCore.managedGame()->savegameExtension();
-
-  QDir savesDir = currentSavesDir();
-  savesDir.setNameFilters(filters);
-  qDebug("reading save games from %s", qPrintable(savesDir.absolutePath()));
-
-  QFileInfoList files = savesDir.entryInfoList(QDir::Files, QDir::Time);
-  for (const QFileInfo &file : files) {
-    QListWidgetItem *item = new QListWidgetItem(file.fileName());
-    item->setData(Qt::UserRole, file.absoluteFilePath());
-    ui->savegameList->addItem(item);
-  }
-}
-
-
-static bool BySortValue(const std::pair<UINT32, QTreeWidgetItem*> &LHS, const std::pair<UINT32, QTreeWidgetItem*> &RHS)
-{
-  return LHS.first < RHS.first;
-}
-
-template <typename InputIterator>
-static QStringList toStringList(InputIterator current, InputIterator end)
-{
-  QStringList result;
-  for (; current != end; ++current) {
-    result.append(*current);
-  }
-  return result;
-}
-
-void MainWindow::updateBSAList(const QStringList &defaultArchives, const QStringList &activeArchives)
-{
-  m_DefaultArchives = defaultArchives;
-  ui->bsaList->clear();
-  ui->bsaList->header()->setSectionResizeMode(QHeaderView::ResizeToContents);
-  std::vector<std::pair<UINT32, QTreeWidgetItem*>> items;
-
-  BSAInvalidation * invalidation = m_OrganizerCore.managedGame()->feature<BSAInvalidation>();
-  std::vector<FileEntry::Ptr> files = m_OrganizerCore.directoryStructure()->getFiles();
-
-  QStringList plugins = m_OrganizerCore.findFiles("", [](const QString &fileName) -> bool {
-    return fileName.endsWith(".esp", Qt::CaseInsensitive)
-      || fileName.endsWith(".esm", Qt::CaseInsensitive)
-      || fileName.endsWith(".esl", Qt::CaseInsensitive);
-  });
-
-  auto hasAssociatedPlugin = [&](const QString &bsaName) -> bool {
-    for (const QString &pluginName : plugins) {
-      QFileInfo pluginInfo(pluginName);
-      if (bsaName.startsWith(QFileInfo(pluginName).baseName(), Qt::CaseInsensitive)
-        && (m_OrganizerCore.pluginList()->state(pluginInfo.fileName()) == IPluginList::STATE_ACTIVE)) {
-        return true;
-      }
-    }
-    return false;
-  };
-
-  for (FileEntry::Ptr current : files) {
-    QFileInfo fileInfo(ToQString(current->getName().c_str()));
-
-    if (fileInfo.suffix().toLower() == "bsa" || fileInfo.suffix().toLower() == "ba2") {
-      int index = activeArchives.indexOf(fileInfo.fileName());
-      if (index == -1) {
-        index = 0xFFFF;
-      }
-      else {
-        index += 2;
-      }
-
-      if ((invalidation != nullptr) && invalidation->isInvalidationBSA(fileInfo.fileName())) {
-        index = 1;
-      }
-
-      int originId = current->getOrigin();
-      FilesOrigin & origin = m_OrganizerCore.directoryStructure()->getOriginByID(originId);
-
-      QTreeWidgetItem * newItem = new QTreeWidgetItem(QStringList()
-        << fileInfo.fileName()
-        << ToQString(origin.getName()));
-      newItem->setData(0, Qt::UserRole, index);
-      newItem->setData(1, Qt::UserRole, originId);
-      newItem->setFlags(newItem->flags() & ~(Qt::ItemIsDropEnabled | Qt::ItemIsUserCheckable));
-      newItem->setCheckState(0, (index != -1) ? Qt::Checked : Qt::Unchecked);
-      newItem->setData(0, Qt::UserRole, false);
-      if (m_OrganizerCore.settings().forceEnableCoreFiles()
-        && defaultArchives.contains(fileInfo.fileName())) {
-        newItem->setCheckState(0, Qt::Checked);
-        newItem->setDisabled(true);
-        newItem->setData(0, Qt::UserRole, true);
-      } else if (fileInfo.fileName().compare("update.bsa", Qt::CaseInsensitive) == 0) {
-        newItem->setCheckState(0, Qt::Checked);
-        newItem->setDisabled(true);
-      } else if (hasAssociatedPlugin(fileInfo.fileName())) {
-        newItem->setCheckState(0, Qt::Checked);
-        newItem->setDisabled(true);
-      } else {
-        newItem->setCheckState(0, Qt::Unchecked);
-        newItem->setDisabled(true);
-      }
-      if (index < 0) index = 0;
-
-      UINT32 sortValue = ((origin.getPriority() & 0xFFFF) << 16) | (index & 0xFFFF);
-      items.push_back(std::make_pair(sortValue, newItem));
-    }
-  }
-  std::sort(items.begin(), items.end(), BySortValue);
-
-  for (auto iter = items.begin(); iter != items.end(); ++iter) {
-    int originID = iter->second->data(1, Qt::UserRole).toInt();
-
-    FilesOrigin origin = m_OrganizerCore.directoryStructure()->getOriginByID(originID);
-    QString modName("data");
-    unsigned int modIndex = ModInfo::getIndex(ToQString(origin.getName()));
-    if (modIndex != UINT_MAX) {
-      ModInfo::Ptr modInfo = ModInfo::getByIndex(modIndex);
-      modName = modInfo->name();
-    }
-    QList<QTreeWidgetItem*> items = ui->bsaList->findItems(modName, Qt::MatchFixedString);
-    QTreeWidgetItem * subItem = nullptr;
-    if (items.length() > 0) {
-      subItem = items.at(0);
-    }
-    else {
-      subItem = new QTreeWidgetItem(QStringList(modName));
-      subItem->setFlags(subItem->flags() & ~Qt::ItemIsDragEnabled);
-      ui->bsaList->addTopLevelItem(subItem);
-    }
-    subItem->addChild(iter->second);
-    subItem->setExpanded(true);
-  }
-  checkBSAList();
-}
-
-void MainWindow::checkBSAList()
-{
-  DataArchives * archives = m_OrganizerCore.managedGame()->feature<DataArchives>();
-
-  if (archives != nullptr) {
-    ui->bsaList->blockSignals(true);
-    ON_BLOCK_EXIT([&]() { ui->bsaList->blockSignals(false); });
-
-    QStringList defaultArchives = archives->archives(m_OrganizerCore.currentProfile());
-
-    bool warning = false;
-
-    for (int i = 0; i < ui->bsaList->topLevelItemCount(); ++i) {
-      bool modWarning = false;
-      QTreeWidgetItem * tlItem = ui->bsaList->topLevelItem(i);
-      for (int j = 0; j < tlItem->childCount(); ++j) {
-        QTreeWidgetItem * item = tlItem->child(j);
-        QString filename = item->text(0);
-        item->setIcon(0, QIcon());
-        item->setToolTip(0, QString());
-
-        if (item->checkState(0) == Qt::Unchecked) {
-          if (defaultArchives.contains(filename)) {
-            item->setIcon(0, QIcon(":/MO/gui/warning"));
-            item->setToolTip(0, tr("This bsa is enabled in the ini file so it may be required!"));
-            modWarning = true;
-          }
-        }
-      }
-      if (modWarning) {
-        ui->bsaList->expandItem(ui->bsaList->topLevelItem(i));
-        warning = true;
-      }
-    }
-    if (warning) {
-      ui->tabWidget->setTabIcon(1, QIcon(":/MO/gui/warning"));
-    } else {
-      ui->tabWidget->setTabIcon(1, QIcon());
-    }
-  }
-}
-
-void MainWindow::saveModMetas()
-{
-  if (m_MetaSave.isFinished()) {
-    m_MetaSave = QtConcurrent::run([this]() {
-      for (unsigned int i = 0; i < ModInfo::getNumMods(); ++i) {
-        ModInfo::Ptr modInfo = ModInfo::getByIndex(i);
-        modInfo->saveMeta();
-      }
-    });
-  }
-}
-
-void MainWindow::fixCategories()
-{
-  for (unsigned int i = 0; i < ModInfo::getNumMods(); ++i) {
-    ModInfo::Ptr modInfo = ModInfo::getByIndex(i);
-    std::set<int> categories = modInfo->getCategories();
-    for (std::set<int>::iterator iter = categories.begin();
-         iter != categories.end(); ++iter) {
-      if (!m_CategoryFactory.categoryExists(*iter)) {
-        modInfo->setCategory(*iter, false);
-      }
-    }
-  }
-}
-
-
-void MainWindow::setupNetworkProxy(bool activate)
-{
-  QNetworkProxyFactory::setUseSystemConfiguration(activate);
-/*  QNetworkProxyQuery query(QUrl("http://www.google.com"), QNetworkProxyQuery::UrlRequest);
-  query.setProtocolTag("http");
-  QList<QNetworkProxy> proxies = QNetworkProxyFactory::systemProxyForQuery(query);
-  if ((proxies.size() > 0) && (proxies.at(0).type() != QNetworkProxy::NoProxy)) {
-    qDebug("Using proxy: %s", qPrintable(proxies.at(0).hostName()));
-    QNetworkProxy::setApplicationProxy(proxies[0]);
-  } else {
-    qDebug("Not using proxy");
-  }*/
-}
-
-
-void MainWindow::activateProxy(bool activate)
-{
-  QProgressDialog busyDialog(tr("Activating Network Proxy"), QString(), 0, 0, parentWidget());
-  busyDialog.setWindowFlags(busyDialog.windowFlags() & ~Qt::WindowContextHelpButtonHint);
-  busyDialog.setWindowModality(Qt::WindowModal);
-  busyDialog.show();
-  QFuture<void> future = QtConcurrent::run(MainWindow::setupNetworkProxy, activate);
-  while (!future.isFinished()) {
-    QCoreApplication::processEvents();
-    ::Sleep(100);
-  }
-  busyDialog.hide();
-}
-
-void MainWindow::readSettings()
-{
-  QSettings settings(qApp->property("dataPath").toString() + "/" + QString::fromStdWString(AppConfig::iniFileName()), QSettings::IniFormat);
-
-  if (settings.contains("window_geometry")) {
-    restoreGeometry(settings.value("window_geometry").toByteArray());
-  }
-
-  if (settings.contains("window_split")) {
-    ui->splitter->restoreState(settings.value("window_split").toByteArray());
-  }
-
-  if (settings.contains("log_split")) {
-    ui->topLevelSplitter->restoreState(settings.value("log_split").toByteArray());
-  }
-
-  bool filtersVisible = settings.value("filters_visible", false).toBool();
-  setCategoryListVisible(filtersVisible);
-  ui->displayCategoriesBtn->setChecked(filtersVisible);
-
-  int selectedExecutable = settings.value("selected_executable").toInt();
-  setExecutableIndex(selectedExecutable);
-
-  if (settings.value("Settings/use_proxy", false).toBool()) {
-    activateProxy(true);
-  }
-}
-
-void MainWindow::processUpdates() {
-  QSettings settings(qApp->property("dataPath").toString() + "/" + QString::fromStdWString(AppConfig::iniFileName()), QSettings::IniFormat);
-  QVersionNumber lastVersion = QVersionNumber::fromString(settings.value("version", "2.1.2").toString()).normalized();
-  QVersionNumber currentVersion = QVersionNumber::fromString(m_OrganizerCore.getVersion().displayString()).normalized();
-  if (!m_OrganizerCore.settings().directInterface().value("first_start", true).toBool()) {
-    if (lastVersion < QVersionNumber(2, 1, 3)) {
-      bool lastHidden = true;
-      for (int i = ModList::COL_GAME; i < ui->modList->model()->columnCount(); ++i) {
-        bool hidden = ui->modList->header()->isSectionHidden(i);
-        ui->modList->header()->setSectionHidden(i, lastHidden);
-        lastHidden = hidden;
-      }
-    }
-    if (lastVersion < QVersionNumber(2,1,6)) {
-      ui->modList->header()->setSectionHidden(ModList::COL_NOTES, true);
-    }
-  }
-
-  if (currentVersion > lastVersion)
-    settings.setValue("version", currentVersion.toString());
-  else if (currentVersion < lastVersion)
-    qWarning() << tr("Notice: Your current MO version (%1) is lower than the previous version (%2).<br>"
-                     "The GUI may not downgrade gracefully, so you may experience oddities.<br>"
-                     "However, there should be no serious issues.").arg(lastVersion.toString()).arg(currentVersion.toString()).toStdWString();
-}
-
-void MainWindow::storeSettings(QSettings &settings) {
-  settings.setValue("group_state", ui->groupCombo->currentIndex());
-  settings.setValue("selected_executable",
-                    ui->executablesListBox->currentIndex());
-
-  if (settings.value("reset_geometry", false).toBool()) {
-    settings.remove("window_geometry");
-    settings.remove("window_split");
-    settings.remove("log_split");
-    settings.remove("filters_visible");
-    settings.remove("browser_geometry");
-    settings.beginGroup("geometry");
-    for (auto key : settings.childKeys()) {
-      settings.remove(key);
-    }
-    settings.endGroup();
-    settings.remove("reset_geometry");
-  } else {
-    settings.setValue("window_geometry", saveGeometry());
-    settings.setValue("window_split", ui->splitter->saveState());
-    settings.setValue("log_split", ui->topLevelSplitter->saveState());
-    settings.setValue("browser_geometry", m_IntegratedBrowser.saveGeometry());
-    settings.setValue("filters_visible", ui->displayCategoriesBtn->isChecked());
-    for (const std::pair<QString, QHeaderView*> kv : m_PersistedGeometry) {
-      QString key = QString("geometry/") + kv.first;
-      settings.setValue(key, kv.second->saveState());
-    }
-  }
-}
-
-ILockedWaitingForProcess* MainWindow::lock()
-{
-  if (m_LockDialog != nullptr) {
-    ++m_LockCount;
-    return m_LockDialog;
-  }
-  if (m_closing)
-    m_LockDialog = new WaitingOnCloseDialog(this);
-  else
-    m_LockDialog = new LockedDialog(this, true);
-  m_LockDialog->setModal(true);
-  m_LockDialog->show();
-  setEnabled(false);
-  m_LockDialog->setEnabled(true); //What's the point otherwise?
-  ++m_LockCount;
-  return m_LockDialog;
-}
-
-void MainWindow::unlock()
-{
-  //If you come through here with a null lock pointer, it's a bug!
-  if (m_LockDialog == nullptr) {
-    qDebug("Unlocking main window when already unlocked");
-    return;
-  }
-  --m_LockCount;
-  if (m_LockCount == 0) {
-    if (m_closing && m_LockDialog->canceled())
-      m_closing = false;
-    m_LockDialog->hide();
-    m_LockDialog->deleteLater();
-    m_LockDialog = nullptr;
-    setEnabled(true);
-  }
-}
-
-void MainWindow::on_btnRefreshData_clicked()
-{
-  m_OrganizerCore.refreshDirectoryStructure();
-}
-
-void MainWindow::on_btnRefreshDownloads_clicked()
-{
-  m_OrganizerCore.downloadManager()->refreshList();
-}
-
-void MainWindow::on_tabWidget_currentChanged(int index)
-{
-  if (index == 0) {
-    m_OrganizerCore.refreshESPList();
-  } else if (index == 1) {
-    m_OrganizerCore.refreshBSAList();
-  } else if (index == 2) {
-    refreshDataTreeKeepExpandedNodes();
-  } else if (index == 3) {
-    refreshSaveList();
-  }
-}
-
-
-void MainWindow::installMod(QString fileName)
-{
-  try {
-    if (fileName.isEmpty()) {
-      QStringList extensions = m_OrganizerCore.installationManager()->getSupportedExtensions();
-      for (auto iter = extensions.begin(); iter != extensions.end(); ++iter) {
-        *iter = "*." + *iter;
-      }
-
-      fileName = FileDialogMemory::getOpenFileName("installMod", this, tr("Choose Mod"), QString(),
-                                                   tr("Mod Archive").append(QString(" (%1)").arg(extensions.join(" "))));
-    }
-
-    if (fileName.isEmpty()) {
-      return;
-    } else {
-      m_OrganizerCore.installMod(fileName, QString());
-    }
-  } catch (const std::exception &e) {
-    reportError(e.what());
-  }
-}
-
-void MainWindow::on_startButton_clicked() {
-  ui->startButton->setEnabled(false);
-  try {
-    const Executable &selectedExecutable(getSelectedExecutable());
-    QString customOverwrite = m_OrganizerCore.currentProfile()->setting("custom_overwrites", selectedExecutable.m_Title).toString();
-    m_OrganizerCore.spawnBinary(
-        selectedExecutable.m_BinaryInfo, selectedExecutable.m_Arguments,
-        selectedExecutable.m_WorkingDirectory.length() != 0
-            ? selectedExecutable.m_WorkingDirectory
-            : selectedExecutable.m_BinaryInfo.absolutePath(),
-        selectedExecutable.m_SteamAppID, customOverwrite);
-  } catch (...) {
-    ui->startButton->setEnabled(true);
-    throw;
-  }
-  ui->startButton->setEnabled(true);
-}
-
-static HRESULT CreateShortcut(LPCWSTR targetFileName, LPCWSTR arguments,
-                              LPCSTR linkFileName, LPCWSTR description,
-                              LPCTSTR iconFileName, int iconNumber,
-                              LPCWSTR currentDirectory)
-{
-  HRESULT result = E_INVALIDARG;
-  if ((targetFileName != nullptr) && (wcslen(targetFileName) > 0) &&
-       (arguments != nullptr) &&
-       (linkFileName != nullptr) && (strlen(linkFileName) > 0) &&
-       (description != nullptr) &&
-       (currentDirectory != nullptr)) {
-
-    IShellLink* shellLink;
-    result = CoCreateInstance(CLSID_ShellLink, nullptr, CLSCTX_INPROC_SERVER,
-                              IID_IShellLink, (LPVOID*)&shellLink);
-
-    if (!SUCCEEDED(result)) {
-      qCritical("failed to create IShellLink instance");
-      return result;
-    }
-
-    result = shellLink->SetPath(targetFileName);
-    if (!SUCCEEDED(result)) {
-      qCritical("failed to set target path %ls", targetFileName);
-      shellLink->Release();
-      return result;
-    }
-
-    result = shellLink->SetArguments(arguments);
-    if (!SUCCEEDED(result)) {
-      qCritical("failed to set arguments: %ls", arguments);
-      shellLink->Release();
-      return result;
-    }
-
-    if (wcslen(description) > 0) {
-      result = shellLink->SetDescription(description);
-      if (!SUCCEEDED(result)) {
-        qCritical("failed to set description: %ls", description);
-        shellLink->Release();
-        return result;
-      }
-    }
-
-    if (wcslen(currentDirectory) > 0) {
-      result = shellLink->SetWorkingDirectory(currentDirectory);
-      if (!SUCCEEDED(result)) {
-        qCritical("failed to set working directory: %ls", currentDirectory);
-        shellLink->Release();
-        return result;
-      }
-    }
-
-    if (iconFileName != nullptr) {
-      result = shellLink->SetIconLocation(iconFileName, iconNumber);
-      if (!SUCCEEDED(result)) {
-        qCritical("failed to load program icon: %ls %d", iconFileName, iconNumber);
-        shellLink->Release();
-        return result;
-      }
-    }
-
-    IPersistFile *persistFile;
-    result = shellLink->QueryInterface(IID_IPersistFile, (LPVOID*)&persistFile);
-    if (SUCCEEDED(result)) {
-      wchar_t linkFileNameW[MAX_PATH];
-      if (MultiByteToWideChar(CP_ACP, 0, linkFileName, -1, linkFileNameW, MAX_PATH) > 0) {
-        result = persistFile->Save(linkFileNameW, TRUE);
-      } else {
-        qCritical("failed to create link: %s", linkFileName);
-      }
-      persistFile->Release();
-    } else {
-      qCritical("failed to create IPersistFile instance");
-    }
-
-    shellLink->Release();
-  }
-  return result;
-}
-
-
-bool MainWindow::modifyExecutablesDialog()
-{
-  bool result = false;
-  try {
-    EditExecutablesDialog dialog(*m_OrganizerCore.executablesList(),
-                                 *m_OrganizerCore.modList(),
-                                 m_OrganizerCore.currentProfile());
-    QSettings &settings = m_OrganizerCore.settings().directInterface();
-    QString key = QString("geometry/%1").arg(dialog.objectName());
-    if (settings.contains(key)) {
-      dialog.restoreGeometry(settings.value(key).toByteArray());
-    }
-    if (dialog.exec() == QDialog::Accepted) {
-      m_OrganizerCore.setExecutablesList(dialog.getExecutablesList());
-      result = true;
-    }
-    settings.setValue(key, dialog.saveGeometry());
-    refreshExecutablesList();
-  } catch (const std::exception &e) {
-    reportError(e.what());
-  }
-  return result;
-}
-
-void MainWindow::on_executablesListBox_currentIndexChanged(int index)
-{
-  QComboBox* executablesList = findChild<QComboBox*>("executablesListBox");
-
-  int previousIndex = m_OldExecutableIndex;
-  m_OldExecutableIndex = index;
-
-  if (executablesList->isEnabled()) {
-    //I think the 2nd test is impossible
-    if ((index == 0) || (index > static_cast<int>(m_OrganizerCore.executablesList()->size()))) {
-      if (modifyExecutablesDialog()) {
-        setExecutableIndex(previousIndex);
-      }
-    } else {
-      setExecutableIndex(index);
-    }
-  }
-}
-
-void MainWindow::helpTriggered()
-{
-  QWhatsThis::enterWhatsThisMode();
-}
-
-void MainWindow::wikiTriggered()
-{
-  QDesktopServices::openUrl(QUrl("http://wiki.step-project.com/Guide:Mod_Organizer"));
-}
-
-void MainWindow::issueTriggered()
-{
-  QDesktopServices::openUrl(QUrl("https://github.com/Modorganizer2/modorganizer/issues"));
-}
-
-void MainWindow::tutorialTriggered()
-{
-  QAction *tutorialAction = qobject_cast<QAction*>(sender());
-  if (tutorialAction != nullptr) {
-    if (QMessageBox::question(this, tr("Start Tutorial?"),
-          tr("You're about to start a tutorial. For technical reasons it's not possible to end "
-             "the tutorial early. Continue?"), QMessageBox::Yes | QMessageBox::No) == QMessageBox::Yes) {
-      TutorialManager::instance().activateTutorial("MainWindow", tutorialAction->data().toString());
-    }
-  }
-}
-
-
-void MainWindow::on_actionInstallMod_triggered()
-{
-  installMod();
-}
-
-void MainWindow::on_actionAdd_Profile_triggered()
-{
-  for (;;) {
-    ProfilesDialog profilesDialog(m_OrganizerCore.currentProfile()->name(),
-                                  m_OrganizerCore.managedGame(),
-                                  this);
-    QSettings &settings = m_OrganizerCore.settings().directInterface();
-    QString key = QString("geometry/%1").arg(profilesDialog.objectName());
-    if (settings.contains(key)) {
-      profilesDialog.restoreGeometry(settings.value(key).toByteArray());
-    }
-    // workaround: need to disable monitoring of the saves directory, otherwise the active
-    // profile directory is locked
-    stopMonitorSaves();
-    profilesDialog.exec();
-    settings.setValue(key, profilesDialog.saveGeometry());
-    refreshSaveList(); // since the save list may now be outdated we have to refresh it completely
-    if (refreshProfiles() && !profilesDialog.failed()) {
-      break;
-    }
-  }
-
-  LocalSavegames *saveGames = m_OrganizerCore.managedGame()->feature<LocalSavegames>();
-  if (saveGames != nullptr) {
-    if (saveGames->prepareProfile(m_OrganizerCore.currentProfile()))
-      refreshSaveList();
-  }
-
-  BSAInvalidation *invalidation = m_OrganizerCore.managedGame()->feature<BSAInvalidation>();
-  if (invalidation != nullptr) {
-    if (invalidation->prepareProfile(m_OrganizerCore.currentProfile()))
-      QTimer::singleShot(5, &m_OrganizerCore, SLOT(profileRefresh()));
-  }
-}
-
-void MainWindow::on_actionModify_Executables_triggered()
-{
-  if (modifyExecutablesDialog()) {
-    setExecutableIndex(m_OldExecutableIndex);
-  }
-}
-
-
-void MainWindow::setModListSorting(int index)
-{
-  Qt::SortOrder order = ((index & 0x01) != 0) ? Qt::DescendingOrder : Qt::AscendingOrder;
-  int column = index >> 1;
-  ui->modList->header()->setSortIndicator(column, order);
-}
-
-
-void MainWindow::setESPListSorting(int index)
-{
-  switch (index) {
-    case 0: {
-      ui->espList->header()->setSortIndicator(1, Qt::AscendingOrder);
-    } break;
-    case 1: {
-      ui->espList->header()->setSortIndicator(1, Qt::DescendingOrder);
-    } break;
-    case 2: {
-      ui->espList->header()->setSortIndicator(0, Qt::AscendingOrder);
-    } break;
-    case 3: {
-      ui->espList->header()->setSortIndicator(0, Qt::DescendingOrder);
-    } break;
-  }
-}
-
-void MainWindow::refresher_progress(int percent)
-{
-  if (percent == 100) {
-    m_RefreshProgress->setVisible(false);
-    statusBar()->hide();
-    this->setEnabled(true);
-  } else if (!m_RefreshProgress->isVisible()) {
-    this->setEnabled(false);
-    statusBar()->show();
-    m_RefreshProgress->setVisible(true);
-    m_RefreshProgress->setRange(0, 100);
-    m_RefreshProgress->setValue(percent);
-  }
-}
-
-void MainWindow::directory_refreshed()
-{
-  // some problem-reports may rely on the virtual directory tree so they need to be updated
-  // now
-  refreshDataTreeKeepExpandedNodes();
-  updateProblemsButton();
-  statusBar()->hide();
-}
-
-void MainWindow::esplist_changed()
-{
-  emit updatePluginCount();
-}
-
-void MainWindow::modorder_changed()
-{
-  for (unsigned int i = 0; i < m_OrganizerCore.currentProfile()->numMods(); ++i) {
-    int priority = m_OrganizerCore.currentProfile()->getModPriority(i);
-    if (m_OrganizerCore.currentProfile()->modEnabled(i)) {
-      ModInfo::Ptr modInfo = ModInfo::getByIndex(i);
-      // priorities in the directory structure are one higher because data is 0
-      m_OrganizerCore.directoryStructure()->getOriginByName(ToWString(modInfo->internalName())).setPriority(priority + 1);
-    }
-  }
-  m_OrganizerCore.refreshBSAList();
-  m_OrganizerCore.currentProfile()->writeModlist();
-  m_ArchiveListWriter.write();
-  m_OrganizerCore.directoryStructure()->getFileRegister()->sortOrigins();
-
-  { // refresh selection
-    QModelIndex current = ui->modList->currentIndex();
-    if (current.isValid()) {
-      ModInfo::Ptr modInfo = ModInfo::getByIndex(current.data(Qt::UserRole + 1).toInt());
-      // clear caches on all mods conflicting with the moved mod
-      for (int i :  modInfo->getModOverwrite()) {
-        ModInfo::getByIndex(i)->clearCaches();
-      }
-      for (int i :  modInfo->getModOverwritten()) {
-        ModInfo::getByIndex(i)->clearCaches();
-      }
-      for (int i : modInfo->getModArchiveOverwrite()) {
-          ModInfo::getByIndex(i)->clearCaches();
-      }
-      for (int i : modInfo->getModArchiveOverwritten()) {
-          ModInfo::getByIndex(i)->clearCaches();
-      }
-      for (int i : modInfo->getModArchiveLooseOverwrite()) {
-        ModInfo::getByIndex(i)->clearCaches();
-      }
-      for (int i : modInfo->getModArchiveLooseOverwritten()) {
-        ModInfo::getByIndex(i)->clearCaches();
-      }
-      // update conflict check on the moved mod
-      modInfo->doConflictCheck();
-      m_OrganizerCore.modList()->setOverwriteMarkers(modInfo->getModOverwrite(), modInfo->getModOverwritten());
-      m_OrganizerCore.modList()->setArchiveOverwriteMarkers(modInfo->getModArchiveOverwrite(), modInfo->getModArchiveOverwritten());
-      m_OrganizerCore.modList()->setArchiveLooseOverwriteMarkers(modInfo->getModArchiveLooseOverwrite(), modInfo->getModArchiveLooseOverwritten());
-      if (m_ModListSortProxy != nullptr) {
-        m_ModListSortProxy->invalidate();
-      }
-      ui->modList->verticalScrollBar()->repaint();
-    }
-  }
-}
-
-void MainWindow::modInstalled(const QString &modName)
-{
-  QModelIndexList posList =
-      m_OrganizerCore.modList()->match(m_OrganizerCore.modList()->index(0, 0), Qt::DisplayRole, modName);
-  if (posList.count() == 1) {
-    ui->modList->scrollTo(posList.at(0));
-  }
-}
-
-void MainWindow::procError(QProcess::ProcessError error)
-{
-  reportError(tr("failed to spawn notepad.exe: %1").arg(error));
-  this->sender()->deleteLater();
-}
-
-void MainWindow::procFinished(int, QProcess::ExitStatus)
-{
-  this->sender()->deleteLater();
-}
-
-void MainWindow::showMessage(const QString &message)
-{
-  MessageDialog::showMessage(message, this);
-}
-
-void MainWindow::showError(const QString &message)
-{
-  reportError(message);
-}
-
-void MainWindow::installMod_clicked()
-{
-  installMod();
-}
-
-void MainWindow::modRenamed(const QString &oldName, const QString &newName)
-{
-  Profile::renameModInAllProfiles(oldName, newName);
-
-  // immediately refresh the active profile because the data in memory is invalid
-  m_OrganizerCore.currentProfile()->refreshModStatus();
-
-  // also fix the directory structure
-  try {
-    if (m_OrganizerCore.directoryStructure()->originExists(ToWString(oldName))) {
-      FilesOrigin &origin = m_OrganizerCore.directoryStructure()->getOriginByName(ToWString(oldName));
-      origin.setName(ToWString(newName));
-    } else {
-
-    }
-  } catch (const std::exception &e) {
-    reportError(tr("failed to change origin name: %1").arg(e.what()));
-  }
-}
-
-void MainWindow::fileMoved(const QString &filePath, const QString &oldOriginName, const QString &newOriginName)
-{
-  const FileEntry::Ptr filePtr = m_OrganizerCore.directoryStructure()->findFile(ToWString(filePath));
-  if (filePtr.get() != nullptr) {
-    try {
-      if (m_OrganizerCore.directoryStructure()->originExists(ToWString(newOriginName))) {
-        FilesOrigin &newOrigin = m_OrganizerCore.directoryStructure()->getOriginByName(ToWString(newOriginName));
-
-        QString fullNewPath = ToQString(newOrigin.getPath()) + "\\" + filePath;
-        WIN32_FIND_DATAW findData;
-        HANDLE hFind;
-        hFind = ::FindFirstFileW(ToWString(fullNewPath).c_str(), &findData);
-        filePtr->addOrigin(newOrigin.getID(), findData.ftCreationTime, L"", -1);
-        FindClose(hFind);
-      }
-      if (m_OrganizerCore.directoryStructure()->originExists(ToWString(oldOriginName))) {
-        FilesOrigin &oldOrigin = m_OrganizerCore.directoryStructure()->getOriginByName(ToWString(oldOriginName));
-        filePtr->removeOrigin(oldOrigin.getID());
-      }
-    } catch (const std::exception &e) {
-      reportError(tr("failed to move \"%1\" from mod \"%2\" to \"%3\": %4").arg(filePath).arg(oldOriginName).arg(newOriginName).arg(e.what()));
-    }
-  } else {
-    // this is probably not an error, the specified path is likely a directory
-  }
-}
-
-QTreeWidgetItem *MainWindow::addFilterItem(QTreeWidgetItem *root, const QString &name, int categoryID, ModListSortProxy::FilterType type)
-{
-  QTreeWidgetItem *item = new QTreeWidgetItem(QStringList(name));
-  item->setData(0, Qt::ToolTipRole, name);
-  item->setData(0, Qt::UserRole, categoryID);
-  item->setData(0, Qt::UserRole + 1, type);
-  if (root != nullptr) {
-    root->addChild(item);
-  } else {
-    ui->categoriesList->addTopLevelItem(item);
-  }
-  return item;
-}
-
-void MainWindow::addContentFilters()
-{
-  for (unsigned i = 0; i < ModInfo::NUM_CONTENT_TYPES; ++i) {
-    addFilterItem(nullptr, tr("<Contains %1>").arg(ModInfo::getContentTypeName(i)), i, ModListSortProxy::TYPE_CONTENT);
-  }
-}
-
-void MainWindow::addCategoryFilters(QTreeWidgetItem *root, const std::set<int> &categoriesUsed, int targetID)
-{
-  for (unsigned int i = 1;
-       i < static_cast<unsigned int>(m_CategoryFactory.numCategories()); ++i) {
-    if ((m_CategoryFactory.getParentID(i) == targetID)) {
-      int categoryID = m_CategoryFactory.getCategoryID(i);
-      if (categoriesUsed.find(categoryID) != categoriesUsed.end()) {
-        QTreeWidgetItem *item =
-            addFilterItem(root, m_CategoryFactory.getCategoryName(i),
-                          categoryID, ModListSortProxy::TYPE_CATEGORY);
-        if (m_CategoryFactory.hasChildren(i)) {
-          addCategoryFilters(item, categoriesUsed, categoryID);
-        }
-      }
-    }
-  }
-}
-
-void MainWindow::refreshFilters()
-{
-  QItemSelection currentSelection = ui->modList->selectionModel()->selection();
-
-  QVariant currentIndexName = ui->modList->currentIndex().data();
-  ui->modList->setCurrentIndex(QModelIndex());
-
-  QStringList selectedItems;
-  for (QTreeWidgetItem *item : ui->categoriesList->selectedItems()) {
-    selectedItems.append(item->text(0));
-  }
-
-  ui->categoriesList->clear();
-  addFilterItem(nullptr, tr("<Checked>"), CategoryFactory::CATEGORY_SPECIAL_CHECKED, ModListSortProxy::TYPE_SPECIAL);
-  addFilterItem(nullptr, tr("<Unchecked>"), CategoryFactory::CATEGORY_SPECIAL_UNCHECKED, ModListSortProxy::TYPE_SPECIAL);
-  addFilterItem(nullptr, tr("<Update>"), CategoryFactory::CATEGORY_SPECIAL_UPDATEAVAILABLE, ModListSortProxy::TYPE_SPECIAL);
-  addFilterItem(nullptr, tr("<Mod Backup>"), CategoryFactory::CATEGORY_SPECIAL_BACKUP, ModListSortProxy::TYPE_SPECIAL);
-  addFilterItem(nullptr, tr("<Managed by MO>"), CategoryFactory::CATEGORY_SPECIAL_MANAGED, ModListSortProxy::TYPE_SPECIAL);
-  addFilterItem(nullptr, tr("<Managed outside MO>"), CategoryFactory::CATEGORY_SPECIAL_UNMANAGED, ModListSortProxy::TYPE_SPECIAL);
-  addFilterItem(nullptr, tr("<No category>"), CategoryFactory::CATEGORY_SPECIAL_NOCATEGORY, ModListSortProxy::TYPE_SPECIAL);
-  addFilterItem(nullptr, tr("<Conflicted>"), CategoryFactory::CATEGORY_SPECIAL_CONFLICT, ModListSortProxy::TYPE_SPECIAL);
-  addFilterItem(nullptr, tr("<Not Endorsed>"), CategoryFactory::CATEGORY_SPECIAL_NOTENDORSED, ModListSortProxy::TYPE_SPECIAL);
-
-  addContentFilters();
-  std::set<int> categoriesUsed;
-  for (unsigned int modIdx = 0; modIdx < ModInfo::getNumMods(); ++modIdx) {
-    ModInfo::Ptr modInfo = ModInfo::getByIndex(modIdx);
-    for (int categoryID : modInfo->getCategories()) {
-      int currentID = categoryID;
-      std::set<int> cycleTest;
-      // also add parents so they show up in the tree
-      while (currentID != 0) {
-        categoriesUsed.insert(currentID);
-        if (!cycleTest.insert(currentID).second) {
-          qWarning("cycle in categories: %s", qPrintable(SetJoin(cycleTest, ", ")));
-          break;
-        }
-        currentID = m_CategoryFactory.getParentID(m_CategoryFactory.getCategoryIndex(currentID));
-      }
-    }
-  }
-
-  addCategoryFilters(nullptr, categoriesUsed, 0);
-
-  for (const QString &item : selectedItems) {
-    QList<QTreeWidgetItem*> matches = ui->categoriesList->findItems(item, Qt::MatchFixedString | Qt::MatchRecursive);
-    if (matches.size() > 0) {
-      matches.at(0)->setSelected(true);
-    }
-  }
-  ui->modList->selectionModel()->select(currentSelection, QItemSelectionModel::Select);
-  QModelIndexList matchList;
-  if (currentIndexName.isValid()) {
-    matchList = ui->modList->model()->match(ui->modList->model()->index(0, 0), Qt::DisplayRole, currentIndexName);
-  }
-
-  if (matchList.size() > 0) {
-    ui->modList->setCurrentIndex(matchList.at(0));
-  }
-}
-
-
-void MainWindow::renameMod_clicked()
-{
-  try {
-    ui->modList->edit(ui->modList->currentIndex());
-  } catch (const std::exception &e) {
-    reportError(tr("failed to rename mod: %1").arg(e.what()));
-  }
-}
-
-
-void MainWindow::restoreBackup_clicked()
-{
-  QRegExp backupRegEx("(.*)_backup[0-9]*$");
-  ModInfo::Ptr modInfo = ModInfo::getByIndex(m_ContextRow);
-  if (backupRegEx.indexIn(modInfo->name()) != -1) {
-    QString regName = backupRegEx.cap(1);
-    QDir modDir(QDir::fromNativeSeparators(m_OrganizerCore.settings().getModDirectory()));
-    if (!modDir.exists(regName) ||
-        (QMessageBox::question(this, tr("Overwrite?"),
-          tr("This will replace the existing mod \"%1\". Continue?").arg(regName),
-          QMessageBox::Yes | QMessageBox::No) == QMessageBox::Yes)) {
-      if (modDir.exists(regName) && !shellDelete(QStringList(modDir.absoluteFilePath(regName)))) {
-        reportError(tr("failed to remove mod \"%1\"").arg(regName));
-      } else {
-        QString destinationPath = QDir::fromNativeSeparators(m_OrganizerCore.settings().getModDirectory()) + "/" + regName;
-        if (!modDir.rename(modInfo->absolutePath(), destinationPath)) {
-          reportError(tr("failed to rename \"%1\" to \"%2\"").arg(modInfo->absolutePath()).arg(destinationPath));
-        }
-        m_OrganizerCore.refreshModList();
-      }
-    }
-  }
-}
-
-void MainWindow::modlistChanged(const QModelIndex&, int)
-{
-  m_OrganizerCore.currentProfile()->writeModlist();
-  emit updateModCount();
-}
-
-void MainWindow::modlistSelectionChanged(const QModelIndex &current, const QModelIndex&)
-{
-  if (current.isValid()) {
-    ModInfo::Ptr selectedMod = ModInfo::getByIndex(current.data(Qt::UserRole + 1).toInt());
-    m_OrganizerCore.modList()->setOverwriteMarkers(selectedMod->getModOverwrite(), selectedMod->getModOverwritten());
-    m_OrganizerCore.modList()->setArchiveOverwriteMarkers(selectedMod->getModArchiveOverwrite(), selectedMod->getModArchiveOverwritten());
-    m_OrganizerCore.modList()->setArchiveLooseOverwriteMarkers(selectedMod->getModArchiveLooseOverwrite(), selectedMod->getModArchiveLooseOverwritten());
-  } else {
-    m_OrganizerCore.modList()->setOverwriteMarkers(std::set<unsigned int>(), std::set<unsigned int>());
-    m_OrganizerCore.modList()->setArchiveOverwriteMarkers(std::set<unsigned int>(), std::set<unsigned int>());
-    m_OrganizerCore.modList()->setArchiveLooseOverwriteMarkers(std::set<unsigned int>(), std::set<unsigned int>());
-  }
-/*  if ((m_ModListSortProxy != nullptr)
-      && !m_ModListSortProxy->beingInvalidated()) {
-    m_ModListSortProxy->invalidate();
-  }*/
-  ui->modList->verticalScrollBar()->repaint();
-}
-
-void MainWindow::modlistSelectionsChanged(const QItemSelection &selected)
-{
-  m_OrganizerCore.pluginList()->highlightPlugins(ui->modList->selectionModel(), *m_OrganizerCore.directoryStructure(), *m_OrganizerCore.currentProfile());
-  ui->espList->verticalScrollBar()->repaint();
-}
-
-void MainWindow::esplistSelectionsChanged(const QItemSelection &selected)
-{
-  m_OrganizerCore.modList()->highlightMods(ui->espList->selectionModel(), *m_OrganizerCore.directoryStructure());
-  ui->modList->verticalScrollBar()->repaint();
-}
-
-void MainWindow::modListSortIndicatorChanged(int, Qt::SortOrder)
-{
-  ui->modList->verticalScrollBar()->repaint();
-}
-
-void MainWindow::modListSectionResized(int logicalIndex, int oldSize, int newSize)
-{
-  bool enabled = (newSize != 0);
-  qobject_cast<ModListSortProxy *>(ui->modList->model())->setColumnVisible(logicalIndex, enabled);
-}
-
-void MainWindow::removeMod_clicked()
-{
-  try {
-    QItemSelectionModel *selection = ui->modList->selectionModel();
-    if (selection->hasSelection() && selection->selectedRows().count() > 1) {
-      QString mods;
-      QStringList modNames;
-      for (QModelIndex idx : selection->selectedRows()) {
-        QString name = idx.data().toString();
-        if (!ModInfo::getByIndex(idx.data(Qt::UserRole + 1).toInt())->isRegular()) {
-          continue;
-        }
-        mods += "<li>" + name + "</li>";
-        modNames.append(ModInfo::getByIndex(idx.data(Qt::UserRole + 1).toInt())->name());
-      }
-      if (QMessageBox::question(this, tr("Confirm"),
-                                tr("Remove the following mods?<br><ul>%1</ul>").arg(mods),
-                                QMessageBox::Yes | QMessageBox::No) == QMessageBox::Yes) {
-        // use mod names instead of indexes because those become invalid during the removal
-        DownloadManager::startDisableDirWatcher();
-        for (QString name : modNames) {
-          m_OrganizerCore.modList()->removeRowForce(ModInfo::getIndex(name), QModelIndex());
-        }
-        DownloadManager::endDisableDirWatcher();
-      }
-    } else {
-      m_OrganizerCore.modList()->removeRow(m_ContextRow, QModelIndex());
-    }
-  } catch (const std::exception &e) {
-    reportError(tr("failed to remove mod: %1").arg(e.what()));
-  }
-}
-
-
-void MainWindow::modRemoved(const QString &fileName)
-{
-  if (!fileName.isEmpty() && !QFileInfo(fileName).isAbsolute()) {
-    m_OrganizerCore.downloadManager()->markUninstalled(fileName);
-  }
-}
-
-
-void MainWindow::reinstallMod_clicked()
-{
-  ModInfo::Ptr modInfo = ModInfo::getByIndex(m_ContextRow);
-  QString installationFile = modInfo->getInstallationFile();
-  if (installationFile.length() != 0) {
-    QString fullInstallationFile;
-    QFileInfo fileInfo(installationFile);
-    if (fileInfo.isAbsolute()) {
-      if (fileInfo.exists()) {
-        fullInstallationFile = installationFile;
-      } else {
-        fullInstallationFile = m_OrganizerCore.downloadManager()->getOutputDirectory() + "/" + fileInfo.fileName();
-      }
-    } else {
-      fullInstallationFile = m_OrganizerCore.downloadManager()->getOutputDirectory() + "/" + installationFile;
-    }
-    if (QFile::exists(fullInstallationFile)) {
-      m_OrganizerCore.installMod(fullInstallationFile, modInfo->name());
-    } else {
-      QMessageBox::information(this, tr("Failed"), tr("Installation file no longer exists"));
-    }
-  } else {
-    QMessageBox::information(this, tr("Failed"),
-                             tr("Mods installed with old versions of MO can't be reinstalled in this way."));
-  }
-}
-
-void MainWindow::backupMod_clicked()
-{
-  ModInfo::Ptr modInfo = ModInfo::getByIndex(m_ContextRow);
-  QString backupDirectory = m_OrganizerCore.installationManager()->generateBackupName(modInfo->absolutePath());
-  if (!copyDir(modInfo->absolutePath(), backupDirectory, false)) {
-    QMessageBox::information(this, tr("Failed"),
-      tr("Failed to create backup."));
-  }
-  m_OrganizerCore.refreshModList();
-}
-
-void MainWindow::resumeDownload(int downloadIndex)
-{
-  if (NexusInterface::instance(&m_PluginContainer)->getAccessManager()->loggedIn()) {
-    m_OrganizerCore.downloadManager()->resumeDownload(downloadIndex);
-  } else {
-    QString username, password;
-    if (m_OrganizerCore.settings().getNexusLogin(username, password)) {
-      m_OrganizerCore.doAfterLogin([this, downloadIndex] () {
-        this->resumeDownload(downloadIndex);
-      });
-      NexusInterface::instance(&m_PluginContainer)->getAccessManager()->login(username, password);
-    } else {
-      MessageDialog::showMessage(tr("You need to be logged in with Nexus to resume a download"), this);
-    }
-  }
-}
-
-
-void MainWindow::endorseMod(ModInfo::Ptr mod)
-{
-  if (NexusInterface::instance(&m_PluginContainer)->getAccessManager()->loggedIn()) {
-    mod->endorse(true);
-  } else {
-    QString username, password;
-    if (m_OrganizerCore.settings().getNexusLogin(username, password)) {
-      m_OrganizerCore.doAfterLogin(boost::bind(&MainWindow::endorseMod, this, mod));
-      NexusInterface::instance(&m_PluginContainer)->getAccessManager()->login(username, password);
-    } else {
-      MessageDialog::showMessage(tr("You need to be logged in with Nexus to endorse"), this);
-    }
-  }
-}
-
-
-void MainWindow::endorse_clicked()
-{
-  QItemSelectionModel *selection = ui->modList->selectionModel();
-  if (selection->hasSelection() && selection->selectedRows().count() > 1) {
-    if (NexusInterface::instance(&m_PluginContainer)->getAccessManager()->loggedIn()) {
-      MessageDialog::showMessage(tr("Endorsing multiple mods will take a while. Please wait..."), this);
-      for (QModelIndex idx : selection->selectedRows()) {
-        ModInfo::getByIndex(idx.data(Qt::UserRole + 1).toInt())->endorse(true);
-      }
-    }
-    else {
-      QString username, password;
-      if (m_OrganizerCore.settings().getNexusLogin(username, password)) {
-        MessageDialog::showMessage(tr("Endorsing multiple mods will take a while. Please wait..."), this);
-        for (QModelIndex idx : selection->selectedRows()) {
-          ModInfo::Ptr modInfo = ModInfo::getByIndex(idx.data(Qt::UserRole + 1).toInt());
-          m_OrganizerCore.doAfterLogin(boost::bind(&MainWindow::endorseMod, this, modInfo));
-        }
-        NexusInterface::instance(&m_PluginContainer)->getAccessManager()->login(username, password);
-      } else {
-        MessageDialog::showMessage(tr("You need to be logged in with Nexus to endorse"), this);
-        return;
-      }
-    }
-  }
-  else {
-    endorseMod(ModInfo::getByIndex(m_ContextRow));
-  }
-}
-
-void MainWindow::dontendorse_clicked()
-{
-  QItemSelectionModel *selection = ui->modList->selectionModel();
-  if (selection->hasSelection() && selection->selectedRows().count() > 1) {
-    for (QModelIndex idx : selection->selectedRows()) {
-      ModInfo::getByIndex(idx.data(Qt::UserRole + 1).toInt())->setNeverEndorse();
-    }
-  }
-  else {
-    ModInfo::getByIndex(m_ContextRow)->setNeverEndorse();
-  }
-}
-
-
-void MainWindow::unendorseMod(ModInfo::Ptr mod)
-{
-  QString username, password;
-  if (NexusInterface::instance(&m_PluginContainer)->getAccessManager()->loggedIn()) {
-    ModInfo::getByIndex(m_ContextRow)->endorse(false);
-  } else {
-    if (m_OrganizerCore.settings().getNexusLogin(username, password)) {
-      m_OrganizerCore.doAfterLogin([this] () { this->unendorse_clicked(); });
-      NexusInterface::instance(&m_PluginContainer)->getAccessManager()->login(username, password);
-    } else {
-      MessageDialog::showMessage(tr("You need to be logged in with Nexus to endorse"), this);
-    }
-  }
-}
-
-
-void MainWindow::unendorse_clicked()
-{
-  QItemSelectionModel *selection = ui->modList->selectionModel();
-  if (selection->hasSelection() && selection->selectedRows().count() > 1) {
-    if (NexusInterface::instance(&m_PluginContainer)->getAccessManager()->loggedIn()) {
-      MessageDialog::showMessage(tr("Unendorsing multiple mods will take a while. Please wait..."), this);
-      for (QModelIndex idx : selection->selectedRows()) {
-        ModInfo::getByIndex(idx.data(Qt::UserRole + 1).toInt())->endorse(false);
-      }
-    }
-    else {
-      QString username, password;
-      if (m_OrganizerCore.settings().getNexusLogin(username, password)) {
-        MessageDialog::showMessage(tr("Unendorsing multiple mods will take a while. Please wait..."), this);
-        for (QModelIndex idx : selection->selectedRows()) {
-          ModInfo::Ptr modInfo = ModInfo::getByIndex(idx.data(Qt::UserRole + 1).toInt());
-          m_OrganizerCore.doAfterLogin(boost::bind(&MainWindow::unendorseMod, this, modInfo));
-        }
-        NexusInterface::instance(&m_PluginContainer)->getAccessManager()->login(username, password);
-      } else {
-        MessageDialog::showMessage(tr("You need to be logged in with Nexus to endorse"), this);
-        return;
-      }
-    }
-  }
-  else {
-    unendorseMod(ModInfo::getByIndex(m_ContextRow));
-  }
-}
-
-void MainWindow::loginFailed(const QString &error)
-{
-  qDebug("login failed: %s", qPrintable(error));
-  statusBar()->hide();
-}
-
-void MainWindow::windowTutorialFinished(const QString &windowName)
-{
-  m_OrganizerCore.settings().directInterface().setValue(QString("CompletedWindowTutorials/") + windowName, true);
-}
-
-void MainWindow::overwriteClosed(int)
-{
-  OverwriteInfoDialog *dialog = this->findChild<OverwriteInfoDialog*>("__overwriteDialog");
-  if (dialog != nullptr) {
-    m_OrganizerCore.modList()->modInfoChanged(dialog->modInfo());
-    QSettings &settings = m_OrganizerCore.settings().directInterface();
-    QString key = QString("geometry/%1").arg(dialog->objectName());
-    settings.setValue(key, dialog->saveGeometry());
-    dialog->deleteLater();
-  }
-  m_OrganizerCore.refreshDirectoryStructure();
-}
-
-
-void MainWindow::displayModInformation(ModInfo::Ptr modInfo, unsigned int index, int tab)
-{
-  if (!m_OrganizerCore.modList()->modInfoAboutToChange(modInfo)) {
-    qDebug("A different mod information dialog is open. If this is incorrect, please restart MO");
-    return;
-  }
-  std::vector<ModInfo::EFlag> flags = modInfo->getFlags();
-  if (std::find(flags.begin(), flags.end(), ModInfo::FLAG_OVERWRITE) != flags.end()) {
-    QDialog *dialog = this->findChild<QDialog*>("__overwriteDialog");
-    try {
-      if (dialog == nullptr) {
-        dialog = new OverwriteInfoDialog(modInfo, this);
-        dialog->setObjectName("__overwriteDialog");
-      } else {
-        qobject_cast<OverwriteInfoDialog*>(dialog)->setModInfo(modInfo);
-      }
-      QSettings &settings = m_OrganizerCore.settings().directInterface();
-      QString key = QString("geometry/%1").arg(dialog->objectName());
-      if (settings.contains(key)) {
-        dialog->restoreGeometry(settings.value(key).toByteArray());
-      }
-      dialog->show();
-      dialog->raise();
-      dialog->activateWindow();
-      connect(dialog, SIGNAL(finished(int)), this, SLOT(overwriteClosed(int)));
-    } catch (const std::exception &e) {
-      reportError(tr("Failed to display overwrite dialog: %1").arg(e.what()));
-    }
-  } else {
-    modInfo->saveMeta();
-    ModInfoDialog dialog(modInfo, m_OrganizerCore.directoryStructure(), modInfo->hasFlag(ModInfo::FLAG_FOREIGN), &m_OrganizerCore, &m_PluginContainer, this);
-    connect(&dialog, SIGNAL(linkActivated(QString)), this, SLOT(linkClicked(QString)));
-    connect(&dialog, SIGNAL(downloadRequest(QString)), &m_OrganizerCore, SLOT(downloadRequestedNXM(QString)));
-    connect(&dialog, SIGNAL(modOpen(QString, int)), this, SLOT(displayModInformation(QString, int)), Qt::QueuedConnection);
-    connect(&dialog, SIGNAL(modOpenNext(int)), this, SLOT(modOpenNext(int)), Qt::QueuedConnection);
-    connect(&dialog, SIGNAL(modOpenPrev(int)), this, SLOT(modOpenPrev(int)), Qt::QueuedConnection);
-    connect(&dialog, SIGNAL(originModified(int)), this, SLOT(originModified(int)));
-    connect(&dialog, SIGNAL(endorseMod(ModInfo::Ptr)), this, SLOT(endorseMod(ModInfo::Ptr)));
-
-	//Open the tab first if we want to use the standard indexes of the tabs.
-	if (tab != -1) {
-		dialog.openTab(tab);
-	}
-
-  dialog.restoreTabState(m_OrganizerCore.settings().directInterface().value("mod_info_tabs").toByteArray());
-  QSettings &settings = m_OrganizerCore.settings().directInterface();
-  QString key = QString("geometry/%1").arg(dialog.objectName());
-  if (settings.contains(key)) {
-    dialog.restoreGeometry(settings.value(key).toByteArray());
-  }
-
-	//If no tab was specified use the first tab from the left based on the user order.
-	if (tab == -1) {
-		for (int i = 0; i < dialog.findChild<QTabWidget*>("tabWidget")->count(); ++i) {
-			if (dialog.findChild<QTabWidget*>("tabWidget")->isTabEnabled(i)) {
-				dialog.findChild<QTabWidget*>("tabWidget")->setCurrentIndex(i);
-				break;
-			}
-		}
-	}
-
-    dialog.exec();
-    m_OrganizerCore.settings().directInterface().setValue("mod_info_tabs", dialog.saveTabState());
-    settings.setValue(key, dialog.saveGeometry());
-
-    modInfo->saveMeta();
-    emit modInfoDisplayed();
-    m_OrganizerCore.modList()->modInfoChanged(modInfo);
-  }
-
-  if (m_OrganizerCore.currentProfile()->modEnabled(index)
-      && !modInfo->hasFlag(ModInfo::FLAG_FOREIGN)) {
-    FilesOrigin& origin = m_OrganizerCore.directoryStructure()->getOriginByName(ToWString(modInfo->name()));
-    origin.enable(false);
-
-    if (m_OrganizerCore.directoryStructure()->originExists(ToWString(modInfo->name()))) {
-      FilesOrigin& origin = m_OrganizerCore.directoryStructure()->getOriginByName(ToWString(modInfo->name()));
-      origin.enable(false);
-
-      m_OrganizerCore.directoryRefresher()->addModToStructure(m_OrganizerCore.directoryStructure()
-                                             , modInfo->name()
-                                             , m_OrganizerCore.currentProfile()->getModPriority(index)
-                                             , modInfo->absolutePath()
-                                             , modInfo->stealFiles()
-                                             , modInfo->archives());
-      DirectoryRefresher::cleanStructure(m_OrganizerCore.directoryStructure());
-      m_OrganizerCore.directoryStructure()->getFileRegister()->sortOrigins();
-      m_OrganizerCore.refreshLists();
-    }
-  }
-}
-
-bool MainWindow::closeWindow()
-{
-  return close();
-}
-
-void MainWindow::setWindowEnabled(bool enabled)
-{
-  setEnabled(enabled);
-}
-
-
-void MainWindow::modOpenNext(int tab)
-{
-  QModelIndex index = m_ModListSortProxy->mapFromSource(m_OrganizerCore.modList()->index(m_ContextRow, 0));
-  index = m_ModListSortProxy->index((index.row() + 1) % m_ModListSortProxy->rowCount(), 0);
-
-  m_ContextRow = m_ModListSortProxy->mapToSource(index).row();
-  ModInfo::Ptr mod = ModInfo::getByIndex(m_ContextRow);
-  std::vector<ModInfo::EFlag> flags = mod->getFlags();
-  if ((std::find(flags.begin(), flags.end(), ModInfo::FLAG_OVERWRITE) != flags.end()) ||
-      (std::find(flags.begin(), flags.end(), ModInfo::FLAG_BACKUP) != flags.end()) ||
-      (std::find(flags.begin(), flags.end(), ModInfo::FLAG_SEPARATOR) != flags.end())) {
-    // skip overwrite and backups and separators
-    modOpenNext(tab);
-  } else {
-    displayModInformation(m_ContextRow,tab);
-  }
-}
-
-void MainWindow::modOpenPrev(int tab)
-{
-  QModelIndex index = m_ModListSortProxy->mapFromSource(m_OrganizerCore.modList()->index(m_ContextRow, 0));
-  int row = index.row() - 1;
-  if (row == -1) {
-    row = m_ModListSortProxy->rowCount() - 1;
-  }
-
-  m_ContextRow = m_ModListSortProxy->mapToSource(m_ModListSortProxy->index(row, 0)).row();
-  ModInfo::Ptr mod = ModInfo::getByIndex(m_ContextRow);
-  std::vector<ModInfo::EFlag> flags = mod->getFlags();
-  if ((std::find(flags.begin(), flags.end(), ModInfo::FLAG_OVERWRITE) != flags.end()) ||
-      (std::find(flags.begin(), flags.end(), ModInfo::FLAG_BACKUP) != flags.end()) ||
-      (std::find(flags.begin(), flags.end(), ModInfo::FLAG_SEPARATOR) != flags.end())) {
-    // skip overwrite and backups and separators
-    modOpenPrev(tab);
-  } else {
-    displayModInformation(m_ContextRow,tab);
-  }
-}
-
-void MainWindow::displayModInformation(const QString &modName, int tab)
-{
-  unsigned int index = ModInfo::getIndex(modName);
-  if (index == UINT_MAX) {
-    qCritical("failed to resolve mod name %s", modName.toUtf8().constData());
-    return;
-  }
-
-  ModInfo::Ptr modInfo = ModInfo::getByIndex(index);
-  displayModInformation(modInfo, index, tab);
-}
-
-
-void MainWindow::displayModInformation(int row, int tab)
-{
-  ModInfo::Ptr modInfo = ModInfo::getByIndex(row);
-  displayModInformation(modInfo, row, tab);
-}
-
-
-void MainWindow::ignoreMissingData_clicked()
-{
-  QItemSelectionModel *selection = ui->modList->selectionModel();
-  if (selection->hasSelection() && selection->selectedRows().count() > 1) {
-    for (QModelIndex idx : selection->selectedRows()) {
-      int row_idx = idx.data(Qt::UserRole + 1).toInt();
-      ModInfo::Ptr info = ModInfo::getByIndex(row_idx);
-      //QDir(info->absolutePath()).mkdir("textures");
-      info->testValid();
-      info->markValidated(true);
-      connect(this, SIGNAL(modListDataChanged(QModelIndex, QModelIndex)), m_OrganizerCore.modList(), SIGNAL(dataChanged(QModelIndex, QModelIndex)));
-
-      emit modListDataChanged(m_OrganizerCore.modList()->index(row_idx, 0), m_OrganizerCore.modList()->index(row_idx, m_OrganizerCore.modList()->columnCount() - 1));
-    }
-  } else {
-    ModInfo::Ptr info = ModInfo::getByIndex(m_ContextRow);
-    //QDir(info->absolutePath()).mkdir("textures");
-    info->testValid();
-    info->markValidated(true);
-    connect(this, SIGNAL(modListDataChanged(QModelIndex, QModelIndex)), m_OrganizerCore.modList(), SIGNAL(dataChanged(QModelIndex, QModelIndex)));
-
-    emit modListDataChanged(m_OrganizerCore.modList()->index(m_ContextRow, 0), m_OrganizerCore.modList()->index(m_ContextRow, m_OrganizerCore.modList()->columnCount() - 1));
-  }
-}
-
-void MainWindow::markConverted_clicked()
-{
-  QItemSelectionModel *selection = ui->modList->selectionModel();
-  if (selection->hasSelection() && selection->selectedRows().count() > 1) {
-    for (QModelIndex idx : selection->selectedRows()) {
-      int row_idx = idx.data(Qt::UserRole + 1).toInt();
-      ModInfo::Ptr info = ModInfo::getByIndex(row_idx);
-      info->markConverted(true);
-      connect(this, SIGNAL(modListDataChanged(QModelIndex, QModelIndex)), m_OrganizerCore.modList(), SIGNAL(dataChanged(QModelIndex, QModelIndex)));
-      emit modListDataChanged(m_OrganizerCore.modList()->index(row_idx, 0), m_OrganizerCore.modList()->index(row_idx, m_OrganizerCore.modList()->columnCount() - 1));
-    }
-  } else {
-    ModInfo::Ptr info = ModInfo::getByIndex(m_ContextRow);
-    info->markConverted(true);
-    connect(this, SIGNAL(modListDataChanged(QModelIndex, QModelIndex)), m_OrganizerCore.modList(), SIGNAL(dataChanged(QModelIndex, QModelIndex)));
-    emit modListDataChanged(m_OrganizerCore.modList()->index(m_ContextRow, 0), m_OrganizerCore.modList()->index(m_ContextRow, m_OrganizerCore.modList()->columnCount() - 1));
-  }
-}
-
-
-void MainWindow::visitOnNexus_clicked()
-{
-  QItemSelectionModel *selection = ui->modList->selectionModel();
-  if (selection->hasSelection() && selection->selectedRows().count() > 1) {
-    int count = selection->selectedRows().count();
-    if (count > 10) {
-      if (QMessageBox::question(this, tr("Opening Nexus Links"),
-            tr("You are trying to open %1 links to Nexus Mods.  Are you sure you want to do this?").arg(count),
-            QMessageBox::Yes | QMessageBox::No) != QMessageBox::Yes) {
-        return;
-      }
-    }
-
-    for (QModelIndex idx : selection->selectedRows()) {
-      int modID = m_OrganizerCore.modList()->data(m_OrganizerCore.modList()->index(idx.data(Qt::UserRole + 1).toInt(), 0), Qt::UserRole).toInt();
-      QString gameName = m_OrganizerCore.modList()->data(m_OrganizerCore.modList()->index(idx.data(Qt::UserRole + 1).toInt(), 0), Qt::UserRole + 4).toString();
-      if (modID > 0)  {
-        linkClicked(NexusInterface::instance(&m_PluginContainer)->getModURL(modID, gameName));
-      }
-    }
-  }
-  else {
-    int modID = m_OrganizerCore.modList()->data(m_OrganizerCore.modList()->index(m_ContextRow, 0), Qt::UserRole).toInt();
-    QString gameName = m_OrganizerCore.modList()->data(m_OrganizerCore.modList()->index(m_ContextRow, 0), Qt::UserRole + 4).toString();
-    if (modID > 0)  {
-      linkClicked(NexusInterface::instance(&m_PluginContainer)->getModURL(modID, gameName));
-    } else {
-      MessageDialog::showMessage(tr("Nexus ID for this Mod is unknown"), this);
-    }
-  }
-}
-
-void MainWindow::visitWebPage_clicked()
-{
-  ModInfo::Ptr info = ModInfo::getByIndex(m_ContextRow);
-  if (info->getURL() != "") {
-    linkClicked(info->getURL());
-  } else {
-    MessageDialog::showMessage(tr("Web page for this mod is unknown"), this);
-  }
-}
-
-void MainWindow::openExplorer_clicked()
-{
-  QItemSelectionModel *selection = ui->modList->selectionModel();
-  if (selection->hasSelection() && selection->selectedRows().count() > 1) {
-    for (QModelIndex idx : selection->selectedRows()) {
-      ModInfo::Ptr info = ModInfo::getByIndex(idx.data(Qt::UserRole + 1).toInt());
-      ::ShellExecuteW(nullptr, L"explore", ToWString(info->absolutePath()).c_str(), nullptr, nullptr, SW_SHOWNORMAL);
-    }
-  }
-  else {
-    ModInfo::Ptr modInfo = ModInfo::getByIndex(m_ContextRow);
-    ::ShellExecuteW(nullptr, L"explore", ToWString(modInfo->absolutePath()).c_str(), nullptr, nullptr, SW_SHOWNORMAL);
-  }
-}
-
-void MainWindow::openOriginExplorer_clicked()
-{
-  QItemSelectionModel *selection = ui->espList->selectionModel();
-  if (selection->hasSelection() && selection->selectedRows().count() > 0) {
-    for (QModelIndex idx : selection->selectedRows()) {
-      QString fileName = idx.data().toString();
-      ModInfo::Ptr modInfo = ModInfo::getByIndex(ModInfo::getIndex(m_OrganizerCore.pluginList()->origin(fileName)));
-      std::vector<ModInfo::EFlag> flags = modInfo->getFlags();
-
-      ::ShellExecuteW(nullptr, L"explore", ToWString(modInfo->absolutePath()).c_str(), nullptr, nullptr, SW_SHOWNORMAL);
-    }
-  }
-  else {
-    QModelIndex idx = selection->currentIndex();
-    QString fileName = idx.data().toString();
-
-    ModInfo::Ptr modInfo = ModInfo::getByIndex(ModInfo::getIndex(m_OrganizerCore.pluginList()->origin(fileName)));
-    std::vector<ModInfo::EFlag> flags = modInfo->getFlags();
-
-    ::ShellExecuteW(nullptr, L"explore", ToWString(modInfo->absolutePath()).c_str(), nullptr, nullptr, SW_SHOWNORMAL);
-  }
-}
-
-void MainWindow::openExplorer_activated()
-{
-	if (ui->modList->hasFocus()) {
-		QItemSelectionModel *selection = ui->modList->selectionModel();
-		if (selection->hasSelection() && selection->selectedRows().count() == 1 ) {
-
-			QModelIndex idx = selection->currentIndex();
-			ModInfo::Ptr modInfo = ModInfo::getByIndex(idx.data(Qt::UserRole + 1).toInt());
-			std::vector<ModInfo::EFlag> flags = modInfo->getFlags();
-
-			if (modInfo->isRegular() || (std::find(flags.begin(), flags.end(), ModInfo::FLAG_OVERWRITE) != flags.end())) {
-				::ShellExecuteW(nullptr, L"explore", ToWString(modInfo->absolutePath()).c_str(), nullptr, nullptr, SW_SHOWNORMAL);
-			}
-
-		}
-	}
-
-	if (ui->espList->hasFocus()) {
-		QItemSelectionModel *selection = ui->espList->selectionModel();
-
-		if (selection->hasSelection() && selection->selectedRows().count() == 1) {
-
-			QModelIndex idx = selection->currentIndex();
-			QString fileName = idx.data().toString();
-
-
-
-			ModInfo::Ptr modInfo = ModInfo::getByIndex(ModInfo::getIndex(m_OrganizerCore.pluginList()->origin(fileName)));
-			std::vector<ModInfo::EFlag> flags = modInfo->getFlags();
-
-			if (modInfo->isRegular() || (std::find(flags.begin(), flags.end(), ModInfo::FLAG_OVERWRITE) != flags.end())) {
-				::ShellExecuteW(nullptr, L"explore", ToWString(modInfo->absolutePath()).c_str(), nullptr, nullptr, SW_SHOWNORMAL);
-			}
-
-		}
-	}
-}
-
-void MainWindow::refreshProfile_activated()
-{
-	m_OrganizerCore.profileRefresh();
-}
-
-void MainWindow::search_activated()
-{
-  if (ui->modList->hasFocus() || ui->modFilterEdit->hasFocus()) {
-    ui->modFilterEdit->setFocus();
-    ui->modFilterEdit->setSelection(0, INT_MAX);
-  }
-
-  else if (ui->espList->hasFocus() || ui->espFilterEdit->hasFocus()) {
-    ui->espFilterEdit->setFocus();
-    ui->espFilterEdit->setSelection(0, INT_MAX);
-  }
-
-  else if (ui->downloadView->hasFocus() || ui->downloadFilterEdit->hasFocus()) {
-    ui->downloadFilterEdit->setFocus();
-    ui->downloadFilterEdit->setSelection(0, INT_MAX);
-  }
-}
-
-void MainWindow::searchClear_activated()
-{
-  if (ui->modList->hasFocus() || ui->modFilterEdit->hasFocus()) {
-    ui->modFilterEdit->clear();
-    ui->modList->setFocus();
-  }
-
-  else if (ui->espList->hasFocus() || ui->espFilterEdit->hasFocus()) {
-    ui->espFilterEdit->clear();
-    ui->espList->setFocus();
-  }
-
-  else if (ui->downloadView->hasFocus() || ui->downloadFilterEdit->hasFocus()) {
-    ui->downloadFilterEdit->clear();
-    ui->downloadView->setFocus();
-  }
-}
-
-void MainWindow::updateModCount()
-{
-  int activeCount = 0;
-  int visActiveCount = 0;
-  int backupCount = 0;
-  int visBackupCount = 0;
-  int foreignCount = 0;
-  int visForeignCount = 0;
-  int separatorCount = 0;
-  int visSeparatorCount = 0;
-  int regularCount = 0;
-  int visRegularCount = 0;
-
-  QStringList allMods = m_OrganizerCore.modList()->allMods();
-
-  auto hasFlag = [](std::vector<ModInfo::EFlag> flags, ModInfo::EFlag filter) {
-    return std::find(flags.begin(), flags.end(), filter) != flags.end();
-  };
-
-  bool isEnabled;
-  bool isVisible;
-  for (QString mod : allMods) {
-    int modIndex = ModInfo::getIndex(mod);
-    ModInfo::Ptr modInfo = ModInfo::getByIndex(modIndex);
-    std::vector<ModInfo::EFlag> modFlags = modInfo->getFlags();
-    isEnabled = m_OrganizerCore.currentProfile()->modEnabled(modIndex);
-    isVisible = m_ModListSortProxy->filterMatchesMod(modInfo, isEnabled);
-
-    for (auto flag : modFlags) {
-      switch (flag) {
-      case ModInfo::FLAG_BACKUP: backupCount++;
-        if (isVisible)
-          visBackupCount++;
-        break;
-      case ModInfo::FLAG_FOREIGN: foreignCount++;
-        if (isVisible)
-          visForeignCount++;
-        break;
-      case ModInfo::FLAG_SEPARATOR: separatorCount++;
-        if (isVisible)
-          visSeparatorCount++;
-        break;
-      }
-    }
-
-    if (!hasFlag(modFlags, ModInfo::FLAG_BACKUP) &&
-        !hasFlag(modFlags, ModInfo::FLAG_FOREIGN) &&
-        !hasFlag(modFlags, ModInfo::FLAG_SEPARATOR) &&
-        !hasFlag(modFlags, ModInfo::FLAG_OVERWRITE)) {
-      if (isEnabled) {
-        activeCount++;
-        if (isVisible)
-          visActiveCount++;
-      }
-      if (isVisible)
-        visRegularCount++;
-      regularCount++;
-    }
-  }
-
-  ui->activeModsCounter->display(visActiveCount);
-  ui->activeModsCounter->setToolTip(tr("<table cellspacing=\"5\">"
-    "<tr><th>Type</th><th>All</th><th>Visible</th>"
-    "<tr><td>Enabled mods:&emsp;</td><td align=right>%1 / %2</td><td align=right>%3 / %4</td></tr>"
-    "<tr><td>Unmanaged/DLCs:&emsp;</td><td align=right>%5</td><td align=right>%6</td></tr>"
-    "<tr><td>Mod backups:&emsp;</td><td align=right>%7</td><td align=right>%8</td></tr>"
-    "<tr><td>Separators:&emsp;</td><td align=right>%9</td><td align=right>%10</td></tr>"
-    "</table>")
-    .arg(activeCount)
-    .arg(regularCount)
-    .arg(visActiveCount)
-    .arg(visRegularCount)
-    .arg(foreignCount)
-    .arg(visForeignCount)
-    .arg(backupCount)
-    .arg(visBackupCount)
-    .arg(separatorCount)
-    .arg(visSeparatorCount)
-  );
-}
-
-void MainWindow::updatePluginCount()
-{
-  int activeMasterCount = 0;
-  int activeLightMasterCount = 0;
-  int activeRegularCount = 0;
-  int masterCount = 0;
-  int lightMasterCount = 0;
-  int regularCount = 0;
-  int activeVisibleCount = 0;
-
-  PluginList *list = m_OrganizerCore.pluginList();
-  QString filter = ui->espFilterEdit->text();
-
-  for (QString plugin : list->pluginNames()) {
-    bool active = list->isEnabled(plugin);
-    bool visible = m_PluginListSortProxy->filterMatchesPlugin(plugin);
-    if (list->isMaster(plugin)) {
-      masterCount++;
-      activeMasterCount += active;
-      activeVisibleCount += visible && active;
-    } else if (list->isLight(plugin) || list->isLightFlagged(plugin)) {
-      lightMasterCount++;
-      activeLightMasterCount += active;
-      activeVisibleCount += visible && active;
-    } else {
-      regularCount++;
-      activeRegularCount += active;
-      activeVisibleCount += visible && active;
-    }
-  }
-
-  int activeCount = activeMasterCount + activeLightMasterCount + activeRegularCount;
-  int totalCount = masterCount + lightMasterCount + regularCount;
-
-  ui->activePluginsCounter->display(activeVisibleCount);
-  ui->activePluginsCounter->setToolTip(tr("<table cellspacing=\"4\">"
-    "<tr><th>Type</th><th>Active</th><th>Total</th></tr>"
-    "<tr><td>Active plugins:</td><td align=right>%1</td><td align=right>%2</td></tr>"
-    "<tr><td>Active ESMs:</td><td align=right>%3</td><td align=right>%4</td></tr>"
-    "<tr><td>Active ESPs:</td><td align=right>%7</td><td align=right>%8</td></tr>"
-    "<tr><td>Active ESMs+ESPs:</td><td align=right>%9</td><td align=right>%10</td></tr>"
-    "<tr><td>Active ESLs:</td><td align=right>%5</td><td align=right>%6</td></tr>"
-    "</table>")
-    .arg(activeCount).arg(totalCount)
-    .arg(activeMasterCount).arg(masterCount)
-    .arg(activeLightMasterCount).arg(lightMasterCount)
-    .arg(activeRegularCount).arg(regularCount)
-    .arg(activeMasterCount+activeRegularCount).arg(masterCount+regularCount)
-  );
-}
-
-void MainWindow::information_clicked()
-{
-  try {
-    displayModInformation(m_ContextRow);
-  } catch (const std::exception &e) {
-    reportError(e.what());
-  }
-}
-
-void MainWindow::createEmptyMod_clicked()
-{
-  GuessedValue<QString> name;
-  name.setFilter(&fixDirectoryName);
-
-  while (name->isEmpty()) {
-    bool ok;
-    name.update(QInputDialog::getText(this, tr("Create Mod..."),
-                                      tr("This will create an empty mod.\n"
-                                         "Please enter a name:"), QLineEdit::Normal, "", &ok),
-                GUESS_USER);
-    if (!ok) {
-      return;
-    }
-  }
-
-  if (m_OrganizerCore.getMod(name) != nullptr) {
-    reportError(tr("A mod with this name already exists"));
-    return;
-  }
-
-  int newPriority = -1;
-  if (m_ContextRow >= 0 && m_ModListSortProxy->sortColumn() == ModList::COL_PRIORITY) {
-    newPriority = m_OrganizerCore.currentProfile()->getModPriority(m_ContextRow);
-  }
-
-  IModInterface *newMod = m_OrganizerCore.createMod(name);
-  if (newMod == nullptr) {
-    return;
-  }
-
-  m_OrganizerCore.refreshModList();
-
-  if (newPriority >= 0) {
-    m_OrganizerCore.modList()->changeModPriority(ModInfo::getIndex(name), newPriority);
-  }
-}
-
-void MainWindow::createSeparator_clicked()
-{
-  GuessedValue<QString> name;
-  name.setFilter(&fixDirectoryName);
-  while (name->isEmpty())
-  {
-    bool ok;
-    name.update(QInputDialog::getText(this, tr("Create Separator..."),
-      tr("This will create a new separator.\n"
-        "Please enter a name:"), QLineEdit::Normal, "", &ok),
-      GUESS_USER);
-    if (!ok) { return; }
-  }
-  if (m_OrganizerCore.getMod(name) != nullptr)
-  {
-    reportError(tr("A separator with this name already exists"));
-    return;
-  }
-  name->append("_separator");
-  if (m_OrganizerCore.getMod(name) != nullptr)
-  {
-    return;
-  }
-
-  int newPriority = -1;
-  if (m_ContextRow >= 0 && m_ModListSortProxy->sortColumn() == ModList::COL_PRIORITY)
-  {
-    newPriority = m_OrganizerCore.currentProfile()->getModPriority(m_ContextRow);
-  }
-
-  if (m_OrganizerCore.createMod(name) == nullptr) { return; }
-  m_OrganizerCore.refreshModList();
-
-  if (newPriority >= 0)
-  {
-    m_OrganizerCore.modList()->changeModPriority(ModInfo::getIndex(name), newPriority);
-  }
-  QSettings &settings = m_OrganizerCore.settings().directInterface();
-  QColor previousColor = settings.value("previousSeparatorColor", QColor()).value<QColor>();
-  if (previousColor.isValid()) {
-    ModInfo::getByIndex(ModInfo::getIndex(name))->setColor(previousColor);
-  }
-
-}
-
-void MainWindow::setColor_clicked()
-{
-  QSettings &settings = m_OrganizerCore.settings().directInterface();
-  ModInfo::Ptr modInfo = ModInfo::getByIndex(m_ContextRow);
-  QColorDialog dialog(this);
-  QColor currentColor = modInfo->getColor();
-  QColor previousColor = settings.value("previousSeparatorColor", QColor()).value<QColor>();
-  if (currentColor.isValid())
-    dialog.setCurrentColor(currentColor);
-  else
-    dialog.setCurrentColor(previousColor);
-  if (!dialog.exec())
-    return;
-  currentColor = dialog.currentColor();
-  if (!currentColor.isValid())
-    return;
-  settings.setValue("previousSeparatorColor", currentColor);
-  QItemSelectionModel *selection = ui->modList->selectionModel();
-  if (selection->hasSelection() && selection->selectedRows().count() > 1) {
-    for (QModelIndex idx : selection->selectedRows()) {
-      ModInfo::Ptr info = ModInfo::getByIndex(idx.data(Qt::UserRole + 1).toInt());
-      auto flags = info->getFlags();
-      if (std::find(flags.begin(), flags.end(), ModInfo::FLAG_SEPARATOR) != flags.end())
-      {
-        info->setColor(currentColor);
-      }
-    }
-  }
-  else {
-    modInfo->setColor(currentColor);
-  }
-}
-
-void MainWindow::resetColor_clicked()
-{
-  ModInfo::Ptr modInfo = ModInfo::getByIndex(m_ContextRow);
-  QColor color = QColor();
-  QItemSelectionModel *selection = ui->modList->selectionModel();
-  if (selection->hasSelection() && selection->selectedRows().count() > 1) {
-    for (QModelIndex idx : selection->selectedRows()) {
-      ModInfo::Ptr info = ModInfo::getByIndex(idx.data(Qt::UserRole + 1).toInt());
-      auto flags = info->getFlags();
-      if (std::find(flags.begin(), flags.end(), ModInfo::FLAG_SEPARATOR) != flags.end())
-      {
-        info->setColor(color);
-      }
-    }
-  }
-  else {
-    modInfo->setColor(color);
-  }
-  Settings::instance().directInterface().remove("previousSeparatorColor");
-}
-
-void MainWindow::createModFromOverwrite()
-{
-  GuessedValue<QString> name;
-  name.setFilter(&fixDirectoryName);
-
-  while (name->isEmpty()) {
-    bool ok;
-    name.update(QInputDialog::getText(this, tr("Create Mod..."),
-                                      tr("This will move all files from overwrite into a new, regular mod.\n"
-                                         "Please enter a name:"), QLineEdit::Normal, "", &ok),
-                GUESS_USER);
-    if (!ok) {
-      return;
-    }
-  }
-
-  if (m_OrganizerCore.getMod(name) != nullptr) {
-    reportError(tr("A mod with this name already exists"));
-    return;
-  }
-
-  IModInterface *newMod = m_OrganizerCore.createMod(name);
-  if (newMod == nullptr) {
-    return;
-  }
-
-  unsigned int overwriteIndex = ModInfo::findMod([](ModInfo::Ptr mod) -> bool {
-    std::vector<ModInfo::EFlag> flags = mod->getFlags();
-    return std::find(flags.begin(), flags.end(), ModInfo::FLAG_OVERWRITE) != flags.end(); });
-
-  ModInfo::Ptr overwriteInfo = ModInfo::getByIndex(overwriteIndex);
-  shellMove(QStringList(QDir::toNativeSeparators(overwriteInfo->absolutePath()) + "\\*"),
-            QStringList(QDir::toNativeSeparators(newMod->absolutePath())), this);
-
-  m_OrganizerCore.refreshModList();
-}
-
-void MainWindow::clearOverwrite()
-{
-  unsigned int overwriteIndex = ModInfo::findMod([](ModInfo::Ptr mod) -> bool {
-    std::vector<ModInfo::EFlag> flags = mod->getFlags();
-    return std::find(flags.begin(), flags.end(), ModInfo::FLAG_OVERWRITE)
-      != flags.end();
-  });
-
-  ModInfo::Ptr modInfo = ModInfo::getByIndex(overwriteIndex);
-  if (modInfo)
-  {
-    QDir overwriteDir(modInfo->absolutePath());
-    if (QMessageBox::question(this, tr("Are you sure?"),
-      tr("About to recursively delete:\n") + overwriteDir.absolutePath(),
-      QMessageBox::Ok | QMessageBox::Cancel) == QMessageBox::Ok)
-    {
-      QStringList delList;
-      for (auto f : overwriteDir.entryList(QDir::AllDirs | QDir::Files | QDir::NoDotAndDotDot))
-        delList.push_back(overwriteDir.absoluteFilePath(f));
-      shellDelete(delList, true);
-      updateProblemsButton();
-    }
-  }
-}
-
-void MainWindow::cancelModListEditor()
-{
-  ui->modList->setEnabled(false);
-  ui->modList->setEnabled(true);
-}
-
-void MainWindow::on_modList_doubleClicked(const QModelIndex &index)
-{
-  if (!index.isValid()) {
-    return;
-  }
-
-  if (m_OrganizerCore.modList()->timeElapsedSinceLastChecked() <= QApplication::doubleClickInterval()) {
-    // don't interpret double click if we only just checked a mod
-    return;
-  }
-
-  QModelIndex sourceIdx = mapToModel(m_OrganizerCore.modList(), index);
-  if (!sourceIdx.isValid()) {
-    return;
-  }
-
-  Qt::KeyboardModifiers modifiers = QApplication::queryKeyboardModifiers();
-  if (modifiers.testFlag(Qt::ControlModifier)) {
-    try {
-      m_ContextRow = m_ModListSortProxy->mapToSource(index).row();
-      openExplorer_clicked();
-      // workaround to cancel the editor that might have opened because of
-      // selection-click
-      ui->modList->closePersistentEditor(index);
-    }
-    catch (const std::exception &e) {
-      reportError(e.what());
-    }
-  }
-  else {
-    try {
-      m_ContextRow = m_ModListSortProxy->mapToSource(index).row();
-      sourceIdx.column();
-      int tab = -1;
-      switch (sourceIdx.column()) {
-        case ModList::COL_NOTES: tab = ModInfoDialog::TAB_NOTES; break;
-        case ModList::COL_VERSION: tab = ModInfoDialog::TAB_NEXUS; break;
-        case ModList::COL_MODID: tab = ModInfoDialog::TAB_NEXUS; break;
-        case ModList::COL_GAME: tab = ModInfoDialog::TAB_NEXUS; break;
-        case ModList::COL_CATEGORY: tab = ModInfoDialog::TAB_CATEGORIES; break;
-        default: tab = -1;
-      }
-      displayModInformation(sourceIdx.row(), tab);
-      // workaround to cancel the editor that might have opened because of
-      // selection-click
-      ui->modList->closePersistentEditor(index);
-    }
-    catch (const std::exception &e) {
-      reportError(e.what());
-    }
-  }
-}
-
-void MainWindow::on_listOptionsBtn_pressed()
-{
-  m_ContextRow = -1;
-}
-
-void MainWindow::openOriginInformation_clicked()
-{
-  try {
-    QItemSelectionModel *selection = ui->espList->selectionModel();
-    //we don't want to open multiple modinfodialogs.
-    /*if (selection->hasSelection() && selection->selectedRows().count() > 0) {
-
-      for (QModelIndex idx : selection->selectedRows()) {
-        QString fileName = idx.data().toString();
-        ModInfo::Ptr modInfo = ModInfo::getByIndex(ModInfo::getIndex(m_OrganizerCore.pluginList()->origin(fileName)));
-        std::vector<ModInfo::EFlag> flags = modInfo->getFlags();
-
-        if (modInfo->isRegular() || (std::find(flags.begin(), flags.end(), ModInfo::FLAG_OVERWRITE) != flags.end())) {
-          displayModInformation(ModInfo::getIndex(m_OrganizerCore.pluginList()->origin(fileName)));
-        }
-      }
-    }
-    else {}*/
-    QModelIndex idx = selection->currentIndex();
-    QString fileName = idx.data().toString();
-
-    ModInfo::Ptr modInfo = ModInfo::getByIndex(ModInfo::getIndex(m_OrganizerCore.pluginList()->origin(fileName)));
-    std::vector<ModInfo::EFlag> flags = modInfo->getFlags();
-
-    if (modInfo->isRegular() || (std::find(flags.begin(), flags.end(), ModInfo::FLAG_OVERWRITE) != flags.end())) {
-      displayModInformation(ModInfo::getIndex(m_OrganizerCore.pluginList()->origin(fileName)));
-    }
-  }
-  catch (const std::exception &e) {
-    reportError(e.what());
-  }
-}
-
-void MainWindow::on_espList_doubleClicked(const QModelIndex &index)
-{
-  if (!index.isValid()) {
-    return;
-  }
-
-  if (m_OrganizerCore.pluginList()->timeElapsedSinceLastChecked() <= QApplication::doubleClickInterval()) {
-    // don't interpret double click if we only just checked a plugin
-    return;
-  }
-
-  QModelIndex sourceIdx = mapToModel(m_OrganizerCore.pluginList(), index);
-  if (!sourceIdx.isValid()) {
-    return;
-  }
-  try {
-
-    QItemSelectionModel *selection = ui->espList->selectionModel();
-
-    if (selection->hasSelection() && selection->selectedRows().count() == 1) {
-
-      QModelIndex idx = selection->currentIndex();
-      QString fileName = idx.data().toString();
-
-      if (ModInfo::getIndex(m_OrganizerCore.pluginList()->origin(fileName)) == UINT_MAX)
-        return;
-
-      ModInfo::Ptr modInfo = ModInfo::getByIndex(ModInfo::getIndex(m_OrganizerCore.pluginList()->origin(fileName)));
-      std::vector<ModInfo::EFlag> flags = modInfo->getFlags();
-
-      if (modInfo->isRegular() || (std::find(flags.begin(), flags.end(), ModInfo::FLAG_OVERWRITE) != flags.end())) {
-
-        Qt::KeyboardModifiers modifiers = QApplication::queryKeyboardModifiers();
-        if (modifiers.testFlag(Qt::ControlModifier)) {
-          openExplorer_activated();
-          // workaround to cancel the editor that might have opened because of
-          // selection-click
-          ui->espList->closePersistentEditor(index);
-        }
-        else {
-
-          displayModInformation(ModInfo::getIndex(m_OrganizerCore.pluginList()->origin(fileName)));
-          // workaround to cancel the editor that might have opened because of
-          // selection-click
-          ui->espList->closePersistentEditor(index);
-        }
-      }
-    }
-  }
-  catch (const std::exception &e) {
-    reportError(e.what());
-  }
-}
-
-bool MainWindow::populateMenuCategories(QMenu *menu, int targetID)
-{
-  ModInfo::Ptr modInfo = ModInfo::getByIndex(m_ContextRow);
-  const std::set<int> &categories = modInfo->getCategories();
-
-  bool childEnabled = false;
-
-  for (unsigned int i = 1; i < m_CategoryFactory.numCategories(); ++i) {
-    if (m_CategoryFactory.getParentID(i) == targetID) {
-      QMenu *targetMenu = menu;
-      if (m_CategoryFactory.hasChildren(i)) {
-        targetMenu = menu->addMenu(m_CategoryFactory.getCategoryName(i).replace('&', "&&"));
-      }
-
-      int id = m_CategoryFactory.getCategoryID(i);
-      QScopedPointer<QCheckBox> checkBox(new QCheckBox(targetMenu));
-      bool enabled = categories.find(id) != categories.end();
-      checkBox->setText(m_CategoryFactory.getCategoryName(i).replace('&', "&&"));
-      if (enabled) {
-        childEnabled = true;
-      }
-      checkBox->setChecked(enabled ? Qt::Checked : Qt::Unchecked);
-
-      QScopedPointer<QWidgetAction> checkableAction(new QWidgetAction(targetMenu));
-      checkableAction->setDefaultWidget(checkBox.take());
-      checkableAction->setData(id);
-      targetMenu->addAction(checkableAction.take());
-
-      if (m_CategoryFactory.hasChildren(i)) {
-        if (populateMenuCategories(targetMenu, m_CategoryFactory.getCategoryID(i)) || enabled) {
-          targetMenu->setIcon(QIcon(":/MO/gui/resources/check.png"));
-        }
-      }
-    }
-  }
-  return childEnabled;
-}
-
-void MainWindow::replaceCategoriesFromMenu(QMenu *menu, int modRow)
-{
-  ModInfo::Ptr modInfo = ModInfo::getByIndex(modRow);
-  for (QAction* action : menu->actions()) {
-    if (action->menu() != nullptr) {
-      replaceCategoriesFromMenu(action->menu(), modRow);
-    } else {
-      QWidgetAction *widgetAction = qobject_cast<QWidgetAction*>(action);
-      if (widgetAction != nullptr) {
-        QCheckBox *checkbox = qobject_cast<QCheckBox*>(widgetAction->defaultWidget());
-        modInfo->setCategory(widgetAction->data().toInt(), checkbox->isChecked());
-      }
-    }
-  }
-}
-
-void MainWindow::addRemoveCategoriesFromMenu(QMenu *menu, int modRow, int referenceRow)
-{
-  if (referenceRow != -1 && referenceRow != modRow) {
-    ModInfo::Ptr editedModInfo = ModInfo::getByIndex(referenceRow);
-    for (QAction* action : menu->actions()) {
-      if (action->menu() != nullptr) {
-        addRemoveCategoriesFromMenu(action->menu(), modRow, referenceRow);
-      } else {
-        QWidgetAction *widgetAction = qobject_cast<QWidgetAction*>(action);
-        if (widgetAction != nullptr) {
-          QCheckBox *checkbox = qobject_cast<QCheckBox*>(widgetAction->defaultWidget());
-          int categoryId = widgetAction->data().toInt();
-          bool checkedBefore = editedModInfo->categorySet(categoryId);
-          bool checkedAfter = checkbox->isChecked();
-
-          if (checkedBefore != checkedAfter) { // only update if the category was changed on the edited mod
-            ModInfo::Ptr currentModInfo = ModInfo::getByIndex(modRow);
-            currentModInfo->setCategory(categoryId, checkedAfter);
-          }
-        }
-      }
-    }
-  } else {
-    replaceCategoriesFromMenu(menu, modRow);
-  }
-}
-
-void MainWindow::addRemoveCategories_MenuHandler() {
-  QMenu *menu = qobject_cast<QMenu*>(sender());
-  if (menu == nullptr) {
-    qCritical("not a menu?");
-    return;
-  }
-
-  QList<QPersistentModelIndex> selected;
-  for (const QModelIndex &idx : ui->modList->selectionModel()->selectedRows()) {
-    selected.append(QPersistentModelIndex(idx));
-  }
-
-  if (selected.size() > 0) {
-    int minRow = INT_MAX;
-    int maxRow = -1;
-
-    for (const QPersistentModelIndex &idx : selected) {
-      qDebug("change categories on: %s", qPrintable(idx.data().toString()));
-      QModelIndex modIdx = mapToModel(m_OrganizerCore.modList(), idx);
-      if (modIdx.row() != m_ContextIdx.row()) {
-        addRemoveCategoriesFromMenu(menu, modIdx.row(), m_ContextIdx.row());
-      }
-      if (idx.row() < minRow) minRow = idx.row();
-      if (idx.row() > maxRow) maxRow = idx.row();
-    }
-    replaceCategoriesFromMenu(menu, m_ContextIdx.row());
-
-    m_OrganizerCore.modList()->notifyChange(minRow, maxRow + 1);
-
-    for (const QPersistentModelIndex &idx : selected) {
-      ui->modList->selectionModel()->select(idx, QItemSelectionModel::Select | QItemSelectionModel::Rows);
-    }
-  } else {
-    //For single mod selections, just do a replace
-    replaceCategoriesFromMenu(menu, m_ContextRow);
-    m_OrganizerCore.modList()->notifyChange(m_ContextRow);
-  }
-
-  refreshFilters();
-}
-
-void MainWindow::replaceCategories_MenuHandler() {
-  QMenu *menu = qobject_cast<QMenu*>(sender());
-  if (menu == nullptr) {
-    qCritical("not a menu?");
-    return;
-  }
-
-  QList<QPersistentModelIndex> selected;
-  for (const QModelIndex &idx : ui->modList->selectionModel()->selectedRows()) {
-    selected.append(QPersistentModelIndex(idx));
-  }
-
-  if (selected.size() > 0) {
-    QStringList selectedMods;
-    int minRow = INT_MAX;
-    int maxRow = -1;
-    for (int i = 0; i < selected.size(); ++i) {
-      QModelIndex temp = mapToModel(m_OrganizerCore.modList(), selected.at(i));
-      selectedMods.append(temp.data().toString());
-      replaceCategoriesFromMenu(menu, mapToModel(m_OrganizerCore.modList(), selected.at(i)).row());
-      if (temp.row() < minRow) minRow = temp.row();
-      if (temp.row() > maxRow) maxRow = temp.row();
-    }
-
-    m_OrganizerCore.modList()->notifyChange(minRow, maxRow + 1);
-
-    // find mods by their name because indices are invalidated
-    QAbstractItemModel *model = ui->modList->model();
-    for (const QString &mod : selectedMods) {
-      QModelIndexList matches = model->match(model->index(0, 0), Qt::DisplayRole, mod, 1,
-                                             Qt::MatchFixedString | Qt::MatchCaseSensitive | Qt::MatchRecursive);
-      if (matches.size() > 0) {
-        ui->modList->selectionModel()->select(matches.at(0), QItemSelectionModel::Select | QItemSelectionModel::Rows);
-      }
-    }
-  } else {
-    //For single mod selections, just do a replace
-    replaceCategoriesFromMenu(menu, m_ContextRow);
-    m_OrganizerCore.modList()->notifyChange(m_ContextRow);
-  }
-
-  refreshFilters();
-}
-
-void MainWindow::saveArchiveList()
-{
-  if (m_OrganizerCore.isArchivesInit()) {
-    SafeWriteFile archiveFile(m_OrganizerCore.currentProfile()->getArchivesFileName());
-    for (int i = 0; i < ui->bsaList->topLevelItemCount(); ++i) {
-      QTreeWidgetItem * tlItem = ui->bsaList->topLevelItem(i);
-      for (int j = 0; j < tlItem->childCount(); ++j) {
-        QTreeWidgetItem * item = tlItem->child(j);
-        if (item->checkState(0) == Qt::Checked) {
-          archiveFile->write(item->text(0).toUtf8().append("\r\n"));
-        }
-      }
-    }
-    if (archiveFile.commitIfDifferent(m_ArchiveListHash)) {
-      qDebug("%s saved", qPrintable(QDir::toNativeSeparators(m_OrganizerCore.currentProfile()->getArchivesFileName())));
-    }
-  } else {
-    qWarning("archive list not initialised");
-  }
-}
-
-void MainWindow::checkModsForUpdates()
-{
-  statusBar()->show();
-  if (NexusInterface::instance(&m_PluginContainer)->getAccessManager()->loggedIn()) {
-    m_ModsToUpdate = ModInfo::checkAllForUpdate(&m_PluginContainer, this);
-    m_RefreshProgress->setRange(0, m_ModsToUpdate);
-  } else {
-    QString username, password;
-    if (m_OrganizerCore.settings().getNexusLogin(username, password)) {
-      m_OrganizerCore.doAfterLogin([this] () { this->checkModsForUpdates(); });
-      NexusInterface::instance(&m_PluginContainer)->getAccessManager()->login(username, password);
-    } else { // otherwise there will be no endorsement info
-      MessageDialog::showMessage(tr("Not logged in, endorsement information will be wrong"),
-                                  this, true);
-      m_ModsToUpdate = ModInfo::checkAllForUpdate(&m_PluginContainer, this);
-    }
-  }
-}
-
-void MainWindow::changeVersioningScheme() {
-  if (QMessageBox::question(this, tr("Continue?"),
-        tr("The versioning scheme decides which version is considered newer than another.\n"
-           "This function will guess the versioning scheme under the assumption that the installed version is outdated."),
-        QMessageBox::Yes | QMessageBox::Cancel) == QMessageBox::Yes) {
-
-    ModInfo::Ptr info = ModInfo::getByIndex(m_ContextRow);
-
-    bool success = false;
-
-    static VersionInfo::VersionScheme schemes[] = { VersionInfo::SCHEME_REGULAR, VersionInfo::SCHEME_DECIMALMARK, VersionInfo::SCHEME_NUMBERSANDLETTERS };
-
-    for (int i = 0; i < sizeof(schemes) / sizeof(VersionInfo::VersionScheme) && !success; ++i) {
-      VersionInfo verOld(info->getVersion().canonicalString(), schemes[i]);
-      VersionInfo verNew(info->getNewestVersion().canonicalString(), schemes[i]);
-      if (verOld < verNew) {
-        info->setVersion(verOld);
-        info->setNewestVersion(verNew);
-        success = true;
-      }
-    }
-    if (!success) {
-      QMessageBox::information(this, tr("Sorry"),
-          tr("I don't know a versioning scheme where %1 is newer than %2.").arg(info->getNewestVersion().canonicalString()).arg(info->getVersion().canonicalString()),
-          QMessageBox::Ok);
-    }
-  }
-}
-
-void MainWindow::ignoreUpdate() {
-  QItemSelectionModel *selection = ui->modList->selectionModel();
-  if (selection->hasSelection() && selection->selectedRows().count() > 1) {
-    for (QModelIndex idx : selection->selectedRows()) {
-      ModInfo::Ptr info = ModInfo::getByIndex(idx.data(Qt::UserRole + 1).toInt());
-      info->ignoreUpdate(true);
-    }
-  }
-  else {
-    ModInfo::Ptr info = ModInfo::getByIndex(m_ContextRow);
-    info->ignoreUpdate(true);
-  }
-}
-
-void MainWindow::unignoreUpdate()
-{
-  QItemSelectionModel *selection = ui->modList->selectionModel();
-  if (selection->hasSelection() && selection->selectedRows().count() > 1) {
-    for (QModelIndex idx : selection->selectedRows()) {
-      ModInfo::Ptr info = ModInfo::getByIndex(idx.data(Qt::UserRole + 1).toInt());
-      info->ignoreUpdate(false);
-    }
-  }
-  else {
-    ModInfo::Ptr info = ModInfo::getByIndex(m_ContextRow);
-    info->ignoreUpdate(false);
-  }
-}
-
-void MainWindow::addPrimaryCategoryCandidates(QMenu *primaryCategoryMenu,
-                                              ModInfo::Ptr info) {
-  const std::set<int> &categories = info->getCategories();
-  for (int categoryID : categories) {
-    int catIdx = m_CategoryFactory.getCategoryIndex(categoryID);
-    QWidgetAction *action = new QWidgetAction(primaryCategoryMenu);
-    try {
-      QRadioButton *categoryBox = new QRadioButton(
-          m_CategoryFactory.getCategoryName(catIdx).replace('&', "&&"),
-          primaryCategoryMenu);
-      connect(categoryBox, &QRadioButton::toggled, [info, categoryID](bool enable) {
-        if (enable) {
-          info->setPrimaryCategory(categoryID);
-        }
-      });
-      categoryBox->setChecked(categoryID == info->getPrimaryCategory());
-      action->setDefaultWidget(categoryBox);
-    } catch (const std::exception &e) {
-      qCritical("failed to create category checkbox: %s", e.what());
-    }
-
-    action->setData(categoryID);
-    primaryCategoryMenu->addAction(action);
-  }
-}
-
-void MainWindow::addPrimaryCategoryCandidates()
-{
-  QMenu *menu = qobject_cast<QMenu*>(sender());
-  if (menu == nullptr) {
-    qCritical("not a menu?");
-    return;
-  }
-  menu->clear();
-  ModInfo::Ptr modInfo = ModInfo::getByIndex(m_ContextRow);
-
-  addPrimaryCategoryCandidates(menu, modInfo);
-}
-
-void MainWindow::enableVisibleMods()
-{
-  if (QMessageBox::question(nullptr, tr("Confirm"), tr("Really enable all visible mods?"),
-                            QMessageBox::Yes | QMessageBox::No) == QMessageBox::Yes) {
-    m_ModListSortProxy->enableAllVisible();
-  }
-}
-
-void MainWindow::disableVisibleMods()
-{
-  if (QMessageBox::question(nullptr, tr("Confirm"), tr("Really disable all visible mods?"),
-                            QMessageBox::Yes | QMessageBox::No) == QMessageBox::Yes) {
-    m_ModListSortProxy->disableAllVisible();
-  }
-}
-
-void MainWindow::openInstanceFolder()
-{
-  QString dataPath = qApp->property("dataPath").toString();
-  ::ShellExecuteW(nullptr, L"explore", ToWString(dataPath).c_str(), nullptr, nullptr, SW_SHOWNORMAL);
-
-  //opens BaseDirectory instead
-	//::ShellExecuteW(nullptr, L"explore", ToWString(m_OrganizerCore.settings().getBaseDirectory()).c_str(), nullptr, nullptr, SW_SHOWNORMAL);
-}
-
-void MainWindow::openLogsFolder()
-{
-	QString logsPath = qApp->property("dataPath").toString() + "/" + QString::fromStdWString(AppConfig::logPath());
-	::ShellExecuteW(nullptr, L"explore", ToWString(logsPath).c_str(), nullptr, nullptr, SW_SHOWNORMAL);
-}
-
-void MainWindow::openInstallFolder()
-{
-	::ShellExecuteW(nullptr, L"explore", ToWString(qApp->applicationDirPath()).c_str(), nullptr, nullptr, SW_SHOWNORMAL);
-}
-
-void MainWindow::openPluginsFolder()
-{
-	QString pluginsPath = QCoreApplication::applicationDirPath() + "/" + ToQString(AppConfig::pluginPath());
-	::ShellExecuteW(nullptr, L"explore", ToWString(pluginsPath).c_str(), nullptr, nullptr, SW_SHOWNORMAL);
-}
-
-
-void MainWindow::openProfileFolder()
-{
-	::ShellExecuteW(nullptr, L"explore", ToWString(m_OrganizerCore.currentProfile()->absolutePath()).c_str(), nullptr, nullptr, SW_SHOWNORMAL);
-}
-
-void MainWindow::openIniFolder()
-{
-  if (m_OrganizerCore.currentProfile()->localSettingsEnabled())
-  {
-    ::ShellExecuteW(nullptr, L"explore", ToWString(m_OrganizerCore.currentProfile()->absolutePath()).c_str(), nullptr, nullptr, SW_SHOWNORMAL);
-  }
-  else {
-    ::ShellExecuteW(nullptr, L"explore", ToWString(m_OrganizerCore.managedGame()->documentsDirectory().absolutePath()).c_str(), nullptr, nullptr, SW_SHOWNORMAL);
-  }
-}
-
-void MainWindow::openDownloadsFolder()
-{
-	::ShellExecuteW(nullptr, L"explore", ToWString(m_OrganizerCore.settings().getDownloadDirectory()).c_str(), nullptr, nullptr, SW_SHOWNORMAL);
-}
-
-void MainWindow::openModsFolder()
-{
-  ::ShellExecuteW(nullptr, L"explore", ToWString(m_OrganizerCore.settings().getModDirectory()).c_str(), nullptr, nullptr, SW_SHOWNORMAL);
-}
-
-void MainWindow::openGameFolder()
-{
-	::ShellExecuteW(nullptr, L"explore", ToWString(m_OrganizerCore.managedGame()->gameDirectory().absolutePath()).c_str(), nullptr, nullptr, SW_SHOWNORMAL);
-}
-
-void MainWindow::openMyGamesFolder()
-{
-	::ShellExecuteW(nullptr, L"explore", ToWString(m_OrganizerCore.managedGame()->documentsDirectory().absolutePath()).c_str(), nullptr, nullptr, SW_SHOWNORMAL);
-}
-
-
-void MainWindow::exportModListCSV()
-{
-	//SelectionDialog selection(tr("Choose what to export"));
-
-	//selection.addChoice(tr("Everything"), tr("All installed mods are included in the list"), 0);
-	//selection.addChoice(tr("Active Mods"), tr("Only active (checked) mods from your current profile are included"), 1);
-	//selection.addChoice(tr("Visible"), tr("All mods visible in the mod list are included"), 2);
-
-	QDialog selection(this);
-	QGridLayout *grid = new QGridLayout;
-	selection.setWindowTitle(tr("Export to csv"));
-
-	QLabel *csvDescription = new QLabel();
-	csvDescription->setText(tr("CSV (Comma Separated Values) is a format that can be imported in programs like Excel to create a spreadsheet.\nYou can also use online editors and converters instead."));
-	grid->addWidget(csvDescription);
-
-	QGroupBox *groupBoxRows = new QGroupBox(tr("Select what mods you want export:"));
-	QRadioButton *all = new QRadioButton(tr("All installed mods"));
-	QRadioButton *active = new QRadioButton(tr("Only active (checked) mods from your current profile"));
-	QRadioButton *visible = new QRadioButton(tr("All currently visible mods in the mod list"));
-
-	QVBoxLayout *vbox = new QVBoxLayout;
-	vbox->addWidget(all);
-	vbox->addWidget(active);
-	vbox->addWidget(visible);
-	vbox->addStretch(1);
-	groupBoxRows->setLayout(vbox);
-
-
-
-	grid->addWidget(groupBoxRows);
-
-	QButtonGroup *buttonGroupRows = new QButtonGroup();
-	buttonGroupRows->addButton(all, 0);
-	buttonGroupRows->addButton(active, 1);
-	buttonGroupRows->addButton(visible, 2);
-	buttonGroupRows->button(0)->setChecked(true);
-
-
-
-	QGroupBox *groupBoxColumns = new QGroupBox(tr("Choose what Columns to export:"));
-	groupBoxColumns->setFlat(true);
-
-	QCheckBox *mod_Priority = new QCheckBox(tr("Mod_Priority"));
-	mod_Priority->setChecked(true);
-	QCheckBox *mod_Name = new QCheckBox(tr("Mod_Name"));
-	mod_Name->setChecked(true);
-	QCheckBox *mod_Status = new QCheckBox(tr("Mod_Status"));
-	QCheckBox *primary_Category = new QCheckBox(tr("Primary_Category"));
-	QCheckBox *nexus_ID = new QCheckBox(tr("Nexus_ID"));
-	QCheckBox *mod_Nexus_URL = new QCheckBox(tr("Mod_Nexus_URL"));
-	QCheckBox *mod_Version = new QCheckBox(tr("Mod_Version"));
-	QCheckBox *install_Date = new QCheckBox(tr("Install_Date"));
-	QCheckBox *download_File_Name = new QCheckBox(tr("Download_File_Name"));
-
-	QVBoxLayout *vbox1 = new QVBoxLayout;
-	vbox1->addWidget(mod_Priority);
-	vbox1->addWidget(mod_Name);
-	vbox1->addWidget(mod_Status);
-	vbox1->addWidget(primary_Category);
-	vbox1->addWidget(nexus_ID);
-	vbox1->addWidget(mod_Nexus_URL);
-	vbox1->addWidget(mod_Version);
-	vbox1->addWidget(install_Date);
-	vbox1->addWidget(download_File_Name);
-	groupBoxColumns->setLayout(vbox1);
-
-	grid->addWidget(groupBoxColumns);
-
-	QPushButton *ok = new QPushButton("Ok");
-	QPushButton *cancel = new QPushButton("Cancel");
-	QDialogButtonBox *buttons = new QDialogButtonBox(QDialogButtonBox::Ok | QDialogButtonBox::Cancel);
-
-	connect(buttons, SIGNAL(accepted()), &selection, SLOT(accept()));
-	connect(buttons, SIGNAL(rejected()), &selection, SLOT(reject()));
-
-	grid->addWidget(buttons);
-
-	selection.setLayout(grid);
-
-
-	if (selection.exec() == QDialog::Accepted) {
-
-		unsigned int numMods = ModInfo::getNumMods();
-		int selectedRowID = buttonGroupRows->checkedId();
-
-		try {
-			QBuffer buffer;
-			buffer.open(QIODevice::ReadWrite);
-			CSVBuilder builder(&buffer);
-			builder.setEscapeMode(CSVBuilder::TYPE_STRING, CSVBuilder::QUOTE_ALWAYS);
-			std::vector<std::pair<QString, CSVBuilder::EFieldType> > fields;
-			if (mod_Priority->isChecked())
-				fields.push_back(std::make_pair(QString("#Mod_Priority"), CSVBuilder::TYPE_STRING));
-			if (mod_Name->isChecked())
-				fields.push_back(std::make_pair(QString("#Mod_Name"), CSVBuilder::TYPE_STRING));
-			if (mod_Status->isChecked())
-				fields.push_back(std::make_pair(QString("#Mod_Status"), CSVBuilder::TYPE_STRING));
-			if (primary_Category->isChecked())
-				fields.push_back(std::make_pair(QString("#Primary_Category"), CSVBuilder::TYPE_STRING));
-			if (nexus_ID->isChecked())
-				fields.push_back(std::make_pair(QString("#Nexus_ID"), CSVBuilder::TYPE_INTEGER));
-			if (mod_Nexus_URL->isChecked())
-				fields.push_back(std::make_pair(QString("#Mod_Nexus_URL"), CSVBuilder::TYPE_STRING));
-			if (mod_Version->isChecked())
-				fields.push_back(std::make_pair(QString("#Mod_Version"), CSVBuilder::TYPE_STRING));
-			if (install_Date->isChecked())
-				fields.push_back(std::make_pair(QString("#Install_Date"), CSVBuilder::TYPE_STRING));
-			if (download_File_Name->isChecked())
-				fields.push_back(std::make_pair(QString("#Download_File_Name"), CSVBuilder::TYPE_STRING));
-
-			builder.setFields(fields);
-
-			builder.writeHeader();
-
-			for (unsigned int i = 0; i < numMods; ++i) {
-				ModInfo::Ptr info = ModInfo::getByIndex(i);
-				bool enabled = m_OrganizerCore.currentProfile()->modEnabled(i);
-				if ((selectedRowID == 1) && !enabled) {
-					continue;
-				}
-				else if ((selectedRowID == 2) && !m_ModListSortProxy->filterMatchesMod(info, enabled)) {
-					continue;
-				}
-				std::vector<ModInfo::EFlag> flags = info->getFlags();
-				if ((std::find(flags.begin(), flags.end(), ModInfo::FLAG_OVERWRITE) == flags.end()) &&
-					(std::find(flags.begin(), flags.end(), ModInfo::FLAG_BACKUP) == flags.end())) {
-					if (mod_Priority->isChecked())
-						builder.setRowField("#Mod_Priority", QString("%1").arg(m_OrganizerCore.currentProfile()->getModPriority(i), 4, 10, QChar('0')));
-					if (mod_Name->isChecked())
-						builder.setRowField("#Mod_Name", info->name());
-					if (mod_Status->isChecked())
-						builder.setRowField("#Mod_Status", (enabled)? "Enabled" : "Disabled");
-					if (primary_Category->isChecked())
-						builder.setRowField("#Primary_Category", (m_CategoryFactory.categoryExists(info->getPrimaryCategory())) ? m_CategoryFactory.getCategoryName(info->getPrimaryCategory()) : "");
-					if (nexus_ID->isChecked())
-						builder.setRowField("#Nexus_ID", info->getNexusID());
-					if (mod_Nexus_URL->isChecked())
-						builder.setRowField("#Mod_Nexus_URL",(info->getNexusID()>0)? NexusInterface::instance(&m_PluginContainer)->getModURL(info->getNexusID(), info->getGameName()) : "");
-					if (mod_Version->isChecked())
-						builder.setRowField("#Mod_Version", info->getVersion().canonicalString());
-					if (install_Date->isChecked())
-						builder.setRowField("#Install_Date", info->creationTime().toString("yyyy/MM/dd HH:mm:ss"));
-					if (download_File_Name->isChecked())
-						builder.setRowField("#Download_File_Name", info->getInstallationFile());
-
-					builder.writeRow();
-				}
-			}
-
-			SaveTextAsDialog saveDialog(this);
-			saveDialog.setText(buffer.data());
-			saveDialog.exec();
-		}
-		catch (const std::exception &e) {
-			reportError(tr("export failed: %1").arg(e.what()));
-		}
-	}
-}
-
-static void addMenuAsPushButton(QMenu *menu, QMenu *subMenu)
-{
-  QPushButton *pushBtn = new QPushButton(subMenu->title());
-  pushBtn->setMenu(subMenu);
-  QWidgetAction *action = new QWidgetAction(menu);
-  action->setDefaultWidget(pushBtn);
-  menu->addAction(action);
-}
-
-QMenu *MainWindow::openFolderMenu()
-{
-
-	QMenu *FolderMenu = new QMenu(this);
-
-	FolderMenu->addAction(tr("Open Game folder"), this, SLOT(openGameFolder()));
-
-	FolderMenu->addAction(tr("Open MyGames folder"), this, SLOT(openMyGamesFolder()));
-
-  FolderMenu->addAction(tr("Open INIs folder"), this, SLOT(openIniFolder()));
-
-	FolderMenu->addSeparator();
-
-	FolderMenu->addAction(tr("Open Instance folder"), this, SLOT(openInstanceFolder()));
-
-  FolderMenu->addAction(tr("Open Mods folder"), this, SLOT(openModsFolder()));
-
-	FolderMenu->addAction(tr("Open Profile folder"), this, SLOT(openProfileFolder()));
-
-	FolderMenu->addAction(tr("Open Downloads folder"), this, SLOT(openDownloadsFolder()));
-
-	FolderMenu->addSeparator();
-
-	FolderMenu->addAction(tr("Open MO2 Install folder"), this, SLOT(openInstallFolder()));
-
-	FolderMenu->addAction(tr("Open MO2 Plugins folder"), this, SLOT(openPluginsFolder()));
-
-	FolderMenu->addAction(tr("Open MO2 Logs folder"), this, SLOT(openLogsFolder()));
-
-
-	return FolderMenu;
-}
-
-QMenu *MainWindow::modListContextMenu()
-{
-  QMenu *menu = new QMenu(this);
-  menu->addAction(tr("Install Mod..."), this, SLOT(installMod_clicked()));
-
-  menu->addAction(tr("Create empty mod"), this, SLOT(createEmptyMod_clicked()));
-
-  menu->addAction(tr("Create Separator"), this, SLOT(createSeparator_clicked()));
-
-  menu->addSeparator();
-
-  menu->addAction(tr("Enable all visible"), this, SLOT(enableVisibleMods()));
-  menu->addAction(tr("Disable all visible"), this, SLOT(disableVisibleMods()));
-
-  menu->addAction(tr("Check all for update"), this, SLOT(checkModsForUpdates()));
-
-  menu->addAction(tr("Refresh"), &m_OrganizerCore, SLOT(profileRefresh()));
-
-  menu->addAction(tr("Export to csv..."), this, SLOT(exportModListCSV()));
-
-
-  return menu;
-}
-
-void MainWindow::addModSendToContextMenu(QMenu *menu)
-{
-  if (m_ModListSortProxy->sortColumn() != ModList::COL_PRIORITY)
-    return;
-
-  QMenu *sub_menu = new QMenu(this);
-  sub_menu->setTitle(tr("Send to"));
-  sub_menu->addAction(tr("Top"), this, SLOT(sendSelectedModsToTop_clicked()));
-  sub_menu->addAction(tr("Bottom"), this, SLOT(sendSelectedModsToBottom_clicked()));
-  sub_menu->addAction(tr("Priority..."), this, SLOT(sendSelectedModsToPriority_clicked()));
-  sub_menu->addAction(tr("Separator..."), this, SLOT(sendSelectedModsToSeparator_clicked()));
-
-  menu->addMenu(sub_menu);
-  menu->addSeparator();
-}
-
-void MainWindow::addPluginSendToContextMenu(QMenu *menu)
-{
-  if (m_PluginListSortProxy->sortColumn() != PluginList::COL_PRIORITY)
-    return;
-
-  QMenu *sub_menu = new QMenu(this);
-  sub_menu->setTitle(tr("Send to"));
-  sub_menu->addAction(tr("Top"), this, SLOT(sendSelectedPluginsToTop_clicked()));
-  sub_menu->addAction(tr("Bottom"), this, SLOT(sendSelectedPluginsToBottom_clicked()));
-  sub_menu->addAction(tr("Priority..."), this, SLOT(sendSelectedPluginsToPriority_clicked()));
-
-  menu->addMenu(sub_menu);
-  menu->addSeparator();
-}
-
-void MainWindow::on_modList_customContextMenuRequested(const QPoint &pos)
-{
-  try {
-    QTreeView *modList = findChild<QTreeView*>("modList");
-
-    m_ContextIdx = mapToModel(m_OrganizerCore.modList(), modList->indexAt(pos));
-    m_ContextRow = m_ContextIdx.row();
-
-    QMenu *menu = nullptr;
-    QMenu *allMods = modListContextMenu();
-    if (m_ContextRow == -1) {
-      // no selection
-      menu = allMods;
-    } else {
-      menu = new QMenu(this);
-      allMods->setTitle(tr("All Mods"));
-      menu->addMenu(allMods);
-      menu->addSeparator();
-      ModInfo::Ptr info = ModInfo::getByIndex(m_ContextRow);
-      std::vector<ModInfo::EFlag> flags = info->getFlags();
-      if (std::find(flags.begin(), flags.end(), ModInfo::FLAG_OVERWRITE) != flags.end()) {
-        if (QDir(info->absolutePath()).count() > 2) {
-          menu->addAction(tr("Sync to Mods..."), &m_OrganizerCore, SLOT(syncOverwrite()));
-          menu->addAction(tr("Create Mod..."), this, SLOT(createModFromOverwrite()));
-          menu->addAction(tr("Clear Overwrite..."), this, SLOT(clearOverwrite()));
-        }
-        menu->addAction(tr("Open in Explorer"), this, SLOT(openExplorer_clicked()));
-      } else if (std::find(flags.begin(), flags.end(), ModInfo::FLAG_BACKUP) != flags.end()) {
-        menu->addAction(tr("Restore Backup"), this, SLOT(restoreBackup_clicked()));
-        menu->addAction(tr("Remove Backup..."), this, SLOT(removeMod_clicked()));
-      } else if (std::find(flags.begin(), flags.end(), ModInfo::FLAG_SEPARATOR) != flags.end()){
-        menu->addSeparator();
-        QMenu *addRemoveCategoriesMenu = new QMenu(tr("Change Categories"));
-        populateMenuCategories(addRemoveCategoriesMenu, 0);
-        connect(addRemoveCategoriesMenu, SIGNAL(aboutToHide()), this, SLOT(addRemoveCategories_MenuHandler()));
-        addMenuAsPushButton(menu, addRemoveCategoriesMenu);
-        QMenu *primaryCategoryMenu = new QMenu(tr("Primary Category"));
-        connect(primaryCategoryMenu, SIGNAL(aboutToShow()), this, SLOT(addPrimaryCategoryCandidates()));
-        addMenuAsPushButton(menu, primaryCategoryMenu);
-        menu->addSeparator();
-        menu->addAction(tr("Rename Separator..."), this, SLOT(renameMod_clicked()));
-        menu->addAction(tr("Remove Separator..."), this, SLOT(removeMod_clicked()));
-        menu->addSeparator();
-        addModSendToContextMenu(menu);
-        menu->addAction(tr("Select Color..."), this, SLOT(setColor_clicked()));
-        if(info->getColor().isValid())
-          menu->addAction(tr("Reset Color"), this, SLOT(resetColor_clicked()));
-        menu->addSeparator();
-      } else if (std::find(flags.begin(), flags.end(), ModInfo::FLAG_FOREIGN) != flags.end()) {
-        addModSendToContextMenu(menu);
-      } else {
-        QMenu *addRemoveCategoriesMenu = new QMenu(tr("Change Categories"));
-        populateMenuCategories(addRemoveCategoriesMenu, 0);
-        connect(addRemoveCategoriesMenu, SIGNAL(aboutToHide()), this, SLOT(addRemoveCategories_MenuHandler()));
-        addMenuAsPushButton(menu, addRemoveCategoriesMenu);
-
-        QMenu *primaryCategoryMenu = new QMenu(tr("Primary Category"));
-        connect(primaryCategoryMenu, SIGNAL(aboutToShow()), this, SLOT(addPrimaryCategoryCandidates()));
-        addMenuAsPushButton(menu, primaryCategoryMenu);
-
-        menu->addSeparator();
-
-        if (info->downgradeAvailable()) {
-          menu->addAction(tr("Change versioning scheme"), this, SLOT(changeVersioningScheme()));
-        }
-
-        if (info->updateIgnored()) {
-          menu->addAction(tr("Un-ignore update"), this, SLOT(unignoreUpdate()));
-        }
-        else {
-          if (info->updateAvailable() || info->downgradeAvailable()) {
-              menu->addAction(tr("Ignore update"), this, SLOT(ignoreUpdate()));
-          }
-        }
-        menu->addSeparator();
-
-        menu->addAction(tr("Enable selected"), this, SLOT(enableSelectedMods_clicked()));
-        menu->addAction(tr("Disable selected"), this, SLOT(disableSelectedMods_clicked()));
-
-        menu->addSeparator();
-
-        addModSendToContextMenu(menu);
-
-        menu->addAction(tr("Rename Mod..."), this, SLOT(renameMod_clicked()));
-        menu->addAction(tr("Reinstall Mod"), this, SLOT(reinstallMod_clicked()));
-        menu->addAction(tr("Remove Mod..."), this, SLOT(removeMod_clicked()));
-        menu->addAction(tr("Create Backup"), this, SLOT(backupMod_clicked()));
-
-        menu->addSeparator();
-
-        if (info->getNexusID() > 0 && Settings::instance().endorsementIntegration()) {
-          switch (info->endorsedState()) {
-            case ModInfo::ENDORSED_TRUE: {
-              menu->addAction(tr("Un-Endorse"), this, SLOT(unendorse_clicked()));
-            } break;
-            case ModInfo::ENDORSED_FALSE: {
-              menu->addAction(tr("Endorse"), this, SLOT(endorse_clicked()));
-              menu->addAction(tr("Won't endorse"), this, SLOT(dontendorse_clicked()));
-            } break;
-            case ModInfo::ENDORSED_NEVER: {
-              menu->addAction(tr("Endorse"), this, SLOT(endorse_clicked()));
-            } break;
-            default: {
-              QAction *action = new QAction(tr("Endorsement state unknown"), menu);
-              action->setEnabled(false);
-              menu->addAction(action);
-            } break;
-          }
-        }
-
-        menu->addSeparator();
-
-        std::vector<ModInfo::EFlag> flags = info->getFlags();
-        if (std::find(flags.begin(), flags.end(), ModInfo::FLAG_INVALID) != flags.end()) {
-          menu->addAction(tr("Ignore missing data"), this, SLOT(ignoreMissingData_clicked()));
-        }
-
-        if (std::find(flags.begin(), flags.end(), ModInfo::FLAG_ALTERNATE_GAME) != flags.end()) {
-          menu->addAction(tr("Mark as converted/working"), this, SLOT(markConverted_clicked()));
-        }
-
-        if (info->getNexusID() > 0)  {
-          menu->addAction(tr("Visit on Nexus"), this, SLOT(visitOnNexus_clicked()));
-        } else if ((info->getURL() != "")) {
-          menu->addAction(tr("Visit web page"), this, SLOT(visitWebPage_clicked()));
-        }
-
-        menu->addAction(tr("Open in Explorer"), this, SLOT(openExplorer_clicked()));
-      }
-
-      if (std::find(flags.begin(), flags.end(), ModInfo::FLAG_FOREIGN) == flags.end()) {
-        QAction *infoAction = menu->addAction(tr("Information..."), this, SLOT(information_clicked()));
-        menu->setDefaultAction(infoAction);
-      }
-    }
-
-    menu->exec(modList->mapToGlobal(pos));
-  } catch (const std::exception &e) {
-    reportError(tr("Exception: ").arg(e.what()));
-  } catch (...) {
-    reportError(tr("Unknown exception"));
-  }
-}
-
-
-void MainWindow::on_categoriesList_itemSelectionChanged()
-{
-  QModelIndexList indices = ui->categoriesList->selectionModel()->selectedRows();
-  std::vector<int> categories;
-  std::vector<int> content;
-  for (const QModelIndex &index : indices) {
-    int filterType = index.data(Qt::UserRole + 1).toInt();
-    if ((filterType == ModListSortProxy::TYPE_CATEGORY)
-        || (filterType == ModListSortProxy::TYPE_SPECIAL)) {
-      int categoryId = index.data(Qt::UserRole).toInt();
-      if (categoryId != CategoryFactory::CATEGORY_NONE) {
-        categories.push_back(categoryId);
-      }
-    } else if (filterType == ModListSortProxy::TYPE_CONTENT) {
-      int contentId = index.data(Qt::UserRole).toInt();
-      content.push_back(contentId);
-    }
-  }
-
-  m_ModListSortProxy->setCategoryFilter(categories);
-  m_ModListSortProxy->setContentFilter(content);
-  ui->clickBlankButton->setEnabled(categories.size() > 0 || content.size() >0);
-
-  if (indices.count() == 0) {
-    ui->currentCategoryLabel->setText(QString("(%1)").arg(tr("<All>")));
-  } else if (indices.count() > 1) {
-    ui->currentCategoryLabel->setText(QString("(%1)").arg(tr("<Multiple>")));
-  } else {
-    ui->currentCategoryLabel->setText(QString("(%1)").arg(indices.first().data().toString()));
-  }
-  ui->modList->reset();
-}
-
-
-void MainWindow::deleteSavegame_clicked()
-{
-  SaveGameInfo const *info = m_OrganizerCore.managedGame()->feature<SaveGameInfo>();
-
-  QString savesMsgLabel;
-  QStringList deleteFiles;
-
-  int count = 0;
-
-  for (const QModelIndex &idx : ui->savegameList->selectionModel()->selectedIndexes()) {
-    QString name = idx.data(Qt::UserRole).toString();
-
-    if (count < 10) {
-      savesMsgLabel += "<li>" + QFileInfo(name).completeBaseName() + "</li>";
-    }
-    ++count;
-
-    if (info == nullptr) {
-      deleteFiles.push_back(name);
-    } else {
-      ISaveGame const *save = info->getSaveGameInfo(name);
-      deleteFiles += save->allFiles();
-      delete save;
-    }
-  }
-
-  if (count > 10) {
-    savesMsgLabel += "<li><i>... " + tr("%1 more").arg(count - 10) + "</i></li>";
-  }
-
-  if (QMessageBox::question(this, tr("Confirm"),
-                            tr("Are you sure you want to remove the following %n save(s)?<br>"
-                               "<ul>%1</ul><br>"
-                               "Removed saves will be sent to the Recycle Bin.", "", count)
-                              .arg(savesMsgLabel),
-                            QMessageBox::Yes | QMessageBox::No) == QMessageBox::Yes) {
-    shellDelete(deleteFiles, true); // recycle bin delete.
-    refreshSaveList();
-  }
-}
-
-
-void MainWindow::fixMods_clicked(SaveGameInfo::MissingAssets const &missingAssets)
-{
-  ActivateModsDialog dialog(missingAssets, this);
-  if (dialog.exec() == QDialog::Accepted) {
-    // activate the required mods, then enable all esps
-    std::set<QString> modsToActivate = dialog.getModsToActivate();
-    for (std::set<QString>::iterator iter = modsToActivate.begin(); iter != modsToActivate.end(); ++iter) {
-      if ((*iter != "<data>") && (*iter != "<overwrite>")) {
-        unsigned int modIndex = ModInfo::getIndex(*iter);
-        m_OrganizerCore.currentProfile()->setModEnabled(modIndex, true);
-      }
-    }
-
-    m_OrganizerCore.currentProfile()->writeModlist();
-    m_OrganizerCore.refreshLists();
-
-    std::set<QString> espsToActivate = dialog.getESPsToActivate();
-    for (std::set<QString>::iterator iter = espsToActivate.begin(); iter != espsToActivate.end(); ++iter) {
-      m_OrganizerCore.pluginList()->enableESP(*iter);
-    }
-    m_OrganizerCore.saveCurrentLists();
-  }
-}
-
-
-void MainWindow::on_savegameList_customContextMenuRequested(const QPoint &pos)
-{
-  QItemSelectionModel *selection = ui->savegameList->selectionModel();
-
-  if (!selection->hasSelection()) {
-    return;
-  }
-
-  QMenu menu;
-  QAction *action = menu.addAction(tr("Enable Mods..."));
-  action->setEnabled(false);
-
-  if (selection->selectedIndexes().count() == 1) {
-    SaveGameInfo const *info = this->m_OrganizerCore.managedGame()->feature<SaveGameInfo>();
-    if (info != nullptr) {
-      QString save = ui->savegameList->currentItem()->data(Qt::UserRole).toString();
-      SaveGameInfo::MissingAssets missing = info->getMissingAssets(save);
-      if (missing.size() != 0) {
-        connect(action, &QAction::triggered, this, [this, missing]{ fixMods_clicked(missing); });
-        action->setEnabled(true);
-      }
-    }
-  }
-
-  QString deleteMenuLabel = tr("Delete %n save(s)", "", selection->selectedIndexes().count());
-
-  menu.addAction(deleteMenuLabel, this, SLOT(deleteSavegame_clicked()));
-
-  menu.exec(ui->savegameList->mapToGlobal(pos));
-}
-
-void MainWindow::linkToolbar()
-{
-  Executable &exe(getSelectedExecutable());
-  exe.showOnToolbar(!exe.isShownOnToolbar());
-  ui->linkButton->menu()->actions().at(static_cast<int>(ShortcutType::Toolbar))->setIcon(exe.isShownOnToolbar() ? QIcon(":/MO/gui/remove") : QIcon(":/MO/gui/link"));
-  updateToolBar();
-}
-
-namespace {
-QString getLinkfile(const QString &dir, const Executable &exec)
-{
-  return QDir::fromNativeSeparators(dir) + "/" + exec.m_Title + ".lnk";
-}
-
-QString getDesktopLinkfile(const Executable &exec)
-{
-  return getLinkfile(getDesktopDirectory(), exec);
-}
-
-QString getStartMenuLinkfile(const Executable &exec)
-{
-  return getLinkfile(getStartMenuDirectory(), exec);
-}
-}
-
-void MainWindow::addWindowsLink(const ShortcutType mapping)
-{
-  const Executable &selectedExecutable(getSelectedExecutable());
-  QString const linkName = getLinkfile(mapping == ShortcutType::Desktop ? getDesktopDirectory() : getStartMenuDirectory(),
-                                       selectedExecutable);
-
-  if (QFile::exists(linkName)) {
-    if (QFile::remove(linkName)) {
-      ui->linkButton->menu()->actions().at(static_cast<int>(mapping))->setIcon(QIcon(":/MO/gui/link"));
-    } else {
-      reportError(tr("failed to remove %1").arg(linkName));
-    }
-  } else {
-    QFileInfo const exeInfo(qApp->applicationFilePath());
-    // create link
-    QString executable = QDir::toNativeSeparators(selectedExecutable.m_BinaryInfo.absoluteFilePath());
-
-    std::wstring targetFile       = ToWString(exeInfo.absoluteFilePath());
-    std::wstring parameter        = ToWString(
-      QString("\"moshortcut://%1:%2\"").arg(InstanceManager::instance().currentInstance(),selectedExecutable.m_Title));
-    std::wstring description      = ToWString(QString("Run %1 with ModOrganizer").arg(selectedExecutable.m_Title));
-    std::wstring iconFile         = ToWString(executable);
-    std::wstring currentDirectory = ToWString(QDir::toNativeSeparators(qApp->applicationDirPath()));
-
-    if (CreateShortcut(targetFile.c_str()
-                       , parameter.c_str()
-                       , QDir::toNativeSeparators(linkName).toUtf8().constData()
-                       , description.c_str()
-                       , (selectedExecutable.usesOwnIcon() ? iconFile.c_str() : nullptr), 0
-                       , currentDirectory.c_str()) == 0) {
-      ui->linkButton->menu()->actions().at(static_cast<int>(mapping))->setIcon(QIcon(":/MO/gui/remove"));
-    } else {
-      reportError(tr("failed to create %1").arg(linkName));
-    }
-  }
-}
-
-void MainWindow::linkDesktop()
-{
-  addWindowsLink(ShortcutType::Desktop);
-}
-
-void MainWindow::linkMenu()
-{
-  addWindowsLink(ShortcutType::StartMenu);
-}
-
-void MainWindow::on_actionSettings_triggered()
-{
-  Settings &settings = m_OrganizerCore.settings();
-
-  QString oldModDirectory(settings.getModDirectory());
-  QString oldCacheDirectory(settings.getCacheDirectory());
-  QString oldProfilesDirectory(settings.getProfileDirectory());
-  QString oldManagedGameDirectory(settings.getManagedGameDirectory());
-  bool oldDisplayForeign(settings.displayForeign());
-  bool proxy = settings.useProxy();
-  DownloadManager *dlManager = m_OrganizerCore.downloadManager();
-
-  settings.query(&m_PluginContainer, this);
-
-  if (oldManagedGameDirectory != settings.getManagedGameDirectory()) {
-    QMessageBox::about(this, tr("Restarting MO"),
-      tr("Changing the managed game directory requires restarting MO.\n"
-         "Any pending downloads will be paused.\n\n"
-         "Click OK to restart MO now."));
-    dlManager->pauseAll();
-    qApp->exit(INT_MAX);
-  }
-
-  InstallationManager *instManager = m_OrganizerCore.installationManager();
-  instManager->setModsDirectory(settings.getModDirectory());
-  instManager->setDownloadDirectory(settings.getDownloadDirectory());
-
-  fixCategories();
-  refreshFilters();
-
-  if (settings.getProfileDirectory() != oldProfilesDirectory) {
-    refreshProfiles();
-  }
-
-  if (dlManager->getOutputDirectory() != settings.getDownloadDirectory()) {
-    if (dlManager->downloadsInProgress()) {
-      MessageDialog::showMessage(tr("Can't change download directory while "
-                                    "downloads are in progress!"),
-                                 this);
-    } else {
-      dlManager->setOutputDirectory(settings.getDownloadDirectory());
-    }
-  }
-  dlManager->setPreferredServers(settings.getPreferredServers());
-
-  if ((settings.getModDirectory() != oldModDirectory)
-      || (settings.displayForeign() != oldDisplayForeign)) {
-    m_OrganizerCore.profileRefresh();
-  }
-
-  const auto state = settings.archiveParsing();
-  if (state != m_OrganizerCore.getArchiveParsing())
-  {
-    m_OrganizerCore.setArchiveParsing(state);
-    if (!state)
-    {
-      ui->showArchiveDataCheckBox->setCheckState(Qt::Unchecked);
-      ui->showArchiveDataCheckBox->setEnabled(false);
-      m_showArchiveData = false;
-    }
-    else
-    {
-      ui->showArchiveDataCheckBox->setCheckState(Qt::Checked);
-      ui->showArchiveDataCheckBox->setEnabled(true);
-      m_showArchiveData = true;
-    }
-    m_OrganizerCore.refreshModList();
-    m_OrganizerCore.refreshDirectoryStructure();
-    m_OrganizerCore.refreshLists();
-  }
-
-  if (settings.getCacheDirectory() != oldCacheDirectory) {
-    NexusInterface::instance(&m_PluginContainer)->setCacheDirectory(settings.getCacheDirectory());
-  }
-
-  if (proxy != settings.useProxy()) {
-    activateProxy(settings.useProxy());
-  }
-
-  NexusInterface::instance(&m_PluginContainer)->setNMMVersion(settings.getNMMVersion());
-
-  updateDownloadListDelegate();
-
-  m_OrganizerCore.updateVFSParams(settings.logLevel(), settings.crashDumpsType(), settings.executablesBlacklist());
-  m_OrganizerCore.cycleDiagnostics();
-}
-
-
-void MainWindow::on_actionNexus_triggered()
-{
-  QDesktopServices::openUrl(QUrl(NexusInterface::instance(&m_PluginContainer)->getGameURL(m_OrganizerCore.managedGame()->gameShortName())));
-}
-
-
-void MainWindow::linkClicked(const QString &url)
-{
-  QDesktopServices::openUrl(QUrl(url));
-}
-
-
-void MainWindow::installTranslator(const QString &name)
-{
-  QTranslator *translator = new QTranslator(this);
-  QString fileName = name + "_" + m_CurrentLanguage;
-  if (!translator->load(fileName, qApp->applicationDirPath() + "/translations")) {
-    if (m_CurrentLanguage.compare("en", Qt::CaseInsensitive)) {
-      qDebug("localization file %s not found", qPrintable(fileName));
-    } // we don't actually expect localization files for English
-  }
-
-  qApp->installTranslator(translator);
-  m_Translators.push_back(translator);
-}
-
-
-void MainWindow::languageChange(const QString &newLanguage)
-{
-  for (QTranslator *trans : m_Translators) {
-    qApp->removeTranslator(trans);
-  }
-  m_Translators.clear();
-
-  m_CurrentLanguage = newLanguage;
-
-  installTranslator("qt");
-  installTranslator("qtbase");
-  installTranslator(ToQString(AppConfig::translationPrefix()));
-  for (const QString &fileName : m_PluginContainer.pluginFileNames()) {
-    installTranslator(QFileInfo(fileName).baseName());
-  }
-  ui->retranslateUi(this);
-  qDebug("loaded language %s", qPrintable(newLanguage));
-
-  ui->profileBox->setItemText(0, QObject::tr("<Manage...>"));
-
-  createHelpWidget();
-
-  updateDownloadListDelegate();
-  updateProblemsButton();
-
-  ui->listOptionsBtn->setMenu(modListContextMenu());
-
-  ui->openFolderMenu->setMenu(openFolderMenu());
-
-}
-
-void MainWindow::writeDataToFile(QFile &file, const QString &directory, const DirectoryEntry &directoryEntry)
-{
-  for (FileEntry::Ptr current : directoryEntry.getFiles()) {
-    bool isArchive = false;
-    int origin = current->getOrigin(isArchive);
-    if (isArchive) {
-      // TODO: don't list files from archives. maybe make this an option?
-      continue;
-    }
-    QString fullName = directory + "\\" + ToQString(current->getName());
-    file.write(fullName.toUtf8());
-
-    file.write("\t(");
-    file.write(ToQString(m_OrganizerCore.directoryStructure()->getOriginByID(origin).getName()).toUtf8());
-    file.write(")\r\n");
-  }
-
-  // recurse into subdirectories
-  std::vector<DirectoryEntry*>::const_iterator current, end;
-  directoryEntry.getSubDirectories(current, end);
-  for (; current != end; ++current) {
-    writeDataToFile(file, directory + "\\" + ToQString((*current)->getName()), **current);
-  }
-}
-
-void MainWindow::writeDataToFile()
-{
-  QString fileName = QFileDialog::getSaveFileName(this);
-  QFile file(fileName);
-  if (!file.open(QIODevice::WriteOnly)) {
-    reportError(tr("failed to write to file %1").arg(fileName));
-  }
-
-  writeDataToFile(file, "data", *m_OrganizerCore.directoryStructure());
-  file.close();
-
-  MessageDialog::showMessage(tr("%1 written").arg(QDir::toNativeSeparators(fileName)), this);
-}
-
-
-int MainWindow::getBinaryExecuteInfo(const QFileInfo &targetInfo, QFileInfo &binaryInfo, QString &arguments)
-{
-  QString extension = targetInfo.suffix();
-  if ((extension.compare("cmd", Qt::CaseInsensitive) == 0) ||
-      (extension.compare("com", Qt::CaseInsensitive) == 0) ||
-      (extension.compare("bat", Qt::CaseInsensitive) == 0)) {
-    binaryInfo = QFileInfo("C:\\Windows\\System32\\cmd.exe");
-    arguments = QString("/C \"%1\"").arg(QDir::toNativeSeparators(targetInfo.absoluteFilePath()));
-    return 1;
-  } else if (extension.compare("exe", Qt::CaseInsensitive) == 0) {
-    binaryInfo = targetInfo;
-    return 1;
-  } else if (extension.compare("jar", Qt::CaseInsensitive) == 0) {
-    // types that need to be injected into
-    std::wstring targetPathW = ToWString(targetInfo.absoluteFilePath());
-    QString binaryPath;
-
-    { // try to find java automatically
-      WCHAR buffer[MAX_PATH];
-      if (::FindExecutableW(targetPathW.c_str(), nullptr, buffer) > (HINSTANCE)32) {
-        DWORD binaryType = 0UL;
-        if (!::GetBinaryTypeW(buffer, &binaryType)) {
-          qDebug("failed to determine binary type of \"%ls\": %lu", buffer, ::GetLastError());
-        } else if (binaryType == SCS_32BIT_BINARY) {
-          binaryPath = ToQString(buffer);
-        }
-      }
-    }
-    if (binaryPath.isEmpty() && (extension == "jar")) {
-      // second attempt: look to the registry
-      QSettings javaReg("HKEY_LOCAL_MACHINE\\Software\\JavaSoft\\Java Runtime Environment", QSettings::NativeFormat);
-      if (javaReg.contains("CurrentVersion")) {
-        QString currentVersion = javaReg.value("CurrentVersion").toString();
-        binaryPath = javaReg.value(QString("%1/JavaHome").arg(currentVersion)).toString().append("\\bin\\javaw.exe");
-      }
-    }
-    if (binaryPath.isEmpty()) {
-      binaryPath = QFileDialog::getOpenFileName(this, tr("Select binary"), QString(), tr("Binary") + " (*.exe)");
-    }
-    if (binaryPath.isEmpty()) {
-      return 0;
-    }
-    binaryInfo = QFileInfo(binaryPath);
-    if (extension == "jar") {
-      arguments = QString("-jar \"%1\"").arg(QDir::toNativeSeparators(targetInfo.absoluteFilePath()));
-    } else {
-      arguments = QString("\"%1\"").arg(QDir::toNativeSeparators(targetInfo.absoluteFilePath()));
-    }
-    return 1;
-  } else {
-    return 2;
-  }
-}
-
-
-void MainWindow::addAsExecutable()
-{
-  if (m_ContextItem != nullptr) {
-    QFileInfo targetInfo(m_ContextItem->data(0, Qt::UserRole).toString());
-    QFileInfo binaryInfo;
-    QString arguments;
-    switch (getBinaryExecuteInfo(targetInfo, binaryInfo, arguments)) {
-      case 1: {
-        QString name = QInputDialog::getText(this, tr("Enter Name"),
-              tr("Please enter a name for the executable"), QLineEdit::Normal,
-              targetInfo.baseName());
-        if (!name.isEmpty()) {
-          //Note: If this already exists, you'll lose custom settings
-          m_OrganizerCore.executablesList()->addExecutable(name,
-                                                           binaryInfo.absoluteFilePath(),
-                                                           arguments,
-                                                           targetInfo.absolutePath(),
-                                                           QString(),
-                                                           Executable::CustomExecutable);
-          refreshExecutablesList();
-        }
-      } break;
-      case 2: {
-        QMessageBox::information(this, tr("Not an executable"), tr("This is not a recognized executable."));
-      } break;
-      default: {
-        // nop
-      } break;
-    }
-  }
-}
-
-
-void MainWindow::originModified(int originID)
-{
-  FilesOrigin &origin = m_OrganizerCore.directoryStructure()->getOriginByID(originID);
-  origin.enable(false);
-  m_OrganizerCore.directoryStructure()->addFromOrigin(origin.getName(), origin.getPath(), origin.getPriority());
-  DirectoryRefresher::cleanStructure(m_OrganizerCore.directoryStructure());
-}
-
-
-void MainWindow::hideFile()
-{
-  QString oldName = m_ContextItem->data(0, Qt::UserRole).toString();
-  QString newName = oldName + ModInfo::s_HiddenExt;
-
-  if (QFileInfo(newName).exists()) {
-    if (QMessageBox::question(this, tr("Replace file?"), tr("There already is a hidden version of this file. Replace it?"),
-                              QMessageBox::Yes | QMessageBox::No) == QMessageBox::Yes) {
-      if (!QFile(newName).remove()) {
-        QMessageBox::critical(this, tr("File operation failed"), tr("Failed to remove \"%1\". Maybe you lack the required file permissions?").arg(newName));
-        return;
-      }
-    } else {
-      return;
-    }
-  }
-
-  if (QFile::rename(oldName, newName)) {
-    originModified(m_ContextItem->data(1, Qt::UserRole + 1).toInt());
-	refreshDataTreeKeepExpandedNodes();
-  } else {
-    reportError(tr("failed to rename \"%1\" to \"%2\"").arg(oldName).arg(QDir::toNativeSeparators(newName)));
-  }
-}
-
-
-void MainWindow::unhideFile()
-{
-  QString oldName = m_ContextItem->data(0, Qt::UserRole).toString();
-  QString newName = oldName.left(oldName.length() - ModInfo::s_HiddenExt.length());
-  if (QFileInfo(newName).exists()) {
-    if (QMessageBox::question(this, tr("Replace file?"), tr("There already is a visible version of this file. Replace it?"),
-                              QMessageBox::Yes | QMessageBox::No) == QMessageBox::Yes) {
-      if (!QFile(newName).remove()) {
-        QMessageBox::critical(this, tr("File operation failed"), tr("Failed to remove \"%1\". Maybe you lack the required file permissions?").arg(newName));
-        return;
-      }
-    } else {
-      return;
-    }
-  }
-  if (QFile::rename(oldName, newName)) {
-    originModified(m_ContextItem->data(1, Qt::UserRole + 1).toInt());
-	refreshDataTreeKeepExpandedNodes();
-  } else {
-    reportError(tr("failed to rename \"%1\" to \"%2\"").arg(QDir::toNativeSeparators(oldName)).arg(QDir::toNativeSeparators(newName)));
-  }
-}
-
-
-void MainWindow::enableSelectedPlugins_clicked()
-{
-  m_OrganizerCore.pluginList()->enableSelected(ui->espList->selectionModel());
-}
-
-
-void MainWindow::disableSelectedPlugins_clicked()
-{
-  m_OrganizerCore.pluginList()->disableSelected(ui->espList->selectionModel());
-}
-
-void MainWindow::sendSelectedPluginsToTop_clicked()
-{
-  m_OrganizerCore.pluginList()->sendToPriority(ui->espList->selectionModel(), 0);
-}
-
-void MainWindow::sendSelectedPluginsToBottom_clicked()
-{
-  m_OrganizerCore.pluginList()->sendToPriority(ui->espList->selectionModel(), INT_MAX);
-}
-
-void MainWindow::sendSelectedPluginsToPriority_clicked()
-{
-  bool ok;
-  int newPriority = QInputDialog::getInt(this,
-    tr("Set Priority"), tr("Set the priority of the selected plugins"),
-    0, 0, INT_MAX, 1, &ok);
-  if (!ok) return;
-
-  m_OrganizerCore.pluginList()->sendToPriority(ui->espList->selectionModel(), newPriority);
-}
-
-
-void MainWindow::enableSelectedMods_clicked()
-{
-  m_OrganizerCore.modList()->enableSelected(ui->modList->selectionModel());
-}
-
-
-void MainWindow::disableSelectedMods_clicked()
-{
-  m_OrganizerCore.modList()->disableSelected(ui->modList->selectionModel());
-}
-
-
-void MainWindow::previewDataFile()
-{
-  QString fileName = QDir::fromNativeSeparators(m_ContextItem->data(0, Qt::UserRole).toString());
-
-  // what we have is an absolute path to the file in its actual location (for the primary origin)
-  // what we want is the path relative to the virtual data directory
-
-  // we need to look in the virtual directory for the file to make sure the info is up to date.
-
-  // check if the file comes from the actual data folder instead of a mod
-  QDir gameDirectory = m_OrganizerCore.managedGame()->dataDirectory().absolutePath();
-  QString relativePath = gameDirectory.relativeFilePath(fileName);
-  QDir dirRelativePath = gameDirectory.relativeFilePath(fileName);
-  // if the file is on a different drive the dirRelativePath will actually be an absolute path so we make sure that is not the case
-  if (!dirRelativePath.isAbsolute() && !relativePath.startsWith("..")) {
-	  fileName = relativePath;
-  }
-  else {
-	  // crude: we search for the next slash after the base mod directory to skip everything up to the data-relative directory
-	  int offset = m_OrganizerCore.settings().getModDirectory().size() + 1;
-	  offset = fileName.indexOf("/", offset);
-	  fileName = fileName.mid(offset + 1);
-  }
-
-
-
-  const FileEntry::Ptr file = m_OrganizerCore.directoryStructure()->searchFile(ToWString(fileName), nullptr);
-
-  if (file.get() == nullptr) {
-    reportError(tr("file not found: %1").arg(fileName));
-    return;
-  }
-
-  // set up preview dialog
-  PreviewDialog preview(fileName);
-  auto addFunc = [&] (int originId) {
-      FilesOrigin &origin = m_OrganizerCore.directoryStructure()->getOriginByID(originId);
-      QString filePath = QDir::fromNativeSeparators(ToQString(origin.getPath())) + "/" + fileName;
-      if (QFile::exists(filePath)) {
-        // it's very possible the file doesn't exist, because it's inside an archive. we don't support that
-        QWidget *wid = m_PluginContainer.previewGenerator().genPreview(filePath);
-        if (wid == nullptr) {
-          reportError(tr("failed to generate preview for %1").arg(filePath));
-        } else {
-          preview.addVariant(ToQString(origin.getName()), wid);
-        }
-      }
-    };
-
-  addFunc(file->getOrigin());
-  for (auto alt : file->getAlternatives()) {
-    addFunc(alt.first);
-  }
-  if (preview.numVariants() > 0) {
-    QSettings &settings = m_OrganizerCore.settings().directInterface();
-    QString key = QString("geometry/%1").arg(preview.objectName());
-    if (settings.contains(key)) {
-      preview.restoreGeometry(settings.value(key).toByteArray());
-    }
-    preview.exec();
-    settings.setValue(key, preview.saveGeometry());
-  } else {
-    QMessageBox::information(this, tr("Sorry"), tr("Sorry, can't preview anything. This function currently does not support extracting from bsas."));
-  }
-}
-
-void MainWindow::openDataFile()
-{
-  if (m_ContextItem != nullptr) {
-    QFileInfo targetInfo(m_ContextItem->data(0, Qt::UserRole).toString());
-    QFileInfo binaryInfo;
-    QString arguments;
-    switch (getBinaryExecuteInfo(targetInfo, binaryInfo, arguments)) {
-      case 1: {
-        m_OrganizerCore.spawnBinaryDirect(
-            binaryInfo, arguments, m_OrganizerCore.currentProfile()->name(),
-            targetInfo.absolutePath(), "", "");
-      } break;
-      case 2: {
-        ::ShellExecuteW(nullptr, L"open",
-                        ToWString(targetInfo.absoluteFilePath()).c_str(),
-                        nullptr, nullptr, SW_SHOWNORMAL);
-      } break;
-      default: {
-        // nop
-      } break;
-    }
-  }
-}
-
-
-void MainWindow::updateAvailable()
-{
-  for (QAction *action : ui->toolBar->actions()) {
-    if (action->text() == tr("Update")) {
-      action->setEnabled(true);
-      action->setToolTip(tr("Update available"));
-      break;
-    }
-  }
-}
-
-
-void MainWindow::motdReceived(const QString &motd)
-{
-  // don't show motd after 5 seconds, may be annoying. Hopefully the user's
-  // internet connection is faster next time
-  if (m_StartTime.secsTo(QTime::currentTime()) < 5) {
-    uint hash = qHash(motd);
-    if (hash != m_OrganizerCore.settings().getMotDHash()) {
-      MotDDialog dialog(motd);
-      dialog.exec();
-      m_OrganizerCore.settings().setMotDHash(hash);
-    }
-  }
-
-  ui->actionEndorseMO->setVisible(false);
-}
-
-
-void MainWindow::notEndorsedYet()
-{
-  if (!Settings::instance().directInterface().value("wont_endorse_MO", false).toBool()) {
-    ui->actionEndorseMO->setVisible(true);
-  }
-}
-
-
-void MainWindow::wontEndorse()
-{
-  Settings::instance().directInterface().setValue("wont_endorse_MO", true);
-  ui->actionEndorseMO->setVisible(false);
-}
-
-
-void MainWindow::on_dataTree_customContextMenuRequested(const QPoint &pos)
-{
-  QTreeWidget *dataTree = findChild<QTreeWidget*>("dataTree");
-  m_ContextItem = dataTree->itemAt(pos.x(), pos.y());
-
-  QMenu menu;
-  if ((m_ContextItem != nullptr) && (m_ContextItem->childCount() == 0)
-      && (m_ContextItem->data(0, Qt::UserRole + 3).toBool() != true)) {
-    menu.addAction(tr("Open/Execute"), this, SLOT(openDataFile()));
-    menu.addAction(tr("Add as Executable"), this, SLOT(addAsExecutable()));
-
-    QString fileName = m_ContextItem->text(0);
-    if (m_PluginContainer.previewGenerator().previewSupported(QFileInfo(fileName).suffix())) {
-      menu.addAction(tr("Preview"), this, SLOT(previewDataFile()));
-    }
-
-    // offer to hide/unhide file, but not for files from archives
-    if (!m_ContextItem->data(0, Qt::UserRole + 1).toBool()) {
-      if (m_ContextItem->text(0).endsWith(ModInfo::s_HiddenExt)) {
-        menu.addAction(tr("Un-Hide"), this, SLOT(unhideFile()));
-      } else {
-        menu.addAction(tr("Hide"), this, SLOT(hideFile()));
-      }
-    }
-
-    menu.addSeparator();
-  }
-  menu.addAction(tr("Write To File..."), this, SLOT(writeDataToFile()));
-  menu.addAction(tr("Refresh"), this, SLOT(on_btnRefreshData_clicked()));
-
-  menu.exec(dataTree->mapToGlobal(pos));
-}
-
-void MainWindow::on_conflictsCheckBox_toggled(bool)
-{
-  refreshDataTreeKeepExpandedNodes();
-}
-
-
-void MainWindow::on_actionUpdate_triggered()
-{
-  m_OrganizerCore.startMOUpdate();
-}
-
-
-void MainWindow::on_actionEndorseMO_triggered()
-{
-  // Normally this would be the managed game but MO2 is only uploaded to the Skyrim SE site right now
-  IPluginGame * game = m_OrganizerCore.getGame("skyrimse");
-  if (!game) return;
-
-  if (QMessageBox::question(this, tr("Endorse Mod Organizer"),
-                            tr("Do you want to endorse Mod Organizer on %1 now?").arg(
-                                      NexusInterface::instance(&m_PluginContainer)->getGameURL(game->gameShortName())),
-                            QMessageBox::Yes | QMessageBox::No) == QMessageBox::Yes) {
-    NexusInterface::instance(&m_PluginContainer)->requestToggleEndorsement(
-      game->gameShortName(), game->nexusModOrganizerID(), true, this, QVariant(), QString());
-  }
-}
-
-
-void MainWindow::updateDownloadListDelegate()
-{
-  if (m_OrganizerCore.settings().compactDownloads()) {
-    ui->downloadView->setItemDelegate(
-          new DownloadListWidgetCompactDelegate(m_OrganizerCore.downloadManager(),
-                                                m_OrganizerCore.settings().metaDownloads(),
-                                                ui->downloadView,
-                                                ui->downloadView));
-  } else {
-    ui->downloadView->setItemDelegate(
-          new DownloadListWidgetDelegate(m_OrganizerCore.downloadManager(),
-                                         m_OrganizerCore.settings().metaDownloads(),
-                                         ui->downloadView,
-                                         ui->downloadView));
-  }
-
-  DownloadListSortProxy *sortProxy = new DownloadListSortProxy(m_OrganizerCore.downloadManager(), ui->downloadView);
-  sortProxy->setSourceModel(new DownloadList(m_OrganizerCore.downloadManager(), ui->downloadView));
-  connect(ui->downloadFilterEdit, SIGNAL(textChanged(QString)), sortProxy, SLOT(updateFilter(QString)));
-  connect(ui->downloadFilterEdit, SIGNAL(textChanged(QString)), this, SLOT(downloadFilterChanged(QString)));
-
-  ui->downloadView->setModel(sortProxy);
-  //ui->downloadView->sortByColumn(1, Qt::DescendingOrder);
-  ui->downloadView->header()->resizeSections(QHeaderView::Stretch);
-
-  connect(ui->downloadView->itemDelegate(), SIGNAL(installDownload(int)), &m_OrganizerCore, SLOT(installDownload(int)));
-  connect(ui->downloadView->itemDelegate(), SIGNAL(queryInfo(int)), m_OrganizerCore.downloadManager(), SLOT(queryInfo(int)));
-  connect(ui->downloadView->itemDelegate(), SIGNAL(visitOnNexus(int)), m_OrganizerCore.downloadManager(), SLOT(visitOnNexus(int)));
-  connect(ui->downloadView->itemDelegate(), SIGNAL(openFile(int)), m_OrganizerCore.downloadManager(), SLOT(openFile(int)));
-  connect(ui->downloadView->itemDelegate(), SIGNAL(openInDownloadsFolder(int)), m_OrganizerCore.downloadManager(), SLOT(openInDownloadsFolder(int)));
-  connect(ui->downloadView->itemDelegate(), SIGNAL(removeDownload(int, bool)), m_OrganizerCore.downloadManager(), SLOT(removeDownload(int, bool)));
-  connect(ui->downloadView->itemDelegate(), SIGNAL(restoreDownload(int)), m_OrganizerCore.downloadManager(), SLOT(restoreDownload(int)));
-  connect(ui->downloadView->itemDelegate(), SIGNAL(cancelDownload(int)), m_OrganizerCore.downloadManager(), SLOT(cancelDownload(int)));
-  connect(ui->downloadView->itemDelegate(), SIGNAL(pauseDownload(int)), m_OrganizerCore.downloadManager(), SLOT(pauseDownload(int)));
-  connect(ui->downloadView->itemDelegate(), SIGNAL(resumeDownload(int)), this, SLOT(resumeDownload(int)));
-}
-
-
-void MainWindow::modDetailsUpdated(bool)
-{
-  if (--m_ModsToUpdate == 0) {
-    statusBar()->hide();
-    m_ModListSortProxy->setCategoryFilter(boost::assign::list_of(CategoryFactory::CATEGORY_SPECIAL_UPDATEAVAILABLE));
-    for (int i = 0; i < ui->categoriesList->topLevelItemCount(); ++i) {
-      if (ui->categoriesList->topLevelItem(i)->data(0, Qt::UserRole) == CategoryFactory::CATEGORY_SPECIAL_UPDATEAVAILABLE) {
-        ui->categoriesList->setCurrentItem(ui->categoriesList->topLevelItem(i));
-        break;
-      }
-    }
-    m_RefreshProgress->setVisible(false);
-  } else {
-    m_RefreshProgress->setValue(m_RefreshProgress->maximum() - m_ModsToUpdate);
-  }
-}
-
-void MainWindow::nxmUpdatesAvailable(const std::vector<int> &modIDs, QVariant userData, QVariant resultData, int)
-{
-  m_ModsToUpdate -= static_cast<int>(modIDs.size());
-  QVariantList resultList = resultData.toList();
-  for (auto iter = resultList.begin(); iter != resultList.end(); ++iter) {
-    QVariantMap result = iter->toMap();
-    // Normally this would be the managed game but MO2 is only uploaded to the Skyrim SE site right now
-    IPluginGame * game = m_OrganizerCore.getGame("skyrimse");
-    if (game
-          && result["id"].toInt() == game->nexusModOrganizerID()
-          && result["game_id"].toInt() == game->nexusGameID()) {
-      if (!result["voted_by_user"].toBool() &&
-          Settings::instance().endorsementIntegration() &&
-          !Settings::instance().directInterface().value("wont_endorse_MO", false).toBool()) {
-        ui->actionEndorseMO->setVisible(true);
-      }
-    } else {
-      QString gameName = m_OrganizerCore.managedGame()->gameShortName();
-      bool sameNexus = false;
-      for (IPluginGame *game : m_PluginContainer.plugins<IPluginGame>()) {
-        if (game->nexusGameID() == result["game_id"].toInt()) {
-          gameName = game->gameShortName();
-          if (game->nexusGameID() == m_OrganizerCore.managedGame()->nexusGameID())
-            sameNexus = true;
-          break;
-        }
-      }
-      std::vector<ModInfo::Ptr> info = ModInfo::getByModID(gameName, result["id"].toInt());
-      if (sameNexus) {
-        std::vector<ModInfo::Ptr> mainInfo = ModInfo::getByModID(m_OrganizerCore.managedGame()->gameShortName(), result["id"].toInt());
-        info.reserve(info.size() + mainInfo.size());
-        info.insert(info.end(), mainInfo.begin(), mainInfo.end());
-      }
-      for (auto iter = info.begin(); iter != info.end(); ++iter) {
-        (*iter)->setNewestVersion(result["version"].toString());
-        (*iter)->setNexusDescription(result["description"].toString());
-        if (NexusInterface::instance(&m_PluginContainer)->getAccessManager()->loggedIn() &&
-            result.contains("voted_by_user") &&
-            Settings::instance().endorsementIntegration()) {
-          // don't use endorsement info if we're not logged in or if the response doesn't contain it
-          (*iter)->setIsEndorsed(result["voted_by_user"].toBool());
-        }
-      }
-    }
-  }
-
-  if (m_ModsToUpdate <= 0) {
-    statusBar()->hide();
-    m_ModListSortProxy->setCategoryFilter(boost::assign::list_of(CategoryFactory::CATEGORY_SPECIAL_UPDATEAVAILABLE));
-    for (int i = 0; i < ui->categoriesList->topLevelItemCount(); ++i) {
-      if (ui->categoriesList->topLevelItem(i)->data(0, Qt::UserRole) == CategoryFactory::CATEGORY_SPECIAL_UPDATEAVAILABLE) {
-        ui->categoriesList->setCurrentItem(ui->categoriesList->topLevelItem(i));
-        break;
-      }
-    }
-  } else {
-    m_RefreshProgress->setValue(m_RefreshProgress->maximum() - m_ModsToUpdate);
-  }
-}
-
-void MainWindow::nxmEndorsementToggled(QString, int, QVariant, QVariant resultData, int)
-{
-  if (resultData.toBool()) {
-    ui->actionEndorseMO->setVisible(false);
-    QMessageBox::information(this, tr("Thank you!"), tr("Thank you for your endorsement!"));
-  }
-
-  if (!disconnect(sender(), SIGNAL(nxmEndorsementToggled(QString, int, QVariant, QVariant, int)),
-             this, SLOT(nxmEndorsementToggled(QString, int, QVariant, QVariant, int)))) {
-    qCritical("failed to disconnect endorsement slot");
-  }
-}
-
-void MainWindow::nxmDownloadURLs(QString, int, int, QVariant, QVariant resultData, int)
-{
-  QVariantList serverList = resultData.toList();
-
-  QList<ServerInfo> servers;
-  for (const QVariant &server : serverList) {
-    QVariantMap serverInfo = server.toMap();
-    ServerInfo info;
-    info.name = serverInfo["Name"].toString();
-    info.premium = serverInfo["IsPremium"].toBool();
-    info.lastSeen = QDate::currentDate();
-    info.preferred = !info.name.compare("CDN", Qt::CaseInsensitive);
-    // other keys: ConnectedUsers, Country, URI
-    servers.append(info);
-  }
-  m_OrganizerCore.settings().updateServers(servers);
-}
-
-
-void MainWindow::nxmRequestFailed(QString, int modID, int, QVariant, int, const QString &errorString)
-{
-  if (modID == -1) {
-    // must be the update-check that failed
-    m_ModsToUpdate = 0;
-    statusBar()->hide();
-  }
-  MessageDialog::showMessage(tr("Request to Nexus failed: %1").arg(errorString), this);
-}
-
-
-BSA::EErrorCode MainWindow::extractBSA(BSA::Archive &archive, BSA::Folder::Ptr folder, const QString &destination,
-                           QProgressDialog &progress)
-{
-  QDir().mkdir(destination);
-  BSA::EErrorCode result = BSA::ERROR_NONE;
-  QString errorFile;
-
-  for (unsigned int i = 0; i < folder->getNumFiles(); ++i) {
-    BSA::File::Ptr file = folder->getFile(i);
-    BSA::EErrorCode res = archive.extract(file, destination.toUtf8().constData());
-    if (res != BSA::ERROR_NONE) {
-      reportError(tr("failed to read %1: %2").arg(file->getName().c_str()).arg(res));
-      result = res;
-    }
-    progress.setLabelText(file->getName().c_str());
-    progress.setValue(progress.value() + 1);
-    QCoreApplication::processEvents();
-    if (progress.wasCanceled()) {
-      result = BSA::ERROR_CANCELED;
-    }
-  }
-
-  if (result != BSA::ERROR_NONE) {
-    if (QMessageBox::critical(this, tr("Error"), tr("failed to extract %1 (errorcode %2)").arg(errorFile).arg(result),
-                              QMessageBox::Ok | QMessageBox::Cancel) == QMessageBox::Cancel) {
-      return result;
-    }
-  }
-
-  for (unsigned int i = 0; i < folder->getNumSubFolders(); ++i) {
-    BSA::Folder::Ptr subFolder = folder->getSubFolder(i);
-    BSA::EErrorCode res = extractBSA(archive, subFolder,
-                                     destination.mid(0).append("/").append(subFolder->getName().c_str()), progress);
-    if (res != BSA::ERROR_NONE) {
-      return res;
-    }
-  }
-  return BSA::ERROR_NONE;
-}
-
-
-bool MainWindow::extractProgress(QProgressDialog &progress, int percentage, std::string fileName)
-{
-  progress.setLabelText(fileName.c_str());
-  progress.setValue(percentage);
-  QCoreApplication::processEvents();
-  return !progress.wasCanceled();
-}
-
-
-void MainWindow::extractBSATriggered()
-{
-  QTreeWidgetItem *item = m_ContextItem;
-  QString origin;
-
-  QString targetFolder = FileDialogMemory::getExistingDirectory("extractBSA", this, tr("Extract BSA"));
-  QStringList archives = {};
-  if (!targetFolder.isEmpty()) {
-    if (!item->parent()) {
-      for (int i = 0; i < item->childCount(); ++i) {
-        archives.append(item->child(i)->text(0));
-      }
-      origin = QDir::fromNativeSeparators(ToQString(m_OrganizerCore.directoryStructure()->getOriginByName(ToWString(item->text(0))).getPath()));
-    } else {
-      origin = QDir::fromNativeSeparators(ToQString(m_OrganizerCore.directoryStructure()->getOriginByName(ToWString(item->text(1))).getPath()));
-      archives = QStringList({ item->text(0) });
-    }
-
-    for (auto archiveName : archives) {
-      BSA::Archive archive;
-      QString archivePath = QString("%1\\%2").arg(origin).arg(archiveName);
-      BSA::EErrorCode result = archive.read(archivePath.toLocal8Bit().constData(), true);
-      if ((result != BSA::ERROR_NONE) && (result != BSA::ERROR_INVALIDHASHES)) {
-        reportError(tr("failed to read %1: %2").arg(archivePath).arg(result));
-        return;
-      }
-
-      QProgressDialog progress(this);
-      progress.setMaximum(100);
-      progress.setValue(0);
-      progress.show();
-      archive.extractAll(QDir::toNativeSeparators(targetFolder).toLocal8Bit().constData(),
-        boost::bind(&MainWindow::extractProgress, this, boost::ref(progress), _1, _2));
-      if (result == BSA::ERROR_INVALIDHASHES) {
-        reportError(tr("This archive contains invalid hashes. Some files may be broken."));
-      }
-      archive.close();
-    }
-  }
-}
-
-
-void MainWindow::displayColumnSelection(const QPoint &pos)
-{
-  QMenu menu;
-
-  // display a list of all headers as checkboxes
-  QAbstractItemModel *model = ui->modList->header()->model();
-  for (int i = 1; i < model->columnCount(); ++i) {
-    QString columnName = model->headerData(i, Qt::Horizontal).toString();
-    QCheckBox *checkBox = new QCheckBox(&menu);
-    checkBox->setText(columnName);
-    checkBox->setChecked(!ui->modList->header()->isSectionHidden(i));
-    QWidgetAction *checkableAction = new QWidgetAction(&menu);
-    checkableAction->setDefaultWidget(checkBox);
-    menu.addAction(checkableAction);
-  }
-  menu.exec(pos);
-
-  // view/hide columns depending on check-state
-  int i = 1;
-  for (const QAction *action : menu.actions()) {
-    const QWidgetAction *widgetAction = qobject_cast<const QWidgetAction*>(action);
-    if (widgetAction != nullptr) {
-      const QCheckBox *checkBox = qobject_cast<const QCheckBox*>(widgetAction->defaultWidget());
-      if (checkBox != nullptr) {
-        ui->modList->header()->setSectionHidden(i, !checkBox->isChecked());
-      }
-    }
-    ++i;
-  }
-}
-
-void MainWindow::on_bsaList_customContextMenuRequested(const QPoint &pos)
-{
-  m_ContextItem = ui->bsaList->itemAt(pos);
-
-//  m_ContextRow = ui->bsaList->indexOfTopLevelItem(ui->bsaList->itemAt(pos));
-
-  QMenu menu;
-  menu.addAction(tr("Extract..."), this, SLOT(extractBSATriggered()));
-
-  menu.exec(ui->bsaList->mapToGlobal(pos));
-}
-
-void MainWindow::on_bsaList_itemChanged(QTreeWidgetItem*, int)
-{
-  m_ArchiveListWriter.write();
-  m_CheckBSATimer.start(500);
-}
-
-void MainWindow::on_actionProblems_triggered()
-{
-  ProblemsDialog problems(m_PluginContainer.plugins<IPluginDiagnose>(), this);
-  if (problems.hasProblems()) {
-    problems.exec();
-    updateProblemsButton();
-  }
-}
-
-void MainWindow::on_actionChange_Game_triggered()
-{
-  if (QMessageBox::question(this, tr("Are you sure?"),
-                            tr("This will restart MO, continue?"),
-                            QMessageBox::Yes | QMessageBox::Cancel)
-      == QMessageBox::Yes) {
-    InstanceManager::instance().clearCurrentInstance();
-    qApp->exit(INT_MAX);
-  }
-}
-
-void MainWindow::setCategoryListVisible(bool visible)
-{
-  if (visible) {
-    ui->categoriesGroup->show();
-    ui->displayCategoriesBtn->setText(ToQString(L"\u00ab"));
-  } else {
-    ui->categoriesGroup->hide();
-    ui->displayCategoriesBtn->setText(ToQString(L"\u00bb"));
-  }
-}
-
-void MainWindow::on_displayCategoriesBtn_toggled(bool checked)
-{
-  setCategoryListVisible(checked);
-}
-
-void MainWindow::editCategories()
-{
-  CategoriesDialog dialog(this);
-  QSettings &settings = m_OrganizerCore.settings().directInterface();
-  QString key = QString("geometry/%1").arg(dialog.objectName());
-  if (settings.contains(key)) {
-    dialog.restoreGeometry(settings.value(key).toByteArray());
-  }
-  if (dialog.exec() == QDialog::Accepted) {
-    dialog.commitChanges();
-  }
-  settings.setValue(key, dialog.saveGeometry());
-
-}
-
-void MainWindow::deselectFilters()
-{
-  ui->categoriesList->clearSelection();
-}
-
-void MainWindow::on_categoriesList_customContextMenuRequested(const QPoint &pos)
-{
-  QMenu menu;
-  menu.addAction(tr("Edit Categories..."), this, SLOT(editCategories()));
-  menu.addAction(tr("Deselect filter"), this, SLOT(deselectFilters()));
-
-  menu.exec(ui->categoriesList->mapToGlobal(pos));
-}
-
-
-void MainWindow::updateESPLock(bool locked)
-{
-  QItemSelection currentSelection = ui->espList->selectionModel()->selection();
-  if (currentSelection.count() == 0) {
-    // this path is probably useless
-    m_OrganizerCore.pluginList()->lockESPIndex(m_ContextRow, locked);
-  } else {
-    Q_FOREACH (const QModelIndex &idx, currentSelection.indexes()) {
-      m_OrganizerCore.pluginList()->lockESPIndex(mapToModel(m_OrganizerCore.pluginList(), idx).row(), locked);
-    }
-  }
-}
-
-
-void MainWindow::lockESPIndex()
-{
-  updateESPLock(true);
-}
-
-void MainWindow::unlockESPIndex()
-{
-  updateESPLock(false);
-}
-
-
-void MainWindow::removeFromToolbar()
-{
-  try {
-    Executable &exe = m_OrganizerCore.executablesList()->find(m_ContextAction->text());
-    exe.showOnToolbar(false);
-  } catch (const std::runtime_error&) {
-    qDebug("executable doesn't exist any more");
-  }
-
-  updateToolBar();
-}
-
-
-void MainWindow::toolBar_customContextMenuRequested(const QPoint &point)
-{
-  QAction *action = ui->toolBar->actionAt(point);
-  if (action != nullptr) {
-    if (action->objectName().startsWith("custom_")) {
-      m_ContextAction = action;
-      QMenu menu;
-      menu.addAction(tr("Remove"), this, SLOT(removeFromToolbar()));
-      menu.exec(ui->toolBar->mapToGlobal(point));
-    }
-  }
-}
-
-void MainWindow::on_espList_customContextMenuRequested(const QPoint &pos)
-{
-  m_ContextRow = m_PluginListSortProxy->mapToSource(ui->espList->indexAt(pos)).row();
-
-  QMenu menu;
-  menu.addAction(tr("Enable selected"), this, SLOT(enableSelectedPlugins_clicked()));
-  menu.addAction(tr("Disable selected"), this, SLOT(disableSelectedPlugins_clicked()));
-
-  menu.addSeparator();
-
-  menu.addAction(tr("Enable all"), m_OrganizerCore.pluginList(), SLOT(enableAll()));
-  menu.addAction(tr("Disable all"), m_OrganizerCore.pluginList(), SLOT(disableAll()));
-
-  menu.addSeparator();
-
-  addPluginSendToContextMenu(&menu);
-
-  QItemSelection currentSelection = ui->espList->selectionModel()->selection();
-  bool hasLocked = false;
-  bool hasUnlocked = false;
-  for (const QModelIndex &idx : currentSelection.indexes()) {
-    int row = m_PluginListSortProxy->mapToSource(idx).row();
-    if (m_OrganizerCore.pluginList()->isEnabled(row)) {
-      if (m_OrganizerCore.pluginList()->isESPLocked(row)) {
-        hasLocked = true;
-      } else {
-        hasUnlocked = true;
-      }
-    }
-  }
-
-  if (hasLocked) {
-    menu.addAction(tr("Unlock load order"), this, SLOT(unlockESPIndex()));
-  }
-  if (hasUnlocked) {
-    menu.addAction(tr("Lock load order"), this, SLOT(lockESPIndex()));
-  }
-
-  menu.addSeparator();
-  menu.addAction(tr("Open Origin in Explorer"), this, SLOT(openOriginExplorer_clicked()));
-
-  QModelIndex idx = ui->espList->selectionModel()->currentIndex();
-  ModInfo::Ptr modInfo = ModInfo::getByIndex(ModInfo::getIndex(m_OrganizerCore.pluginList()->origin(idx.data().toString())));
-  std::vector<ModInfo::EFlag> flags = modInfo->getFlags();
-
-  if (std::find(flags.begin(), flags.end(), ModInfo::FLAG_FOREIGN) == flags.end()) {
-    QAction *infoAction = menu.addAction(tr("Open Origin Info..."), this, SLOT(openOriginInformation_clicked()));
-    menu.setDefaultAction(infoAction);
-  }
-
-  try {
-    menu.exec(ui->espList->mapToGlobal(pos));
-  } catch (const std::exception &e) {
-    reportError(tr("Exception: ").arg(e.what()));
-  } catch (...) {
-    reportError(tr("Unknown exception"));
-  }
-}
-
-void MainWindow::on_groupCombo_currentIndexChanged(int index)
-{
-  if (m_ModListSortProxy == nullptr) {
-    return;
-  }
-  QAbstractProxyModel *newModel = nullptr;
-  switch (index) {
-    case 1: {
-        newModel = new QtGroupingProxy(m_OrganizerCore.modList(), QModelIndex(), ModList::COL_CATEGORY, Qt::UserRole,
-                                       0, Qt::UserRole + 2);
-      } break;
-    case 2: {
-        newModel = new QtGroupingProxy(m_OrganizerCore.modList(), QModelIndex(), ModList::COL_MODID, Qt::DisplayRole,
-                                       QtGroupingProxy::FLAG_NOGROUPNAME | QtGroupingProxy::FLAG_NOSINGLE,
-                                       Qt::UserRole + 2);
-      } break;
-    default: {
-        newModel = nullptr;
-      } break;
-  }
-
-  if (newModel != nullptr) {
-#ifdef TEST_MODELS
-    new ModelTest(newModel, this);
-#endif // TEST_MODELS
-    m_ModListSortProxy->setSourceModel(newModel);
-    connect(ui->modList, SIGNAL(expanded(QModelIndex)),newModel, SLOT(expanded(QModelIndex)));
-    connect(ui->modList, SIGNAL(collapsed(QModelIndex)), newModel, SLOT(collapsed(QModelIndex)));
-    connect(newModel, SIGNAL(expandItem(QModelIndex)), this, SLOT(expandModList(QModelIndex)));
-  } else {
-    m_ModListSortProxy->setSourceModel(m_OrganizerCore.modList());
-  }
-  modFilterActive(m_ModListSortProxy->isFilterActive());
-}
-
-const Executable &MainWindow::getSelectedExecutable() const
-{
-  QString name = ui->executablesListBox->itemText(ui->executablesListBox->currentIndex());
-  return m_OrganizerCore.executablesList()->find(name);
-}
-
-Executable &MainWindow::getSelectedExecutable()
-{
-  QString name = ui->executablesListBox->itemText(ui->executablesListBox->currentIndex());
-  return m_OrganizerCore.executablesList()->find(name);
-}
-
-void MainWindow::on_linkButton_pressed()
-{
-  const Executable &selectedExecutable(getSelectedExecutable());
-
-  const QIcon addIcon(":/MO/gui/link");
-  const QIcon removeIcon(":/MO/gui/remove");
-
-  const QFileInfo linkDesktopFile(getDesktopLinkfile(selectedExecutable));
-  const QFileInfo linkMenuFile(getStartMenuLinkfile(selectedExecutable));
-
-  ui->linkButton->menu()->actions().at(static_cast<int>(ShortcutType::Toolbar))->setIcon(selectedExecutable.isShownOnToolbar() ? removeIcon : addIcon);
-  ui->linkButton->menu()->actions().at(static_cast<int>(ShortcutType::Desktop))->setIcon(linkDesktopFile.exists() ? removeIcon : addIcon);
-  ui->linkButton->menu()->actions().at(static_cast<int>(ShortcutType::StartMenu))->setIcon(linkMenuFile.exists() ? removeIcon : addIcon);
-}
-
-void MainWindow::on_showHiddenBox_toggled(bool checked)
-{
-  m_OrganizerCore.downloadManager()->setShowHidden(checked);
-}
-
-
-void MainWindow::createStdoutPipe(HANDLE *stdOutRead, HANDLE *stdOutWrite)
-{
-  SECURITY_ATTRIBUTES secAttributes;
-  secAttributes.nLength = sizeof(SECURITY_ATTRIBUTES);
-  secAttributes.bInheritHandle = TRUE;
-  secAttributes.lpSecurityDescriptor = nullptr;
-
-  if (!::CreatePipe(stdOutRead, stdOutWrite, &secAttributes, 0)) {
-    qCritical("failed to create stdout reroute");
-  }
-
-  if (!::SetHandleInformation(*stdOutRead, HANDLE_FLAG_INHERIT, 0)) {
-    qCritical("failed to correctly set up the stdout reroute");
-    *stdOutWrite = *stdOutRead = INVALID_HANDLE_VALUE;
-  }
-}
-
-std::string MainWindow::readFromPipe(HANDLE stdOutRead)
-{
-  static const int chunkSize = 128;
-  std::string result;
-
-  char buffer[chunkSize + 1];
-  buffer[chunkSize] = '\0';
-
-  DWORD read = 1;
-  while (read > 0) {
-    if (!::ReadFile(stdOutRead, buffer, chunkSize, &read, nullptr)) {
-      break;
-    }
-    if (read > 0) {
-      result.append(buffer, read);
-      if (read < chunkSize) {
-        break;
-      }
-    }
-  }
-  return result;
-}
-
-void MainWindow::processLOOTOut(const std::string &lootOut, std::string &errorMessages, QProgressDialog &dialog)
-{
-  std::vector<std::string> lines;
-  boost::split(lines, lootOut, boost::is_any_of("\r\n"));
-
-  std::regex exRequires("\"([^\"]*)\" requires \"([^\"]*)\", but it is missing\\.");
-  std::regex exIncompatible("\"([^\"]*)\" is incompatible with \"([^\"]*)\", but both are present\\.");
-
-  for (const std::string &line : lines) {
-    if (line.length() > 0) {
-      size_t progidx    = line.find("[progress]");
-      size_t erroridx   = line.find("[error]");
-      if (progidx != std::string::npos) {
-        dialog.setLabelText(line.substr(progidx + 11).c_str());
-      } else if (erroridx != std::string::npos) {
-        qWarning("%s", line.c_str());
-        errorMessages.append(boost::algorithm::trim_copy(line.substr(erroridx + 8)) + "\n");
-      } else {
-        std::smatch match;
-        if (std::regex_match(line, match, exRequires)) {
-          std::string modName(match[1].first, match[1].second);
-          std::string dependency(match[2].first, match[2].second);
-          m_OrganizerCore.pluginList()->addInformation(modName.c_str(), tr("depends on missing \"%1\"").arg(dependency.c_str()));
-        } else if (std::regex_match(line, match, exIncompatible)) {
-          std::string modName(match[1].first, match[1].second);
-          std::string dependency(match[2].first, match[2].second);
-          m_OrganizerCore.pluginList()->addInformation(modName.c_str(), tr("incompatible with \"%1\"").arg(dependency.c_str()));
-        } else {
-          qDebug("[loot] %s", line.c_str());
-        }
-      }
-    }
-  }
-}
-
-void MainWindow::on_bossButton_clicked()
-{
-  std::string reportURL;
-  std::string errorMessages;
-
-  //m_OrganizerCore.currentProfile()->writeModlistNow();
-  m_OrganizerCore.savePluginList();
-  //Create a backup of the load orders w/ LOOT in name
-  //to make sure that any sorting is easily undo-able.
-  //Need to figure out how I want to do that.
-
-  bool success = false;
-
-  try {
-    setEnabled(false);
-    ON_BLOCK_EXIT([&] () { setEnabled(true); });
-    QProgressDialog dialog(this);
-    dialog.setLabelText(tr("Please wait while LOOT is running"));
-    dialog.setMaximum(0);
-    dialog.show();
-
-    QString outPath = QDir::temp().absoluteFilePath("lootreport.json");
-
-    QStringList parameters;
-    parameters << "--game" << m_OrganizerCore.managedGame()->gameShortName()
-        << "--gamePath" << QString("\"%1\"").arg(m_OrganizerCore.managedGame()->gameDirectory().absolutePath())
-        << "--pluginListPath" << QString("\"%1/loadorder.txt\"").arg(m_OrganizerCore.profilePath())
-        << "--out" << QString("\"%1\"").arg(outPath);
-
-    if (m_DidUpdateMasterList) {
-      parameters << "--skipUpdateMasterlist";
-    }
-    HANDLE stdOutWrite = INVALID_HANDLE_VALUE;
-    HANDLE stdOutRead = INVALID_HANDLE_VALUE;
-    createStdoutPipe(&stdOutRead, &stdOutWrite);
-    try {
-      m_OrganizerCore.prepareVFS();
-    } catch (const UsvfsConnectorException &e) {
-      qDebug(e.what());
-      return;
-    } catch (const std::exception &e) {
-      QMessageBox::warning(qApp->activeWindow(), tr("Error"), e.what());
-      return;
-    }
-
-    HANDLE loot = startBinary(QFileInfo(qApp->applicationDirPath() + "/loot/lootcli.exe"),
-                              parameters.join(" "),
-                              qApp->applicationDirPath() + "/loot",
-                              true,
-                              stdOutWrite);
-
-    // we don't use the write end
-    ::CloseHandle(stdOutWrite);
-
-    m_OrganizerCore.pluginList()->clearAdditionalInformation();
-
-    DWORD retLen;
-    JOBOBJECT_BASIC_PROCESS_ID_LIST info;
-    HANDLE processHandle = loot;
-
-    if (loot != INVALID_HANDLE_VALUE) {
-      bool isJobHandle = true;
-      ULONG lastProcessID;
-      DWORD res = ::MsgWaitForMultipleObjects(1, &loot, false, 100, QS_KEY | QS_MOUSE);
-      while ((res != WAIT_FAILED) && (res != WAIT_OBJECT_0)) {
-        if (isJobHandle) {
-          if (::QueryInformationJobObject(loot, JobObjectBasicProcessIdList, &info, sizeof(info), &retLen) > 0) {
-            if (info.NumberOfProcessIdsInList == 0) {
-              qDebug("no more processes in job");
-              break;
-            } else {
-              if (lastProcessID != info.ProcessIdList[0]) {
-                lastProcessID = info.ProcessIdList[0];
-                if (processHandle != loot) {
-                  ::CloseHandle(processHandle);
-                }
-                processHandle = ::OpenProcess(PROCESS_QUERY_INFORMATION, FALSE, lastProcessID);
-              }
-            }
-          } else {
-            // the info-object I passed only provides space for 1 process id. but since this code only cares about whether there
-            // is more than one that's good enough. ERROR_MORE_DATA simply signals there are at least two processes running.
-            // any other error probably means the handle is a regular process handle, probably caused by running MO in a job without
-            // the right to break out.
-            if (::GetLastError() != ERROR_MORE_DATA) {
-              isJobHandle = false;
-            }
-          }
-        }
-
-        if (dialog.wasCanceled()) {
-          if (isJobHandle) {
-            ::TerminateJobObject(loot, 1);
-          } else {
-            ::TerminateProcess(loot, 1);
-          }
-        }
-
-        // keep processing events so the app doesn't appear dead
-        QCoreApplication::processEvents();
-        std::string lootOut = readFromPipe(stdOutRead);
-        processLOOTOut(lootOut, errorMessages, dialog);
-
-        res = ::MsgWaitForMultipleObjects(1, &loot, false, 100, QS_KEY | QS_MOUSE);
-      }
-
-      std::string remainder = readFromPipe(stdOutRead).c_str();
-      if (remainder.length() > 0) {
-        processLOOTOut(remainder, errorMessages, dialog);
-      }
-      DWORD exitCode = 0UL;
-      ::GetExitCodeProcess(processHandle, &exitCode);
-      ::CloseHandle(processHandle);
-      if (exitCode != 0UL) {
-        reportError(tr("loot failed. Exit code was: %1").arg(exitCode));
-        return;
-      } else {
-        success = true;
-        QFile outFile(outPath);
-        outFile.open(QIODevice::ReadOnly);
-        QJsonDocument doc = QJsonDocument::fromJson(outFile.readAll());
-        QJsonArray array = doc.array();
-        for (auto iter = array.begin();  iter != array.end(); ++iter) {
-          QJsonObject pluginObj = (*iter).toObject();
-          QJsonArray pluginMessages = pluginObj["messages"].toArray();
-          for (auto msgIter = pluginMessages.begin(); msgIter != pluginMessages.end(); ++msgIter) {
-            QJsonObject msg = (*msgIter).toObject();
-            m_OrganizerCore.pluginList()->addInformation(pluginObj["name"].toString(),
-                QString("%1: %2").arg(msg["type"].toString(), msg["message"].toString()));
-          }
-          if (pluginObj["dirty"].toString() == "yes")
-            m_OrganizerCore.pluginList()->addInformation(pluginObj["name"].toString(), "dirty");
-        }
-
-      }
-    } else {
-      reportError(tr("failed to start loot"));
-    }
-  } catch (const std::exception &e) {
-    reportError(tr("failed to run loot: %1").arg(e.what()));
-  }
-
-  if (errorMessages.length() > 0) {
-    QMessageBox *warn = new QMessageBox(QMessageBox::Warning, tr("Errors occured"), errorMessages.c_str(), QMessageBox::Ok, this);
-    warn->setModal(false);
-    warn->show();
-  }
-
-  if (success) {
-    m_DidUpdateMasterList = true;
-    if (reportURL.length() > 0) {
-      m_IntegratedBrowser.setWindowTitle("LOOT Report");
-      QString report(reportURL.c_str());
-      QStringList temp = report.split("?");
-      QUrl url = QUrl::fromLocalFile(temp.at(0));
-      if (temp.size() > 1) {
-        url.setQuery(temp.at(1).toUtf8());
-      }
-      m_IntegratedBrowser.openUrl(url);
-    }
-    m_OrganizerCore.refreshESPList(false);
-    m_OrganizerCore.savePluginList();
-  }
-}
-
-
-const char *MainWindow::PATTERN_BACKUP_GLOB = ".????_??_??_??_??_??";
-const char *MainWindow::PATTERN_BACKUP_REGEX = "\\.(\\d\\d\\d\\d_\\d\\d_\\d\\d_\\d\\d_\\d\\d_\\d\\d)";
-const char *MainWindow::PATTERN_BACKUP_DATE = "yyyy_MM_dd_hh_mm_ss";
-
-
-bool MainWindow::createBackup(const QString &filePath, const QDateTime &time)
-{
-  QString outPath = filePath + "." + time.toString(PATTERN_BACKUP_DATE);
-  if (shellCopy(QStringList(filePath), QStringList(outPath), this)) {
-    QFileInfo fileInfo(filePath);
-    removeOldFiles(fileInfo.absolutePath(), fileInfo.fileName() + PATTERN_BACKUP_GLOB, 10, QDir::Name);
-    return true;
-  } else {
-    return false;
-  }
-}
-
-void MainWindow::on_saveButton_clicked()
-{
-  m_OrganizerCore.savePluginList();
-  QDateTime now = QDateTime::currentDateTime();
-  if (createBackup(m_OrganizerCore.currentProfile()->getPluginsFileName(), now)
-      && createBackup(m_OrganizerCore.currentProfile()->getLoadOrderFileName(), now)
-      && createBackup(m_OrganizerCore.currentProfile()->getLockedOrderFileName(), now)) {
-    MessageDialog::showMessage(tr("Backup of load order created"), this);
-  }
-}
-
-QString MainWindow::queryRestore(const QString &filePath)
-{
-  QFileInfo pluginFileInfo(filePath);
-  QString pattern = pluginFileInfo.fileName() + ".*";
-  QFileInfoList files = pluginFileInfo.absoluteDir().entryInfoList(QStringList(pattern), QDir::Files, QDir::Name);
-
-  SelectionDialog dialog(tr("Choose backup to restore"), this);
-  QRegExp exp(pluginFileInfo.fileName() + PATTERN_BACKUP_REGEX);
-  QRegExp exp2(pluginFileInfo.fileName() + "\\.(.*)");
-  for(const QFileInfo &info : boost::adaptors::reverse(files)) {
-    if (exp.exactMatch(info.fileName())) {
-      QDateTime time = QDateTime::fromString(exp.cap(1), PATTERN_BACKUP_DATE);
-      dialog.addChoice(time.toString(), "", exp.cap(1));
-    } else if (exp2.exactMatch(info.fileName())) {
-      dialog.addChoice(exp2.cap(1), "", exp2.cap(1));
-    }
-  }
-
-  if (dialog.numChoices() == 0) {
-    QMessageBox::information(this, tr("No Backups"), tr("There are no backups to restore"));
-    return QString();
-  }
-
-  if (dialog.exec() == QDialog::Accepted) {
-    return dialog.getChoiceData().toString();
-  } else {
-    return QString();
-  }
-}
-
-void MainWindow::on_restoreButton_clicked()
-{
-  QString pluginName = m_OrganizerCore.currentProfile()->getPluginsFileName();
-  QString choice = queryRestore(pluginName);
-  if (!choice.isEmpty()) {
-    QString loadOrderName = m_OrganizerCore.currentProfile()->getLoadOrderFileName();
-    QString lockedName = m_OrganizerCore.currentProfile()->getLockedOrderFileName();
-    if (!shellCopy(pluginName    + "." + choice, pluginName, true, this) ||
-        !shellCopy(loadOrderName + "." + choice, loadOrderName, true, this) ||
-        !shellCopy(lockedName    + "." + choice, lockedName, true, this)) {
-      QMessageBox::critical(this, tr("Restore failed"),
-                            tr("Failed to restore the backup. Errorcode: %1").arg(windowsErrorString(::GetLastError())));
-    }
-    m_OrganizerCore.refreshESPList(true);
-  }
-}
-
-void MainWindow::on_saveModsButton_clicked()
-{
-  m_OrganizerCore.currentProfile()->writeModlistNow(true);
-  QDateTime now = QDateTime::currentDateTime();
-  if (createBackup(m_OrganizerCore.currentProfile()->getModlistFileName(), now)) {
-    MessageDialog::showMessage(tr("Backup of modlist created"), this);
-  }
-}
-
-void MainWindow::on_restoreModsButton_clicked()
-{
-  QString modlistName = m_OrganizerCore.currentProfile()->getModlistFileName();
-  QString choice = queryRestore(modlistName);
-  if (!choice.isEmpty()) {
-    if (!shellCopy(modlistName + "." + choice, modlistName, true, this)) {
-      QMessageBox::critical(this, tr("Restore failed"),
-                            tr("Failed to restore the backup. Errorcode: %1").arg(windowsErrorString(::GetLastError())));
-    }
-    m_OrganizerCore.refreshModList(false);
-  }
-}
-
-void MainWindow::on_actionCopy_Log_to_Clipboard_triggered()
-{
-  QStringList lines;
-  QAbstractItemModel *model = ui->logList->model();
-  for (int i = 0; i < model->rowCount(); ++i) {
-    lines.append(QString("%1 [%2] %3").arg(model->index(i, 0).data().toString())
-                                      .arg(model->index(i, 1).data(Qt::UserRole).toString())
-                                      .arg(model->index(i, 1).data().toString()));
-  }
-  QApplication::clipboard()->setText(lines.join("\n"));
-}
-
-void MainWindow::on_categoriesAndBtn_toggled(bool checked)
-{
-  if (checked) {
-    m_ModListSortProxy->setFilterMode(ModListSortProxy::FILTER_AND);
-  }
-}
-
-void MainWindow::on_categoriesOrBtn_toggled(bool checked)
-{
-  if (checked) {
-    m_ModListSortProxy->setFilterMode(ModListSortProxy::FILTER_OR);
-  }
-}
-
-void MainWindow::on_managedArchiveLabel_linkHovered(const QString&)
-{
-  QToolTip::showText(QCursor::pos(),
-  ui->managedArchiveLabel->toolTip());
-}
-
-void MainWindow::dragEnterEvent(QDragEnterEvent *event)
-{
-  //Accept copy or move drags to the download window. Link drags are not
-  //meaningful (Well, they are - we could drop a link in the download folder,
-  //but you need privileges to do that).
-  if (ui->downloadTab->isVisible() &&
-      (event->proposedAction() == Qt::CopyAction ||
-       event->proposedAction() == Qt::MoveAction) &&
-      event->answerRect().intersects(ui->downloadTab->rect())) {
-
-    //If I read the documentation right, this won't work under a motif windows
-    //manager and the check needs to be done at the drop. However, that means
-    //the user might be allowed to drop things which we can't sanely process
-    QMimeData const *data = event->mimeData();
-
-    if (data->hasUrls()) {
-      QStringList extensions =
-                m_OrganizerCore.installationManager()->getSupportedExtensions();
-
-      //This is probably OK - scan to see if these are moderately sane archive
-      //types
-      QList<QUrl> urls = data->urls();
-      bool ok = true;
-      for (const QUrl &url : urls) {
-        if (url.isLocalFile()) {
-          QString local = url.toLocalFile();
-          bool fok = false;
-          for (auto ext : extensions) {
-            if (local.endsWith(ext, Qt::CaseInsensitive)) {
-              fok = true;
-              break;
-            }
-          }
-          if (! fok) {
-            ok = false;
-            break;
-          }
-        }
-      }
-      if (ok) {
-        event->accept();
-      }
-    }
-  }
-}
-
-void MainWindow::dropLocalFile(const QUrl &url, const QString &outputDir, bool move)
-{
-  QFileInfo file(url.toLocalFile());
-  if (!file.exists()) {
-    qWarning("invalid source file %s", qPrintable(file.absoluteFilePath()));
-    return;
-  }
-  QString target = outputDir + "/" + file.fileName();
-  if (QFile::exists(target)) {
-    QMessageBox box(QMessageBox::Question,
-                    file.fileName(),
-                    tr("A file with the same name has already been downloaded. "
-                       "What would you like to do?"));
-    box.addButton(tr("Overwrite"), QMessageBox::ActionRole);
-    box.addButton(tr("Rename new file"), QMessageBox::YesRole);
-    box.addButton(tr("Ignore file"), QMessageBox::RejectRole);
-
-    box.exec();
-    switch (box.buttonRole(box.clickedButton())) {
-      case QMessageBox::RejectRole:
-        return;
-      case QMessageBox::ActionRole:
-        break;
-      default:
-      case QMessageBox::YesRole:
-        target = m_OrganizerCore.downloadManager()->getDownloadFileName(file.fileName());
-        break;
-    }
-  }
-
-  bool success = false;
-  if (move) {
-    success = shellMove(file.absoluteFilePath(), target, true, this);
-  } else {
-    success = shellCopy(file.absoluteFilePath(), target, true, this);
-  }
-  if (!success) {
-    qCritical("file operation failed: %s", qPrintable(windowsErrorString(::GetLastError())));
-  }
-}
-
-bool MainWindow::registerWidgetState(const QString &name, QHeaderView *view, const char *oldSettingName) {
-  // register the view so it's geometry gets saved at exit
-  m_PersistedGeometry.push_back(std::make_pair(name, view));
-
-  // also, restore the geometry if it was saved before
-  QSettings &settings = m_OrganizerCore.settings().directInterface();
-
-  QString key = QString("geometry/%1").arg(name);
-  QByteArray data;
-
-  if ((oldSettingName != nullptr) && settings.contains(oldSettingName)) {
-    data = settings.value(oldSettingName).toByteArray();
-    settings.remove(oldSettingName);
-  } else if (settings.contains(key)) {
-    data = settings.value(key).toByteArray();
-  }
-
-  if (!data.isEmpty()) {
-    view->restoreState(data);
-    return true;
-  } else {
-    return false;
-  }
-}
-
-void MainWindow::dropEvent(QDropEvent *event)
-{
-  Qt::DropAction action = event->proposedAction();
-  QString outputDir = m_OrganizerCore.downloadManager()->getOutputDirectory();
-  if (action == Qt::MoveAction) {
-    //Tell windows I'm taking control and will delete the source of a move.
-    event->setDropAction(Qt::TargetMoveAction);
-  }
-  for (const QUrl &url : event->mimeData()->urls()) {
-    if (url.isLocalFile()) {
-      dropLocalFile(url, outputDir, action == Qt::MoveAction);
-    } else {
-      m_OrganizerCore.downloadManager()->startDownloadURLs(QStringList() << url.url());
-    }
-  }
-  event->accept();
-}
-
-
-void MainWindow::on_clickBlankButton_clicked()
-{
-  deselectFilters();
-}
-
-void MainWindow::on_clearFiltersButton_clicked()
-{
-  ui->modFilterEdit->clear();
-	deselectFilters();
-}
-
-void MainWindow::sendSelectedModsToPriority(int newPriority)
-{
-  QItemSelectionModel *selection = ui->modList->selectionModel();
-  if (selection->hasSelection() && selection->selectedRows().count() > 1) {
-    std::vector<int> modsToMove;
-    for (auto idx : selection->selectedRows(ModList::COL_PRIORITY)) {
-      modsToMove.push_back(m_OrganizerCore.currentProfile()->modIndexByPriority(idx.data().toInt()));
-    }
-    m_OrganizerCore.modList()->changeModPriority(modsToMove, newPriority);
-  } else {
-    m_OrganizerCore.modList()->changeModPriority(m_ContextRow, newPriority);
-  }
-}
-
-void MainWindow::sendSelectedModsToTop_clicked()
-{
-  sendSelectedModsToPriority(0);
-}
-
-void MainWindow::sendSelectedModsToBottom_clicked()
-{
-  sendSelectedModsToPriority(INT_MAX);
-}
-
-void MainWindow::sendSelectedModsToPriority_clicked()
-{
-  bool ok;
-  int newPriority = QInputDialog::getInt(this,
-    tr("Set Priority"), tr("Set the priority of the selected mods"),
-    0, 0, INT_MAX, 1, &ok);
-  if (!ok) return;
-
- sendSelectedModsToPriority(newPriority);
-}
-
-void MainWindow::sendSelectedModsToSeparator_clicked()
-{
-  QStringList separators;
-  for (auto mod : m_OrganizerCore.modList()->allMods()) {
-    ModInfo::Ptr modInfo = ModInfo::getByIndex(ModInfo::getIndex(mod));
-    if (modInfo->hasFlag(ModInfo::FLAG_SEPARATOR)) {
-      separators << mod.chopped(10);
-    }
-  }
-
-  ListDialog dialog(this);
-  QSettings &settings = m_OrganizerCore.settings().directInterface();
-  QString key = QString("geometry/%1").arg(dialog.objectName());
-
-  dialog.setWindowTitle("Select a separator...");
-  dialog.setChoices(separators);
-  dialog.restoreGeometry(settings.value(key).toByteArray());
-  if (dialog.exec() == QDialog::Accepted) {
-    QString result = dialog.getChoice();
-    if (!result.isEmpty()) {
-      result += "_separator";
-
-      int newPriority = INT_MAX;
-      bool foundSection = false;
-      for (auto mod : m_OrganizerCore.modsSortedByProfilePriority()) {
-        unsigned int modIndex = ModInfo::getIndex(mod);
-        ModInfo::Ptr modInfo = ModInfo::getByIndex(modIndex);
-        if (!foundSection && result.compare(mod) == 0) {
-          foundSection = true;
-        } else if (foundSection && modInfo->hasFlag(ModInfo::FLAG_SEPARATOR)) {
-          newPriority = m_OrganizerCore.currentProfile()->getModPriority(modIndex);
-          break;
-        }
-      }
-
-      QItemSelectionModel *selection = ui->modList->selectionModel();
-      if (selection->hasSelection() && selection->selectedRows().count() > 1) {
-        std::vector<int> modsToMove;
-        for (QModelIndex idx : selection->selectedRows(ModList::COL_PRIORITY)) {
-          modsToMove.push_back(m_OrganizerCore.currentProfile()->modIndexByPriority(idx.data().toInt()));
-        }
-        m_OrganizerCore.modList()->changeModPriority(modsToMove, newPriority);
-      } else {
-        int oldPriority = m_OrganizerCore.currentProfile()->getModPriority(m_ContextRow);
-        if (oldPriority < newPriority)
-          --newPriority;
-        m_OrganizerCore.modList()->changeModPriority(m_ContextRow, newPriority);
-      }
-    }
-  }
-  settings.setValue(key, dialog.saveGeometry());
-}
-
-void MainWindow::on_showArchiveDataCheckBox_toggled(const bool checked)
-{
-  if (m_OrganizerCore.getArchiveParsing() && checked)
-  {
-    m_showArchiveData = checked;
-  }
-  else
-  {
-    m_showArchiveData = false;
-  }
-  refreshDataTree();
-}
-
+/*
+Copyright (C) 2012 Sebastian Herbord. All rights reserved.
+
+This file is part of Mod Organizer.
+
+Mod Organizer is free software: you can redistribute it and/or modify
+it under the terms of the GNU General Public License as published by
+the Free Software Foundation, either version 3 of the License, or
+(at your option) any later version.
+
+Mod Organizer is distributed in the hope that it will be useful,
+but WITHOUT ANY WARRANTY; without even the implied warranty of
+MERCHANTABILITY or FITNESS FOR A PARTICULAR PURPOSE.  See the
+GNU General Public License for more details.
+
+You should have received a copy of the GNU General Public License
+along with Mod Organizer.  If not, see <http://www.gnu.org/licenses/>.
+*/
+
+#include "mainwindow.h"
+#include "ui_mainwindow.h"
+
+#include "directoryentry.h"
+#include "directoryrefresher.h"
+#include "executableinfo.h"
+#include "executableslist.h"
+#include "guessedvalue.h"
+#include "imodinterface.h"
+#include "iplugingame.h"
+#include "iplugindiagnose.h"
+#include "isavegame.h"
+#include "isavegameinfowidget.h"
+#include "nexusinterface.h"
+#include "organizercore.h"
+#include "pluginlistsortproxy.h"
+#include "previewgenerator.h"
+#include "serverinfo.h"
+#include "savegameinfo.h"
+#include "spawn.h"
+#include "versioninfo.h"
+#include "instancemanager.h"
+
+#include "report.h"
+#include "modlist.h"
+#include "modlistsortproxy.h"
+#include "qtgroupingproxy.h"
+#include "profile.h"
+#include "pluginlist.h"
+#include "profilesdialog.h"
+#include "editexecutablesdialog.h"
+#include "categories.h"
+#include "categoriesdialog.h"
+#include "modinfodialog.h"
+#include "overwriteinfodialog.h"
+#include "activatemodsdialog.h"
+#include "downloadlist.h"
+#include "downloadlistwidget.h"
+#include "downloadlistwidgetcompact.h"
+#include "messagedialog.h"
+#include "installationmanager.h"
+#include "lockeddialog.h"
+#include "waitingonclosedialog.h"
+#include "logbuffer.h"
+#include "downloadlistsortproxy.h"
+#include "motddialog.h"
+#include "filedialogmemory.h"
+#include "tutorialmanager.h"
+#include "modflagicondelegate.h"
+#include "genericicondelegate.h"
+#include "selectiondialog.h"
+#include "csvbuilder.h"
+#include "savetextasdialog.h"
+#include "problemsdialog.h"
+#include "previewdialog.h"
+#include "browserdialog.h"
+#include "aboutdialog.h"
+#include <safewritefile.h>
+#include "nxmaccessmanager.h"
+#include "appconfig.h"
+#include "eventfilter.h"
+#include <utility.h>
+#include <dataarchives.h>
+#include <bsainvalidation.h>
+#include <taskprogressmanager.h>
+#include <scopeguard.h>
+#include <usvfs.h>
+#include "localsavegames.h"
+#include "listdialog.h"
+
+#include <QAbstractItemDelegate>
+#include <QAbstractProxyModel>
+#include <QAction>
+#include <QApplication>
+#include <QButtonGroup>
+#include <QBuffer>
+#include <QCheckBox>
+#include <QClipboard>
+#include <QCloseEvent>
+#include <QCoreApplication>
+#include <QCursor>
+#include <QDebug>
+#include <QDesktopWidget>
+#include <QDesktopServices>
+#include <QDialog>
+#include <QDirIterator>
+#include <QDragEnterEvent>
+#include <QDropEvent>
+#include <QEvent>
+#include <QFileDialog>
+#include <QFIleIconProvider>
+#include <QFont>
+#include <QFuture>
+#include <QHash>
+#include <QIODevice>
+#include <QIcon>
+#include <QInputDialog>
+#include <QItemSelection>
+#include <QItemSelectionModel>
+#include <QJsonArray>
+#include <QJsonDocument>
+#include <QJsonObject>
+#include <QJsonValueRef>
+#include <QLineEdit>
+#include <QListWidgetItem>
+#include <QMenu>
+#include <QMessageBox>
+#include <QMimeData>
+#include <QModelIndex>
+#include <QNetworkProxyFactory>
+#include <QPainter>
+#include <QPixmap>
+#include <QPoint>
+#include <QProcess>
+#include <QProgressDialog>
+#include <QDialogButtonBox>
+#include <QPushButton>
+#include <QRadioButton>
+#include <QRect>
+#include <QRegExp>
+#include <QResizeEvent>
+#include <QSettings>
+#include <QScopedPointer>
+#include <QSizePolicy>
+#include <QSize>
+#include <QTime>
+#include <QTimer>
+#include <QToolButton>
+#include <QToolTip>
+#include <QTranslator>
+#include <QTreeWidget>
+#include <QTreeWidgetItemIterator>
+#include <QUrl>
+#include <QVariantList>
+#include <QVersionNumber>
+#include <QWhatsThis>
+#include <QWidgetAction>
+#include <QWebEngineProfile>
+#include <QShortcut>
+#include <QColorDialog>
+#include <QColor>
+
+#include <QDebug>
+#include <QtGlobal>
+
+#ifndef Q_MOC_RUN
+#include <boost/thread.hpp>
+#include <boost/algorithm/string.hpp>
+#include <boost/bind.hpp>
+#include <boost/assign.hpp>
+#include <boost/range/adaptor/reversed.hpp>
+#endif
+
+#include <shlobj.h>
+
+#include <limits.h>
+#include <exception>
+#include <functional>
+#include <map>
+#include <regex>
+#include <stdexcept>
+#include <sstream>
+#include <utility>
+
+#ifdef TEST_MODELS
+#include "modeltest.h"
+#endif // TEST_MODELS
+
+#pragma warning( disable : 4428 )
+
+using namespace MOBase;
+using namespace MOShared;
+
+
+MainWindow::MainWindow(QSettings &initSettings
+                       , OrganizerCore &organizerCore
+                       , PluginContainer &pluginContainer
+                       , QWidget *parent)
+  : QMainWindow(parent)
+  , ui(new Ui::MainWindow)
+  , m_WasVisible(false)
+  , m_Tutorial(this, "MainWindow")
+  , m_OldProfileIndex(-1)
+  , m_ModListGroupingProxy(nullptr)
+  , m_ModListSortProxy(nullptr)
+  , m_OldExecutableIndex(-1)
+  , m_CategoryFactory(CategoryFactory::instance())
+  , m_ContextItem(nullptr)
+  , m_ContextAction(nullptr)
+  , m_ContextRow(-1)
+  , m_CurrentSaveView(nullptr)
+  , m_OrganizerCore(organizerCore)
+  , m_PluginContainer(pluginContainer)
+  , m_DidUpdateMasterList(false)
+  , m_ArchiveListWriter(std::bind(&MainWindow::saveArchiveList, this))
+{
+  QWebEngineProfile::defaultProfile()->setPersistentCookiesPolicy(QWebEngineProfile::NoPersistentCookies);
+  QWebEngineProfile::defaultProfile()->setHttpCacheMaximumSize(52428800);
+  QWebEngineProfile::defaultProfile()->setCachePath(m_OrganizerCore.settings().getCacheDirectory());
+  QWebEngineProfile::defaultProfile()->setPersistentStoragePath(m_OrganizerCore.settings().getCacheDirectory());
+  ui->setupUi(this);
+  updateWindowTitle(QString(), false);
+
+  languageChange(m_OrganizerCore.settings().language());
+
+  m_CategoryFactory.loadCategories();
+
+  ui->logList->setModel(LogBuffer::instance());
+  ui->logList->setColumnWidth(0, 100);
+  ui->logList->setAutoScroll(true);
+  ui->logList->scrollToBottom();
+  ui->logList->addAction(ui->actionCopy_Log_to_Clipboard);
+  int splitterSize = this->size().height(); // actually total window size, but the splitter doesn't seem to return the true value
+  ui->topLevelSplitter->setSizes(QList<int>() << splitterSize - 100 << 100);
+  connect(ui->logList->model(), SIGNAL(rowsInserted(const QModelIndex &, int, int)),
+          ui->logList, SLOT(scrollToBottom()));
+  connect(ui->logList->model(), SIGNAL(dataChanged(QModelIndex,QModelIndex)),
+          ui->logList, SLOT(scrollToBottom()));
+
+  m_RefreshProgress = new QProgressBar(statusBar());
+  m_RefreshProgress->setTextVisible(true);
+  m_RefreshProgress->setRange(0, 100);
+  m_RefreshProgress->setValue(0);
+  m_RefreshProgress->setVisible(false);
+  statusBar()->addWidget(m_RefreshProgress, 1000);
+  statusBar()->clearMessage();
+  statusBar()->hide();
+
+  updateProblemsButton();
+
+  // Setup toolbar
+  QWidget *spacer = new QWidget(ui->toolBar);
+  spacer->setSizePolicy(QSizePolicy::MinimumExpanding, QSizePolicy::Preferred);
+  QWidget *widget = ui->toolBar->widgetForAction(ui->actionTool);
+  QToolButton *toolBtn = qobject_cast<QToolButton*>(widget);
+
+  if (toolBtn->menu() == nullptr) {
+    actionToToolButton(ui->actionTool);
+  }
+
+  actionToToolButton(ui->actionHelp);
+  createHelpWidget();
+
+  actionToToolButton(ui->actionEndorseMO);
+  createEndorseWidget();
+  ui->actionEndorseMO->setVisible(false);
+
+  for (QAction *action : ui->toolBar->actions()) {
+    if (action->isSeparator()) {
+      // insert spacers
+      ui->toolBar->insertWidget(action, spacer);
+      m_Sep = action;
+      // m_Sep would only use the last separator anyway, and we only have the one anyway?
+      break;
+    }
+  }
+
+  TaskProgressManager::instance().tryCreateTaskbar();
+
+  // set up mod list
+  m_ModListSortProxy = m_OrganizerCore.createModListProxyModel();
+
+  ui->modList->setModel(m_ModListSortProxy);
+
+  GenericIconDelegate *contentDelegate = new GenericIconDelegate(ui->modList, Qt::UserRole + 3, ModList::COL_CONTENT, 150);
+  connect(ui->modList->header(), SIGNAL(sectionResized(int,int,int)), contentDelegate, SLOT(columnResized(int,int,int)));
+  ui->modList->sortByColumn(ModList::COL_PRIORITY, Qt::AscendingOrder);
+  ui->modList->setItemDelegateForColumn(ModList::COL_FLAGS, new ModFlagIconDelegate(ui->modList));
+  ui->modList->setItemDelegateForColumn(ModList::COL_CONTENT, contentDelegate);
+  ui->modList->header()->installEventFilter(m_OrganizerCore.modList());
+  connect(ui->modList->header(), SIGNAL(sectionResized(int, int, int)), this, SLOT(modListSectionResized(int, int, int)));
+
+  bool modListAdjusted = registerWidgetState(ui->modList->objectName(), ui->modList->header(), "mod_list_state");
+
+  if (modListAdjusted) {
+    // hack: force the resize-signal to be triggered because restoreState doesn't seem to do that
+    for (int column = 0; column <= ModList::COL_LASTCOLUMN; ++column) {
+      int sectionSize = ui->modList->header()->sectionSize(column);
+      ui->modList->header()->resizeSection(column, sectionSize + 1);
+      ui->modList->header()->resizeSection(column, sectionSize);
+    }
+  } else {
+    // hide these columns by default
+    ui->modList->header()->setSectionHidden(ModList::COL_CONTENT, true);
+    ui->modList->header()->setSectionHidden(ModList::COL_MODID, true);
+    ui->modList->header()->setSectionHidden(ModList::COL_GAME, true);
+    ui->modList->header()->setSectionHidden(ModList::COL_INSTALLTIME, true);
+    ui->modList->header()->setSectionHidden(ModList::COL_NOTES, true);
+  }
+
+  ui->modList->header()->setSectionHidden(ModList::COL_NAME, false); // prevent the name-column from being hidden
+  ui->modList->installEventFilter(m_OrganizerCore.modList());
+
+  // set up plugin list
+  m_PluginListSortProxy = m_OrganizerCore.createPluginListProxyModel();
+
+  ui->espList->setModel(m_PluginListSortProxy);
+  ui->espList->sortByColumn(PluginList::COL_PRIORITY, Qt::AscendingOrder);
+  ui->espList->setItemDelegateForColumn(PluginList::COL_FLAGS, new GenericIconDelegate(ui->espList));
+  ui->espList->installEventFilter(m_OrganizerCore.pluginList());
+
+  ui->bsaList->setLocalMoveOnly(true);
+
+  bool pluginListAdjusted = registerWidgetState(ui->espList->objectName(), ui->espList->header(), "plugin_list_state");
+  registerWidgetState(ui->dataTree->objectName(), ui->dataTree->header());
+  registerWidgetState(ui->downloadView->objectName(),
+                      ui->downloadView->header());
+
+  ui->splitter->setStretchFactor(0, 3);
+  ui->splitter->setStretchFactor(1, 2);
+
+  resizeLists(modListAdjusted, pluginListAdjusted);
+
+  QMenu *linkMenu = new QMenu(this);
+  linkMenu->addAction(QIcon(":/MO/gui/link"), tr("Toolbar"), this, SLOT(linkToolbar()));
+  linkMenu->addAction(QIcon(":/MO/gui/link"), tr("Desktop"), this, SLOT(linkDesktop()));
+  linkMenu->addAction(QIcon(":/MO/gui/link"), tr("Start Menu"), this, SLOT(linkMenu()));
+  ui->linkButton->setMenu(linkMenu);
+
+  ui->listOptionsBtn->setMenu(modListContextMenu());
+  connect(ui->listOptionsBtn, SIGNAL(pressed()), this, SLOT(on_listOptionsBtn_pressed()));
+
+  ui->openFolderMenu->setMenu(openFolderMenu());
+
+  updateDownloadListDelegate();
+
+  ui->savegameList->installEventFilter(this);
+  ui->savegameList->setMouseTracking(true);
+
+  // don't allow mouse wheel to switch grouping, too many people accidentally
+  // turn on grouping and then don't understand what happened
+  EventFilter *noWheel
+      = new EventFilter(this, [](QObject *, QEvent *event) -> bool {
+          return event->type() == QEvent::Wheel;
+        });
+
+  ui->groupCombo->installEventFilter(noWheel);
+  ui->profileBox->installEventFilter(noWheel);
+
+  if (organizerCore.managedGame()->sortMechanism() == MOBase::IPluginGame::SortMechanism::NONE) {
+    ui->bossButton->setDisabled(true);
+    ui->bossButton->setToolTip(tr("There is no supported sort mechanism for this game. You will probably have to use a third-party tool."));
+  }
+
+  connect(ui->savegameList, SIGNAL(itemEntered(QListWidgetItem*)), this, SLOT(saveSelectionChanged(QListWidgetItem*)));
+
+  connect(ui->modList, SIGNAL(dropModeUpdate(bool)), m_OrganizerCore.modList(), SLOT(dropModeUpdate(bool)));
+
+  connect(ui->modList->selectionModel(), SIGNAL(currentChanged(QModelIndex,QModelIndex)), this, SLOT(modlistSelectionChanged(QModelIndex,QModelIndex)));
+  connect(m_ModListSortProxy, SIGNAL(filterActive(bool)), this, SLOT(modFilterActive(bool)));
+  connect(m_ModListSortProxy, SIGNAL(layoutChanged()), this, SLOT(updateModCount()));
+  connect(ui->modFilterEdit, SIGNAL(textChanged(QString)), m_ModListSortProxy, SLOT(updateFilter(QString)));
+
+  connect(ui->espFilterEdit, SIGNAL(textChanged(QString)), m_PluginListSortProxy, SLOT(updateFilter(QString)));
+  connect(ui->espFilterEdit, SIGNAL(textChanged(QString)), this, SLOT(espFilterChanged(QString)));
+
+  connect(ui->dataTree, SIGNAL(itemExpanded(QTreeWidgetItem*)), this, SLOT(expandDataTreeItem(QTreeWidgetItem*)));
+
+  connect(m_OrganizerCore.directoryRefresher(), SIGNAL(refreshed()), this, SLOT(directory_refreshed()));
+  connect(m_OrganizerCore.directoryRefresher(), SIGNAL(progress(int)), this, SLOT(refresher_progress(int)));
+  connect(m_OrganizerCore.directoryRefresher(), SIGNAL(error(QString)), this, SLOT(showError(QString)));
+
+  connect(&m_SavesWatcher, SIGNAL(directoryChanged(QString)), this, SLOT(refreshSavesIfOpen()));
+
+  connect(&m_OrganizerCore.settings(), SIGNAL(languageChanged(QString)), this, SLOT(languageChange(QString)));
+  connect(&m_OrganizerCore.settings(), SIGNAL(styleChanged(QString)), this, SIGNAL(styleChanged(QString)));
+
+  connect(m_OrganizerCore.updater(), SIGNAL(restart()), this, SLOT(close()));
+  connect(m_OrganizerCore.updater(), SIGNAL(updateAvailable()), this, SLOT(updateAvailable()));
+  connect(m_OrganizerCore.updater(), SIGNAL(motdAvailable(QString)), this, SLOT(motdReceived(QString)));
+
+  connect(NexusInterface::instance(&pluginContainer), SIGNAL(requestNXMDownload(QString)), &m_OrganizerCore, SLOT(downloadRequestedNXM(QString)));
+  connect(NexusInterface::instance(&pluginContainer), SIGNAL(nxmDownloadURLsAvailable(QString,int,int,QVariant,QVariant,int)), this, SLOT(nxmDownloadURLs(QString,int,int,QVariant,QVariant,int)));
+  connect(NexusInterface::instance(&pluginContainer), SIGNAL(needLogin()), &m_OrganizerCore, SLOT(nexusLogin()));
+  connect(NexusInterface::instance(&pluginContainer)->getAccessManager(), SIGNAL(loginFailed(QString)), this, SLOT(loginFailed(QString)));
+  connect(NexusInterface::instance(&pluginContainer)->getAccessManager(), SIGNAL(credentialsReceived(const QString&, bool)),
+          this, SLOT(updateWindowTitle(const QString&, bool)));
+
+  connect(&TutorialManager::instance(), SIGNAL(windowTutorialFinished(QString)), this, SLOT(windowTutorialFinished(QString)));
+  connect(ui->tabWidget, SIGNAL(currentChanged(int)), &TutorialManager::instance(), SIGNAL(tabChanged(int)));
+  connect(ui->modList->header(), SIGNAL(sortIndicatorChanged(int,Qt::SortOrder)), this, SLOT(modListSortIndicatorChanged(int,Qt::SortOrder)));
+  connect(ui->toolBar, SIGNAL(customContextMenuRequested(QPoint)), this, SLOT(toolBar_customContextMenuRequested(QPoint)));
+
+  connect(&m_OrganizerCore, &OrganizerCore::modInstalled, this, &MainWindow::modInstalled);
+  connect(&m_OrganizerCore, &OrganizerCore::close, this, &QMainWindow::close);
+
+  connect(&m_IntegratedBrowser, SIGNAL(requestDownload(QUrl,QNetworkReply*)), &m_OrganizerCore, SLOT(requestDownload(QUrl,QNetworkReply*)));
+
+  connect(this, SIGNAL(styleChanged(QString)), this, SLOT(updateStyle(QString)));
+
+  m_CheckBSATimer.setSingleShot(true);
+  connect(&m_CheckBSATimer, SIGNAL(timeout()), this, SLOT(checkBSAList()));
+
+  connect(ui->espList->selectionModel(), SIGNAL(selectionChanged(QItemSelection, QItemSelection)), this, SLOT(esplistSelectionsChanged(QItemSelection)));
+  connect(ui->modList->selectionModel(), SIGNAL(selectionChanged(QItemSelection, QItemSelection)), this, SLOT(modlistSelectionsChanged(QItemSelection)));
+
+  new QShortcut(QKeySequence(Qt::CTRL + Qt::Key_Enter), this, SLOT(openExplorer_activated()));
+  new QShortcut(QKeySequence(Qt::CTRL + Qt::Key_Return), this, SLOT(openExplorer_activated()));
+
+  new QShortcut(QKeySequence::Refresh, this, SLOT(refreshProfile_activated()));
+
+  new QShortcut(QKeySequence(Qt::CTRL + Qt::Key_F), this, SLOT(search_activated()));
+  new QShortcut(QKeySequence(Qt::Key_Escape), this, SLOT(searchClear_activated()));
+
+  m_UpdateProblemsTimer.setSingleShot(true);
+  connect(&m_UpdateProblemsTimer, SIGNAL(timeout()), this, SLOT(updateProblemsButton()));
+
+  m_SaveMetaTimer.setSingleShot(false);
+  connect(&m_SaveMetaTimer, SIGNAL(timeout()), this, SLOT(saveModMetas()));
+  m_SaveMetaTimer.start(5000);
+
+  setCategoryListVisible(initSettings.value("categorylist_visible", true).toBool());
+  FileDialogMemory::restore(initSettings);
+
+  fixCategories();
+
+  m_StartTime = QTime::currentTime();
+
+  m_Tutorial.expose("modList", m_OrganizerCore.modList());
+  m_Tutorial.expose("espList", m_OrganizerCore.pluginList());
+
+  m_OrganizerCore.setUserInterface(this, this);
+  for (const QString &fileName : m_PluginContainer.pluginFileNames()) {
+    installTranslator(QFileInfo(fileName).baseName());
+  }
+
+  registerPluginTools(m_PluginContainer.plugins<IPluginTool>());
+
+  for (IPluginModPage *modPagePlugin : m_PluginContainer.plugins<IPluginModPage>()) {
+    registerModPage(modPagePlugin);
+  }
+
+  // refresh profiles so the current profile can be activated
+  refreshProfiles(false);
+
+  ui->profileBox->setCurrentText(m_OrganizerCore.currentProfile()->name());
+
+  if (m_OrganizerCore.getArchiveParsing())
+  {
+    ui->showArchiveDataCheckBox->setCheckState(Qt::Checked);
+    ui->showArchiveDataCheckBox->setEnabled(true);
+    m_showArchiveData = true;
+  }
+  else
+  {
+    ui->showArchiveDataCheckBox->setCheckState(Qt::Unchecked);
+    ui->showArchiveDataCheckBox->setEnabled(false);
+    m_showArchiveData = false;
+  }
+
+  refreshExecutablesList();
+  updateToolBar();
+
+  for (QAction *action : ui->toolBar->actions()) {
+    // set the name of the widget to the name of the action to allow styling
+    ui->toolBar->widgetForAction(action)->setObjectName(action->objectName());
+  }
+  emit updatePluginCount();
+  emit updateModCount();
+}
+
+
+MainWindow::~MainWindow()
+{
+  try {
+    cleanup();
+
+    m_PluginContainer.setUserInterface(nullptr, nullptr);
+    m_OrganizerCore.setUserInterface(nullptr, nullptr);
+    m_IntegratedBrowser.close();
+    delete ui;
+  } catch (std::exception &e) {
+    QMessageBox::critical(nullptr, tr("Crash on exit"),
+      tr("MO crashed while exiting.  Some settings may not be saved.\n\nError: %1").arg(e.what()),
+      QMessageBox::Ok);
+  }
+}
+
+
+void MainWindow::updateWindowTitle(const QString &accountName, bool premium)
+{
+  QString title = QString("%1 Mod Organizer v%2").arg(
+        m_OrganizerCore.managedGame()->gameName(),
+        m_OrganizerCore.getVersion().displayString());
+
+  if (!accountName.isEmpty()) {
+    title.append(QString(" (%1%2)").arg(accountName, premium ? "*" : ""));
+  }
+
+  this->setWindowTitle(title);
+}
+
+
+void MainWindow::disconnectPlugins()
+{
+  if (ui->actionTool->menu() != nullptr) {
+    ui->actionTool->menu()->clear();
+  }
+}
+
+
+void MainWindow::resizeLists(bool modListCustom, bool pluginListCustom)
+{
+  if (!modListCustom) {
+    // resize mod list to fit content
+    for (int i = 0; i < ui->modList->header()->count(); ++i) {
+      ui->modList->header()->setSectionResizeMode(i, QHeaderView::ResizeToContents);
+    }
+    ui->modList->header()->setSectionResizeMode(ModList::COL_NAME, QHeaderView::Stretch);
+  }
+
+  // ensure the columns aren't so small you can't see them any more
+  for (int i = 0; i < ui->modList->header()->count(); ++i) {
+    if (ui->modList->header()->sectionSize(i) < 10) {
+      ui->modList->header()->resizeSection(i, 10);
+    }
+  }
+
+  if (!pluginListCustom) {
+    // resize plugin list to fit content
+    for (int i = 0; i < ui->espList->header()->count(); ++i) {
+      ui->espList->header()->setSectionResizeMode(i, QHeaderView::ResizeToContents);
+    }
+    ui->espList->header()->setSectionResizeMode(0, QHeaderView::Stretch);
+  }
+}
+
+
+void MainWindow::allowListResize()
+{
+  // allow resize on mod list
+  for (int i = 0; i < ui->modList->header()->count(); ++i) {
+    ui->modList->header()->setSectionResizeMode(i, QHeaderView::Interactive);
+  }
+  //ui->modList->header()->setSectionResizeMode(ui->modList->header()->count() - 1, QHeaderView::Stretch);
+  ui->modList->header()->setStretchLastSection(true);
+
+
+  // allow resize on plugin list
+  for (int i = 0; i < ui->espList->header()->count(); ++i) {
+    ui->espList->header()->setSectionResizeMode(i, QHeaderView::Interactive);
+  }
+  //ui->espList->header()->setSectionResizeMode(ui->espList->header()->count() - 1, QHeaderView::Stretch);
+  ui->espList->header()->setStretchLastSection(true);
+}
+
+void MainWindow::updateStyle(const QString&)
+{
+  // no effect?
+  ensurePolished();
+}
+
+void MainWindow::resizeEvent(QResizeEvent *event)
+{
+  m_Tutorial.resize(event->size());
+  QMainWindow::resizeEvent(event);
+}
+
+
+static QModelIndex mapToModel(const QAbstractItemModel *targetModel, QModelIndex idx)
+{
+  QModelIndex result = idx;
+  const QAbstractItemModel *model = idx.model();
+  while (model != targetModel) {
+    if (model == nullptr) {
+      return QModelIndex();
+    }
+    const QAbstractProxyModel *proxyModel = qobject_cast<const QAbstractProxyModel*>(model);
+    if (proxyModel == nullptr) {
+      return QModelIndex();
+    }
+    result = proxyModel->mapToSource(result);
+    model = proxyModel->sourceModel();
+  }
+  return result;
+}
+
+
+void MainWindow::actionToToolButton(QAction *&sourceAction)
+{
+  QToolButton *button = new QToolButton(ui->toolBar);
+  button->setObjectName(sourceAction->objectName());
+  button->setIcon(sourceAction->icon());
+  button->setText(sourceAction->text());
+  button->setPopupMode(QToolButton::InstantPopup);
+  button->setToolButtonStyle(ui->toolBar->toolButtonStyle());
+  button->setToolTip(sourceAction->toolTip());
+  button->setShortcut(sourceAction->shortcut());
+  QMenu *buttonMenu = new QMenu(sourceAction->text(), button);
+  button->setMenu(buttonMenu);
+  QAction *newAction = ui->toolBar->insertWidget(sourceAction, button);
+  newAction->setObjectName(sourceAction->objectName());
+  newAction->setIcon(sourceAction->icon());
+  newAction->setText(sourceAction->text());
+  newAction->setToolTip(sourceAction->toolTip());
+  newAction->setShortcut(sourceAction->shortcut());
+  ui->toolBar->removeAction(sourceAction);
+  sourceAction->deleteLater();
+  sourceAction = newAction;
+}
+
+void MainWindow::updateToolBar()
+{
+  for (QAction *action : ui->toolBar->actions()) {
+    if (action->objectName().startsWith("custom__")) {
+      ui->toolBar->removeAction(action);
+      action->deleteLater();
+    }
+  }
+
+  std::vector<Executable>::iterator begin, end;
+  m_OrganizerCore.executablesList()->getExecutables(begin, end);
+  for (auto iter = begin; iter != end; ++iter) {
+    if (iter->isShownOnToolbar()) {
+      QAction *exeAction = new QAction(iconForExecutable(iter->m_BinaryInfo.filePath()),
+                                        iter->m_Title,
+                                        ui->toolBar);
+      exeAction->setObjectName(QString("custom__") + iter->m_Title);
+      if (!connect(exeAction, SIGNAL(triggered()), this, SLOT(startExeAction()))) {
+        qDebug("failed to connect trigger?");
+      }
+      ui->toolBar->insertAction(m_Sep, exeAction);
+    }
+  }
+}
+
+
+void MainWindow::scheduleUpdateButton()
+{
+  if (!m_UpdateProblemsTimer.isActive()) {
+    m_UpdateProblemsTimer.start(1000);
+  }
+}
+
+
+void MainWindow::updateProblemsButton()
+{
+  size_t numProblems = checkForProblems();
+  if (numProblems > 0) {
+    ui->actionProblems->setEnabled(true);
+    ui->actionProblems->setIconText(tr("Problems"));
+    ui->actionProblems->setToolTip(tr("There are potential problems with your setup"));
+
+    QPixmap mergedIcon = QPixmap(":/MO/gui/warning").scaled(64, 64);
+    {
+      QPainter painter(&mergedIcon);
+      std::string badgeName = std::string(":/MO/gui/badge_") + (numProblems < 10 ? std::to_string(static_cast<long long>(numProblems)) : "more");
+      painter.drawPixmap(32, 32, 32, 32, QPixmap(badgeName.c_str()));
+    }
+    ui->actionProblems->setIcon(QIcon(mergedIcon));
+  } else {
+    ui->actionProblems->setEnabled(false);
+    ui->actionProblems->setIconText(tr("No Problems"));
+    ui->actionProblems->setToolTip(tr("Everything seems to be in order"));
+    ui->actionProblems->setIcon(QIcon(":/MO/gui/warning"));
+  }
+}
+
+
+bool MainWindow::errorReported(QString &logFile)
+{
+  QDir dir(qApp->property("dataPath").toString() + "/" + QString::fromStdWString(AppConfig::logPath()));
+  QFileInfoList files = dir.entryInfoList(QStringList("ModOrganizer_??_??_??_??_??.log"),
+                                          QDir::Files, QDir::Name | QDir::Reversed);
+
+  if (files.count() > 0) {
+    logFile = files.at(0).absoluteFilePath();
+    QFile file(logFile);
+    if (file.open(QIODevice::ReadOnly | QIODevice::Text)) {
+      char buffer[1024];
+      int line = 0;
+      while (!file.atEnd()) {
+        file.readLine(buffer, 1024);
+        if (strncmp(buffer, "ERROR", 5) == 0) {
+          return true;
+        }
+
+        // prevent this function from taking forever
+        if (line++ >= 50000) {
+          break;
+        }
+      }
+    }
+  }
+
+  return false;
+}
+
+
+size_t MainWindow::checkForProblems()
+{
+  size_t numProblems = 0;
+  for (IPluginDiagnose *diagnose : m_PluginContainer.plugins<IPluginDiagnose>()) {
+    numProblems += diagnose->activeProblems().size();
+  }
+  return numProblems;
+}
+
+void MainWindow::about()
+{
+  AboutDialog dialog(m_OrganizerCore.getVersion().displayString(), this);
+  connect(&dialog, SIGNAL(linkClicked(QString)), this, SLOT(linkClicked(QString)));
+  dialog.exec();
+}
+
+
+void MainWindow::createEndorseWidget()
+{
+  QToolButton *toolBtn = qobject_cast<QToolButton*>(ui->toolBar->widgetForAction(ui->actionEndorseMO));
+  QMenu *buttonMenu = toolBtn->menu();
+  if (buttonMenu == nullptr) {
+    return;
+  }
+  buttonMenu->clear();
+
+  QAction *endorseAction = new QAction(tr("Endorse"), buttonMenu);
+  connect(endorseAction, SIGNAL(triggered()), this, SLOT(on_actionEndorseMO_triggered()));
+  buttonMenu->addAction(endorseAction);
+
+  QAction *wontEndorseAction = new QAction(tr("Won't Endorse"), buttonMenu);
+  connect(wontEndorseAction, SIGNAL(triggered()), this, SLOT(wontEndorse()));
+  buttonMenu->addAction(wontEndorseAction);
+}
+
+
+void MainWindow::createHelpWidget()
+{
+  QToolButton *toolBtn = qobject_cast<QToolButton*>(ui->toolBar->widgetForAction(ui->actionHelp));
+  QMenu *buttonMenu = toolBtn->menu();
+  if (buttonMenu == nullptr) {
+    return;
+  }
+  buttonMenu->clear();
+
+  QAction *helpAction = new QAction(tr("Help on UI"), buttonMenu);
+  connect(helpAction, SIGNAL(triggered()), this, SLOT(helpTriggered()));
+  buttonMenu->addAction(helpAction);
+
+  QAction *wikiAction = new QAction(tr("Documentation Wiki"), buttonMenu);
+  connect(wikiAction, SIGNAL(triggered()), this, SLOT(wikiTriggered()));
+  buttonMenu->addAction(wikiAction);
+
+  QAction *issueAction = new QAction(tr("Report Issue"), buttonMenu);
+  connect(issueAction, SIGNAL(triggered()), this, SLOT(issueTriggered()));
+  buttonMenu->addAction(issueAction);
+
+  QMenu *tutorialMenu = new QMenu(tr("Tutorials"), buttonMenu);
+
+  typedef std::vector<std::pair<int, QAction*> > ActionList;
+
+  ActionList tutorials;
+
+  QDirIterator dirIter(QApplication::applicationDirPath() + "/tutorials", QStringList("*.js"), QDir::Files);
+  while (dirIter.hasNext()) {
+    dirIter.next();
+    QString fileName = dirIter.fileName();
+
+    QFile file(dirIter.filePath());
+    if (!file.open(QIODevice::ReadOnly)) {
+      qCritical() << "Failed to open " << fileName;
+      continue;
+    }
+    QString firstLine = QString::fromUtf8(file.readLine());
+    if (firstLine.startsWith("//TL")) {
+      QStringList params = firstLine.mid(4).trimmed().split('#');
+      if (params.size() != 2) {
+        qCritical() << "invalid header line for tutorial " << fileName << " expected 2 parameters";
+        continue;
+      }
+      QAction *tutAction = new QAction(params.at(0), tutorialMenu);
+      tutAction->setData(fileName);
+      tutorials.push_back(std::make_pair(params.at(1).toInt(), tutAction));
+    }
+  }
+
+  std::sort(tutorials.begin(), tutorials.end(),
+            [] (const ActionList::value_type &LHS, const ActionList::value_type &RHS) {
+              return LHS.first < RHS.first; } );
+
+  for (auto iter = tutorials.begin(); iter != tutorials.end(); ++iter) {
+    connect(iter->second, SIGNAL(triggered()), this, SLOT(tutorialTriggered()));
+    tutorialMenu->addAction(iter->second);
+  }
+
+  buttonMenu->addMenu(tutorialMenu);
+  buttonMenu->addAction(tr("About"), this, SLOT(about()));
+  buttonMenu->addAction(tr("About Qt"), qApp, SLOT(aboutQt()));
+}
+
+void MainWindow::modFilterActive(bool filterActive)
+{
+  ui->clearFiltersButton->setVisible(filterActive);
+  if (filterActive) {
+//    m_OrganizerCore.modList()->setOverwriteMarkers(std::set<unsigned int>(), std::set<unsigned int>());
+    ui->modList->setStyleSheet("QTreeView { border: 2px ridge #f00; }");
+    ui->activeModsCounter->setStyleSheet("QLCDNumber { border: 2px ridge #f00; }");
+  } else if (ui->groupCombo->currentIndex() != 0) {
+    ui->modList->setStyleSheet("QTreeView { border: 2px ridge #337733; }");
+    ui->activeModsCounter->setStyleSheet("");
+  } else {
+    ui->modList->setStyleSheet("");
+    ui->activeModsCounter->setStyleSheet("");
+  }
+}
+
+void MainWindow::espFilterChanged(const QString &filter)
+{
+  if (!filter.isEmpty()) {
+    ui->espList->setStyleSheet("QTreeView { border: 2px ridge #f00; }");
+    ui->activePluginsCounter->setStyleSheet("QLCDNumber { border: 2px ridge #f00; }");
+  } else {
+    ui->espList->setStyleSheet("");
+    ui->activePluginsCounter->setStyleSheet("");
+  }
+  updatePluginCount();
+}
+
+void MainWindow::downloadFilterChanged(const QString &filter)
+{
+  if (!filter.isEmpty()) {
+    ui->downloadView->setStyleSheet("QTreeView { border: 2px ridge #f00; }");
+  } else {
+    ui->downloadView->setStyleSheet("");
+  }
+}
+
+void MainWindow::expandModList(const QModelIndex &index)
+{
+  QAbstractItemModel *model = ui->modList->model();
+#pragma message("why is this so complicated? mapping the index doesn't work, probably a bug in QtGroupingProxy?")
+  for (int i = 0; i < model->rowCount(); ++i) {
+    QModelIndex targetIdx = model->index(i, 0);
+    if (model->data(targetIdx).toString() == index.data().toString()) {
+      ui->modList->expand(targetIdx);
+      break;
+    }
+  }
+}
+
+
+bool MainWindow::addProfile()
+{
+  QComboBox *profileBox = findChild<QComboBox*>("profileBox");
+  bool okClicked = false;
+
+  QString name = QInputDialog::getText(this, tr("Name"),
+                                       tr("Please enter a name for the new profile"),
+                                       QLineEdit::Normal, QString(), &okClicked);
+  if (okClicked && (name.size() > 0)) {
+    try {
+      profileBox->addItem(name);
+      profileBox->setCurrentIndex(profileBox->count() - 1);
+      return true;
+    } catch (const std::exception& e) {
+      reportError(tr("failed to create profile: %1").arg(e.what()));
+      return false;
+    }
+  } else {
+    return false;
+  }
+}
+
+void MainWindow::hookUpWindowTutorials()
+{
+  QDirIterator dirIter(QApplication::applicationDirPath() + "/tutorials", QStringList("*.js"), QDir::Files);
+  while (dirIter.hasNext()) {
+    dirIter.next();
+    QString fileName = dirIter.fileName();
+    QFile file(dirIter.filePath());
+    if (!file.open(QIODevice::ReadOnly)) {
+      qCritical() << "Failed to open " << fileName;
+      continue;
+    }
+    QString firstLine = QString::fromUtf8(file.readLine());
+    if (firstLine.startsWith("//WIN")) {
+      QString windowName = firstLine.mid(6).trimmed();
+      if (!m_OrganizerCore.settings().directInterface().value("CompletedWindowTutorials/" + windowName, false).toBool()) {
+        TutorialManager::instance().activateTutorial(windowName, fileName);
+      }
+    }
+  }
+}
+
+void MainWindow::showEvent(QShowEvent *event)
+{
+  refreshFilters();
+
+  QMainWindow::showEvent(event);
+
+  if (!m_WasVisible) {
+    // only the first time the window becomes visible
+    m_Tutorial.registerControl();
+
+    hookUpWindowTutorials();
+
+    if (m_OrganizerCore.settings().directInterface().value("first_start", true).toBool()) {
+      QString firstStepsTutorial = ToQString(AppConfig::firstStepsTutorial());
+      if (TutorialManager::instance().hasTutorial(firstStepsTutorial)) {
+        if (QMessageBox::question(this, tr("Show tutorial?"),
+                                  tr("You are starting Mod Organizer for the first time. "
+                                     "Do you want to show a tutorial of its basic features? If you choose "
+                                     "no you can always start the tutorial from the \"Help\"-menu."),
+                                  QMessageBox::Yes | QMessageBox::No) == QMessageBox::Yes) {
+          TutorialManager::instance().activateTutorial("MainWindow", firstStepsTutorial);
+        }
+      } else {
+        qCritical() << firstStepsTutorial << " missing";
+        QPoint pos = ui->toolBar->mapToGlobal(QPoint());
+        pos.rx() += ui->toolBar->width() / 2;
+        pos.ry() += ui->toolBar->height();
+        QWhatsThis::showText(pos,
+            QObject::tr("Please use \"Help\" from the toolbar to get usage instructions to all elements"));
+      }
+
+    m_OrganizerCore.settings().directInterface().setValue("first_start", false);
+    }
+
+    // this has no visible impact when called before the ui is visible
+    int grouping = m_OrganizerCore.settings().directInterface().value("group_state").toInt();
+    ui->groupCombo->setCurrentIndex(grouping);
+
+    allowListResize();
+
+    m_OrganizerCore.settings().registerAsNXMHandler(false);
+    m_WasVisible = true;
+	updateProblemsButton();
+  }
+}
+
+
+void MainWindow::closeEvent(QCloseEvent* event)
+{
+  m_closing = true;
+
+  if (m_OrganizerCore.downloadManager()->downloadsInProgressNoPause()) {
+    if (QMessageBox::question(this, tr("Downloads in progress"),
+                          tr("There are still downloads in progress, do you really want to quit?"),
+                          QMessageBox::Yes | QMessageBox::Cancel) == QMessageBox::Cancel) {
+      event->ignore();
+      return;
+    } else {
+      m_OrganizerCore.downloadManager()->pauseAll();
+    }
+  }
+
+  std::vector<QString> hiddenList;
+  hiddenList.push_back(QFileInfo(QCoreApplication::applicationFilePath()).fileName());
+  HANDLE injected_process_still_running = m_OrganizerCore.findAndOpenAUSVFSProcess(hiddenList, GetCurrentProcessId());
+  if (injected_process_still_running != INVALID_HANDLE_VALUE)
+  {
+    m_OrganizerCore.waitForApplication(injected_process_still_running);
+    if (!m_closing) { // if operation cancelled
+      event->ignore();
+      return;
+    }
+  }
+
+  setCursor(Qt::WaitCursor);
+}
+
+void MainWindow::cleanup()
+{
+  if (ui->logList->model() != nullptr) {
+    disconnect(ui->logList->model(), nullptr, nullptr, nullptr);
+    ui->logList->setModel(nullptr);
+  }
+
+  QWebEngineProfile::defaultProfile()->clearAllVisitedLinks();
+  m_IntegratedBrowser.close();
+  m_SaveMetaTimer.stop();
+  m_MetaSave.waitForFinished();
+}
+
+
+void MainWindow::setBrowserGeometry(const QByteArray &geometry)
+{
+  m_IntegratedBrowser.restoreGeometry(geometry);
+}
+
+void MainWindow::displaySaveGameInfo(QListWidgetItem *newItem)
+{
+  QString const &save = newItem->data(Qt::UserRole).toString();
+  if (m_CurrentSaveView == nullptr) {
+    IPluginGame const *game = m_OrganizerCore.managedGame();
+    SaveGameInfo const *info = game->feature<SaveGameInfo>();
+    if (info != nullptr) {
+      m_CurrentSaveView = info->getSaveGameWidget(this);
+    }
+    if (m_CurrentSaveView == nullptr) {
+      return;
+    }
+  }
+  m_CurrentSaveView->setSave(save);
+
+  QRect screenRect = QApplication::desktop()->availableGeometry(m_CurrentSaveView);
+
+  QPoint pos = QCursor::pos();
+  if (pos.x() + m_CurrentSaveView->width() > screenRect.right()) {
+    pos.rx() -= (m_CurrentSaveView->width() + 2);
+  } else {
+    pos.rx() += 5;
+  }
+
+  if (pos.y() + m_CurrentSaveView->height() > screenRect.bottom()) {
+    pos.ry() -= (m_CurrentSaveView->height() + 10);
+  } else {
+    pos.ry() += 20;
+  }
+  m_CurrentSaveView->move(pos);
+
+  m_CurrentSaveView->show();
+  m_CurrentSaveView->setProperty("displayItem", qVariantFromValue(static_cast<void *>(newItem)));
+
+  ui->savegameList->activateWindow();
+}
+
+
+void MainWindow::saveSelectionChanged(QListWidgetItem *newItem)
+{
+  if (newItem == nullptr) {
+    hideSaveGameInfo();
+  } else if (m_CurrentSaveView == nullptr || newItem != m_CurrentSaveView->property("displayItem").value<void*>()) {
+    displaySaveGameInfo(newItem);
+  }
+}
+
+
+void MainWindow::hideSaveGameInfo()
+{
+  if (m_CurrentSaveView != nullptr) {
+    m_CurrentSaveView->deleteLater();
+    m_CurrentSaveView = nullptr;
+  }
+}
+
+bool MainWindow::eventFilter(QObject *object, QEvent *event)
+{
+  if ((object == ui->savegameList) &&
+      ((event->type() == QEvent::Leave) || (event->type() == QEvent::WindowDeactivate))) {
+    hideSaveGameInfo();
+  }
+  return false;
+}
+
+
+void MainWindow::toolPluginInvoke()
+{
+  QAction *triggeredAction = qobject_cast<QAction*>(sender());
+  IPluginTool *plugin = qobject_cast<IPluginTool*>(triggeredAction->data().value<QObject*>());
+  if (plugin != nullptr) {
+    try {
+      plugin->display();
+    } catch (const std::exception &e) {
+      reportError(tr("Plugin \"%1\" failed: %2").arg(plugin->name()).arg(e.what()));
+    } catch (...) {
+      reportError(tr("Plugin \"%1\" failed").arg(plugin->name()));
+    }
+  }
+}
+
+void MainWindow::modPagePluginInvoke()
+{
+  QAction *triggeredAction = qobject_cast<QAction*>(sender());
+  IPluginModPage *plugin = qobject_cast<IPluginModPage*>(triggeredAction->data().value<QObject*>());
+  if (plugin != nullptr) {
+    if (plugin->useIntegratedBrowser()) {
+      m_IntegratedBrowser.setWindowTitle(plugin->displayName());
+      m_IntegratedBrowser.openUrl(plugin->pageURL());
+    } else {
+      QDesktopServices::openUrl(QUrl(plugin->pageURL()));
+    }
+  }
+}
+
+void MainWindow::registerPluginTool(IPluginTool *tool, QString name, QMenu *menu)
+{
+  if (name.isEmpty())
+    name = tool->displayName();
+
+  QAction *action = new QAction(tool->icon(), name, ui->toolBar);
+  action->setToolTip(tool->tooltip());
+  tool->setParentWidget(this);
+  action->setData(qVariantFromValue((QObject*)tool));
+  connect(action, SIGNAL(triggered()), this, SLOT(toolPluginInvoke()), Qt::QueuedConnection);
+
+  if (menu == nullptr) {
+    QToolButton *toolBtn = qobject_cast<QToolButton*>(ui->toolBar->widgetForAction(ui->actionTool));
+    toolBtn->menu()->addAction(action);
+  } else {
+    menu->addAction(action);
+  }
+}
+
+void MainWindow::registerPluginTools(std::vector<IPluginTool *> toolPlugins)
+{
+  // Sort the plugins by display name
+  std::sort(toolPlugins.begin(), toolPlugins.end(),
+    [](IPluginTool *left, IPluginTool *right) {
+      return left->displayName().toLower() < right->displayName().toLower();
+    }
+  );
+
+  // Group the plugins into submenus
+  QMap<QString, QList<QPair<QString, IPluginTool *>>> submenuMap;
+  for (auto toolPlugin : toolPlugins) {
+    QStringList toolName = toolPlugin->displayName().split("/");
+    QString submenu = toolName[0];
+    toolName.pop_front();
+    submenuMap[submenu].append(QPair<QString, IPluginTool *>(toolName.join("/"), toolPlugin));
+  }
+
+  // Start registering plugins
+  for (auto submenuKey : submenuMap.keys()) {
+    if (submenuMap[submenuKey].length() > 1) {
+      QMenu *submenu = new QMenu(submenuKey, this);
+      for (auto info : submenuMap[submenuKey]) {
+        registerPluginTool(info.second, info.first, submenu);
+      }
+      QToolButton *toolBtn = qobject_cast<QToolButton*>(ui->toolBar->widgetForAction(ui->actionTool));
+      toolBtn->menu()->addMenu(submenu);
+    }
+    else {
+      registerPluginTool(submenuMap[submenuKey].front().second);
+    }
+  }
+}
+
+void MainWindow::registerModPage(IPluginModPage *modPage)
+{
+  // turn the browser action into a drop-down menu if necessary
+  if (ui->actionNexus->menu() == nullptr) {
+    QAction *nexusAction = ui->actionNexus;
+    // TODO: use a different icon for nexus!
+    ui->actionNexus = new QAction(nexusAction->icon(), tr("Browse Mod Page"), ui->toolBar);
+    ui->toolBar->insertAction(nexusAction, ui->actionNexus);
+    ui->toolBar->removeAction(nexusAction);
+    actionToToolButton(ui->actionNexus);
+
+    QToolButton *browserBtn = qobject_cast<QToolButton*>(ui->toolBar->widgetForAction(ui->actionNexus));
+    browserBtn->menu()->addAction(nexusAction);
+  }
+
+  QAction *action = new QAction(modPage->icon(), modPage->displayName(), ui->toolBar);
+  modPage->setParentWidget(this);
+  action->setData(qVariantFromValue(reinterpret_cast<QObject*>(modPage)));
+
+  connect(action, SIGNAL(triggered()), this, SLOT(modPagePluginInvoke()), Qt::QueuedConnection);
+  QToolButton *toolBtn = qobject_cast<QToolButton*>(ui->toolBar->widgetForAction(ui->actionNexus));
+  toolBtn->menu()->addAction(action);
+}
+
+
+void MainWindow::startExeAction()
+{
+  QAction *action = qobject_cast<QAction*>(sender());
+  if (action != nullptr) {
+    const Executable &selectedExecutable(
+        m_OrganizerCore.executablesList()->find(action->text()));
+	QString customOverwrite= m_OrganizerCore.currentProfile()->setting("custom_overwrites", selectedExecutable.m_Title).toString();
+    m_OrganizerCore.spawnBinary(
+        selectedExecutable.m_BinaryInfo, selectedExecutable.m_Arguments,
+        selectedExecutable.m_WorkingDirectory.length() != 0
+            ? selectedExecutable.m_WorkingDirectory
+            : selectedExecutable.m_BinaryInfo.absolutePath(),
+        selectedExecutable.m_SteamAppID, customOverwrite);
+  } else {
+    qCritical("not an action?");
+  }
+}
+
+
+void MainWindow::setExecutableIndex(int index)
+{
+  QComboBox *executableBox = findChild<QComboBox*>("executablesListBox");
+
+  if ((index != 0) && (executableBox->count() > index)) {
+    executableBox->setCurrentIndex(index);
+  } else {
+    executableBox->setCurrentIndex(1);
+  }
+}
+
+void MainWindow::activateSelectedProfile()
+{
+  m_OrganizerCore.setCurrentProfile(ui->profileBox->currentText());
+
+  m_ModListSortProxy->setProfile(m_OrganizerCore.currentProfile());
+
+  refreshSaveList();
+  m_OrganizerCore.refreshModList();
+  updateModCount();
+  updatePluginCount();
+}
+
+void MainWindow::on_profileBox_currentIndexChanged(int index)
+{
+  if (ui->profileBox->isEnabled()) {
+    int previousIndex = m_OldProfileIndex;
+    m_OldProfileIndex = index;
+
+    if ((previousIndex != -1) &&
+        (m_OrganizerCore.currentProfile() != nullptr) &&
+        m_OrganizerCore.currentProfile()->exists()) {
+      m_OrganizerCore.saveCurrentLists();
+    }
+
+    // ensure the new index is valid
+    if (index < 0 || index >= ui->profileBox->count()) {
+      qDebug("invalid profile index, using last profile");
+      ui->profileBox->setCurrentIndex(ui->profileBox->count() - 1);
+    }
+
+    if (ui->profileBox->currentIndex() == 0) {
+      ui->profileBox->setCurrentIndex(previousIndex);
+      ProfilesDialog(ui->profileBox->currentText(), m_OrganizerCore.managedGame(), this).exec();
+      while (!refreshProfiles()) {
+        ProfilesDialog(ui->profileBox->currentText(), m_OrganizerCore.managedGame(), this).exec();
+      }
+    } else {
+      activateSelectedProfile();
+    }
+
+    LocalSavegames *saveGames = m_OrganizerCore.managedGame()->feature<LocalSavegames>();
+    if (saveGames != nullptr) {
+      if (saveGames->prepareProfile(m_OrganizerCore.currentProfile()))
+        refreshSaveList();
+    }
+
+    BSAInvalidation *invalidation = m_OrganizerCore.managedGame()->feature<BSAInvalidation>();
+    if (invalidation != nullptr) {
+      if (invalidation->prepareProfile(m_OrganizerCore.currentProfile()))
+        QTimer::singleShot(5, &m_OrganizerCore, SLOT(profileRefresh()));
+    }
+  }
+}
+
+void MainWindow::updateTo(QTreeWidgetItem *subTree, const std::wstring &directorySoFar, const DirectoryEntry &directoryEntry, bool conflictsOnly, QIcon *fileIcon, QIcon *folderIcon)
+{
+  bool isDirectory = true;
+  //QIcon folderIcon = (new QFileIconProvider())->icon(QFileIconProvider::Folder);
+  //QIcon fileIcon = (new QFileIconProvider())->icon(QFileIconProvider::File);
+
+  std::wostringstream temp;
+  temp << directorySoFar << "\\" << directoryEntry.getName();
+  {
+    std::vector<DirectoryEntry*>::const_iterator current, end;
+    directoryEntry.getSubDirectories(current, end);
+    for (; current != end; ++current) {
+      QString pathName = ToQString((*current)->getName());
+      QStringList columns(pathName);
+      columns.append("");
+      if (!(*current)->isEmpty()) {
+        QTreeWidgetItem *directoryChild = new QTreeWidgetItem(columns);
+        directoryChild->setData(0, Qt::DecorationRole, *folderIcon);
+        directoryChild->setData(0, Qt::UserRole + 3, isDirectory);
+
+        if (conflictsOnly || !m_showArchiveData) {
+          updateTo(directoryChild, temp.str(), **current, conflictsOnly, fileIcon, folderIcon);
+          if (directoryChild->childCount() != 0) {
+            subTree->addChild(directoryChild);
+          }
+          else {
+            delete directoryChild;
+          }
+        }
+        else {
+          QTreeWidgetItem *onDemandLoad = new QTreeWidgetItem(QStringList());
+          onDemandLoad->setData(0, Qt::UserRole + 0, "__loaded_on_demand__");
+          onDemandLoad->setData(0, Qt::UserRole + 1, ToQString(temp.str()));
+          onDemandLoad->setData(0, Qt::UserRole + 2, conflictsOnly);
+          directoryChild->addChild(onDemandLoad);
+          subTree->addChild(directoryChild);
+        }
+      }
+      else {
+        QTreeWidgetItem *directoryChild = new QTreeWidgetItem(columns);
+        directoryChild->setData(0, Qt::DecorationRole, *folderIcon);
+        directoryChild->setData(0, Qt::UserRole + 3, isDirectory);
+        subTree->addChild(directoryChild);
+      }
+    }
+  }
+
+
+  isDirectory = false;
+  {
+    for (const FileEntry::Ptr current : directoryEntry.getFiles()) {
+      if (conflictsOnly && (current->getAlternatives().size() == 0)) {
+        continue;
+      }
+
+      bool isArchive = false;
+      int originID = current->getOrigin(isArchive);
+      if (!m_showArchiveData && isArchive) {
+        continue;
+      }
+
+      QString fileName = ToQString(current->getName());
+      QStringList columns(fileName);
+      FilesOrigin origin = m_OrganizerCore.directoryStructure()->getOriginByID(originID);
+      QString source("data");
+      unsigned int modIndex = ModInfo::getIndex(ToQString(origin.getName()));
+      if (modIndex != UINT_MAX) {
+        ModInfo::Ptr modInfo = ModInfo::getByIndex(modIndex);
+        source = modInfo->name();
+      }
+
+      std::pair<std::wstring, int> archive = current->getArchive();
+      if (archive.first.length() != 0) {
+        source.append(" (").append(ToQString(archive.first)).append(")");
+      }
+      columns.append(source);
+      QTreeWidgetItem *fileChild = new QTreeWidgetItem(columns);
+      if (isArchive) {
+        QFont font = fileChild->font(0);
+        font.setItalic(true);
+        fileChild->setFont(0, font);
+        fileChild->setFont(1, font);
+      } else if (fileName.endsWith(ModInfo::s_HiddenExt)) {
+        QFont font = fileChild->font(0);
+        font.setStrikeOut(true);
+        fileChild->setFont(0, font);
+        fileChild->setFont(1, font);
+      }
+      fileChild->setData(0, Qt::UserRole, ToQString(current->getFullPath()));
+      fileChild->setData(0, Qt::DecorationRole, *fileIcon);
+      fileChild->setData(0, Qt::UserRole + 3, isDirectory);
+      fileChild->setData(0, Qt::UserRole + 1, isArchive);
+      fileChild->setData(1, Qt::UserRole, source);
+      fileChild->setData(1, Qt::UserRole + 1, originID);
+
+      std::vector<std::pair<int, std::pair<std::wstring, int>>> alternatives = current->getAlternatives();
+
+      if (!alternatives.empty()) {
+        std::wostringstream altString;
+        altString << ToWString(tr("Also in: <br>"));
+        for (std::vector<std::pair<int, std::pair<std::wstring, int>>>::iterator altIter = alternatives.begin();
+             altIter != alternatives.end(); ++altIter) {
+          if (altIter != alternatives.begin()) {
+            altString << " , ";
+          }
+          altString << "<span style=\"white-space: nowrap;\"><i>" << m_OrganizerCore.directoryStructure()->getOriginByID(altIter->first).getName() << "</font></span>";
+        }
+        fileChild->setToolTip(1, QString("%1").arg(ToQString(altString.str())));
+        fileChild->setForeground(1, QBrush(Qt::red));
+      } else {
+        fileChild->setToolTip(1, tr("No conflict"));
+      }
+      subTree->addChild(fileChild);
+    }
+  }
+
+
+  //subTree->sortChildren(0, Qt::AscendingOrder);
+}
+
+void MainWindow::delayedRemove()
+{
+  for (QTreeWidgetItem *item : m_RemoveWidget) {
+    item->removeChild(item->child(0));
+  }
+  m_RemoveWidget.clear();
+}
+
+void MainWindow::expandDataTreeItem(QTreeWidgetItem *item)
+{
+  if ((item->childCount() == 1) && (item->child(0)->data(0, Qt::UserRole).toString() == "__loaded_on_demand__")) {
+    // read the data we need from the sub-item, then dispose of it
+    QTreeWidgetItem *onDemandDataItem = item->child(0);
+    std::wstring path = ToWString(onDemandDataItem->data(0, Qt::UserRole + 1).toString());
+    bool conflictsOnly = onDemandDataItem->data(0, Qt::UserRole + 2).toBool();
+
+    std::wstring virtualPath = (path + L"\\").substr(6) + ToWString(item->text(0));
+    DirectoryEntry *dir = m_OrganizerCore.directoryStructure()->findSubDirectoryRecursive(virtualPath);
+    if (dir != nullptr) {
+      QIcon folderIcon = (new QFileIconProvider())->icon(QFileIconProvider::Folder);
+      QIcon fileIcon = (new QFileIconProvider())->icon(QFileIconProvider::File);
+      updateTo(item, path, *dir, conflictsOnly, &fileIcon, &folderIcon);
+    } else {
+      qWarning("failed to update view of %ls", path.c_str());
+    }
+    m_RemoveWidget.push_back(item);
+    QTimer::singleShot(5, this, SLOT(delayedRemove()));
+  }
+}
+
+
+bool MainWindow::refreshProfiles(bool selectProfile)
+{
+  QComboBox* profileBox = findChild<QComboBox*>("profileBox");
+
+  QString currentProfileName = profileBox->currentText();
+
+  profileBox->blockSignals(true);
+  profileBox->clear();
+  profileBox->addItem(QObject::tr("<Manage...>"));
+
+  QDir profilesDir(Settings::instance().getProfileDirectory());
+  profilesDir.setFilter(QDir::AllDirs | QDir::NoDotAndDotDot);
+
+  QDirIterator profileIter(profilesDir);
+
+  while (profileIter.hasNext()) {
+    profileIter.next();
+    try {
+      profileBox->addItem(profileIter.fileName());
+    } catch (const std::runtime_error& error) {
+      reportError(QObject::tr("failed to parse profile %1: %2").arg(profileIter.fileName()).arg(error.what()));
+    }
+  }
+
+  // now select one of the profiles, preferably the one that was selected before
+  profileBox->blockSignals(false);
+
+  if (selectProfile) {
+    if (profileBox->count() > 1) {
+      profileBox->setCurrentText(currentProfileName);
+      if (profileBox->currentIndex() == 0) {
+        profileBox->setCurrentIndex(1);
+      }
+    }
+  }
+  return profileBox->count() > 1;
+}
+
+
+void MainWindow::refreshExecutablesList()
+{
+  QComboBox* executablesList = findChild<QComboBox*>("executablesListBox");
+  executablesList->setEnabled(false);
+  executablesList->clear();
+  executablesList->addItem(tr("<Edit...>"));
+
+  QAbstractItemModel *model = executablesList->model();
+
+  std::vector<Executable>::const_iterator current, end;
+  m_OrganizerCore.executablesList()->getExecutables(current, end);
+  for(int i = 0; current != end; ++current, ++i) {
+    QIcon icon = iconForExecutable(current->m_BinaryInfo.filePath());
+    executablesList->addItem(icon, current->m_Title);
+    model->setData(model->index(i, 0), QSize(0, executablesList->iconSize().height() + 4), Qt::SizeHintRole);
+  }
+
+  setExecutableIndex(1);
+  executablesList->setEnabled(true);
+}
+
+
+void MainWindow::refreshDataTree()
+{
+  QCheckBox *conflictsBox = findChild<QCheckBox*>("conflictsCheckBox");
+  QTreeWidget *tree = findChild<QTreeWidget*>("dataTree");
+  QIcon folderIcon = (new QFileIconProvider())->icon(QFileIconProvider::Folder);
+  QIcon fileIcon = (new QFileIconProvider())->icon(QFileIconProvider::File);
+  tree->clear();
+  QStringList columns("data");
+  columns.append("");
+  QTreeWidgetItem *subTree = new QTreeWidgetItem(columns);
+  subTree->setData(0, Qt::DecorationRole, (new QFileIconProvider())->icon(QFileIconProvider::Folder));
+  updateTo(subTree, L"", *m_OrganizerCore.directoryStructure(), conflictsBox->isChecked(), &fileIcon, &folderIcon);
+  tree->insertTopLevelItem(0, subTree);
+  subTree->setExpanded(true);
+}
+
+void MainWindow::refreshDataTreeKeepExpandedNodes()
+{
+	QCheckBox *conflictsBox = findChild<QCheckBox*>("conflictsCheckBox");
+	QTreeWidget *tree = findChild<QTreeWidget*>("dataTree");
+  QIcon folderIcon = (new QFileIconProvider())->icon(QFileIconProvider::Folder);
+  QIcon fileIcon = (new QFileIconProvider())->icon(QFileIconProvider::File);
+	QStringList expandedNodes;
+	QTreeWidgetItemIterator it1(tree, QTreeWidgetItemIterator::NotHidden | QTreeWidgetItemIterator::HasChildren);
+	while (*it1) {
+		QTreeWidgetItem *current = (*it1);
+		if (current->isExpanded() && !(current->text(0)=="data")) {
+			expandedNodes.append(current->text(0)+"/"+current->parent()->text(0));
+		}
+		++it1;
+	}
+
+	tree->clear();
+	QStringList columns("data");
+	columns.append("");
+	QTreeWidgetItem *subTree = new QTreeWidgetItem(columns);
+  subTree->setData(0, Qt::DecorationRole, (new QFileIconProvider())->icon(QFileIconProvider::Folder));
+	updateTo(subTree, L"", *m_OrganizerCore.directoryStructure(), conflictsBox->isChecked(), &fileIcon, &folderIcon);
+	tree->insertTopLevelItem(0, subTree);
+	subTree->setExpanded(true);
+	QTreeWidgetItemIterator it2(tree, QTreeWidgetItemIterator::HasChildren);
+	while (*it2) {
+		QTreeWidgetItem *current = (*it2);
+		if (!(current->text(0)=="data") && expandedNodes.contains(current->text(0)+"/"+current->parent()->text(0))) {
+			current->setExpanded(true);
+		}
+		++it2;
+	}
+}
+
+
+void MainWindow::refreshSavesIfOpen()
+{
+  if (ui->tabWidget->currentIndex() == 3) {
+    refreshSaveList();
+  }
+}
+
+QDir MainWindow::currentSavesDir() const
+{
+  QDir savesDir;
+  if (m_OrganizerCore.currentProfile()->localSavesEnabled()) {
+    savesDir.setPath(m_OrganizerCore.currentProfile()->savePath());
+  } else {
+    QString iniPath = m_OrganizerCore.currentProfile()->localSettingsEnabled()
+                    ? m_OrganizerCore.currentProfile()->absolutePath()
+                    : m_OrganizerCore.managedGame()->documentsDirectory().absolutePath();
+    iniPath += "/" + m_OrganizerCore.managedGame()->iniFiles()[0];
+
+    wchar_t path[MAX_PATH];
+    ::GetPrivateProfileStringW(
+          L"General", L"SLocalSavePath", L"Saves",
+          path, MAX_PATH,
+          iniPath.toStdWString().c_str()
+          );
+    savesDir.setPath(m_OrganizerCore.managedGame()->documentsDirectory().absoluteFilePath(QString::fromWCharArray(path)));
+  }
+
+  return savesDir;
+}
+
+void MainWindow::startMonitorSaves()
+{
+  stopMonitorSaves();
+
+  QDir savesDir = currentSavesDir();
+
+  m_SavesWatcher.addPath(savesDir.absolutePath());
+}
+
+void MainWindow::stopMonitorSaves()
+{
+  if (m_SavesWatcher.directories().length() > 0) {
+    m_SavesWatcher.removePaths(m_SavesWatcher.directories());
+  }
+}
+
+void MainWindow::refreshSaveList()
+{
+  ui->savegameList->clear();
+
+  startMonitorSaves(); // re-starts monitoring
+
+  QStringList filters;
+  filters << QString("*.") + m_OrganizerCore.managedGame()->savegameExtension();
+
+  QDir savesDir = currentSavesDir();
+  savesDir.setNameFilters(filters);
+  qDebug("reading save games from %s", qPrintable(savesDir.absolutePath()));
+
+  QFileInfoList files = savesDir.entryInfoList(QDir::Files, QDir::Time);
+  for (const QFileInfo &file : files) {
+    QListWidgetItem *item = new QListWidgetItem(file.fileName());
+    item->setData(Qt::UserRole, file.absoluteFilePath());
+    ui->savegameList->addItem(item);
+  }
+}
+
+
+static bool BySortValue(const std::pair<UINT32, QTreeWidgetItem*> &LHS, const std::pair<UINT32, QTreeWidgetItem*> &RHS)
+{
+  return LHS.first < RHS.first;
+}
+
+template <typename InputIterator>
+static QStringList toStringList(InputIterator current, InputIterator end)
+{
+  QStringList result;
+  for (; current != end; ++current) {
+    result.append(*current);
+  }
+  return result;
+}
+
+void MainWindow::updateBSAList(const QStringList &defaultArchives, const QStringList &activeArchives)
+{
+  m_DefaultArchives = defaultArchives;
+  ui->bsaList->clear();
+  ui->bsaList->header()->setSectionResizeMode(QHeaderView::ResizeToContents);
+  std::vector<std::pair<UINT32, QTreeWidgetItem*>> items;
+
+  BSAInvalidation * invalidation = m_OrganizerCore.managedGame()->feature<BSAInvalidation>();
+  std::vector<FileEntry::Ptr> files = m_OrganizerCore.directoryStructure()->getFiles();
+
+  QStringList plugins = m_OrganizerCore.findFiles("", [](const QString &fileName) -> bool {
+    return fileName.endsWith(".esp", Qt::CaseInsensitive)
+      || fileName.endsWith(".esm", Qt::CaseInsensitive)
+      || fileName.endsWith(".esl", Qt::CaseInsensitive);
+  });
+
+  auto hasAssociatedPlugin = [&](const QString &bsaName) -> bool {
+    for (const QString &pluginName : plugins) {
+      QFileInfo pluginInfo(pluginName);
+      if (bsaName.startsWith(QFileInfo(pluginName).baseName(), Qt::CaseInsensitive)
+        && (m_OrganizerCore.pluginList()->state(pluginInfo.fileName()) == IPluginList::STATE_ACTIVE)) {
+        return true;
+      }
+    }
+    return false;
+  };
+
+  for (FileEntry::Ptr current : files) {
+    QFileInfo fileInfo(ToQString(current->getName().c_str()));
+
+    if (fileInfo.suffix().toLower() == "bsa" || fileInfo.suffix().toLower() == "ba2") {
+      int index = activeArchives.indexOf(fileInfo.fileName());
+      if (index == -1) {
+        index = 0xFFFF;
+      }
+      else {
+        index += 2;
+      }
+
+      if ((invalidation != nullptr) && invalidation->isInvalidationBSA(fileInfo.fileName())) {
+        index = 1;
+      }
+
+      int originId = current->getOrigin();
+      FilesOrigin & origin = m_OrganizerCore.directoryStructure()->getOriginByID(originId);
+
+      QTreeWidgetItem * newItem = new QTreeWidgetItem(QStringList()
+        << fileInfo.fileName()
+        << ToQString(origin.getName()));
+      newItem->setData(0, Qt::UserRole, index);
+      newItem->setData(1, Qt::UserRole, originId);
+      newItem->setFlags(newItem->flags() & ~(Qt::ItemIsDropEnabled | Qt::ItemIsUserCheckable));
+      newItem->setCheckState(0, (index != -1) ? Qt::Checked : Qt::Unchecked);
+      newItem->setData(0, Qt::UserRole, false);
+      if (m_OrganizerCore.settings().forceEnableCoreFiles()
+        && defaultArchives.contains(fileInfo.fileName())) {
+        newItem->setCheckState(0, Qt::Checked);
+        newItem->setDisabled(true);
+        newItem->setData(0, Qt::UserRole, true);
+      } else if (fileInfo.fileName().compare("update.bsa", Qt::CaseInsensitive) == 0) {
+        newItem->setCheckState(0, Qt::Checked);
+        newItem->setDisabled(true);
+      } else if (hasAssociatedPlugin(fileInfo.fileName())) {
+        newItem->setCheckState(0, Qt::Checked);
+        newItem->setDisabled(true);
+      } else {
+        newItem->setCheckState(0, Qt::Unchecked);
+        newItem->setDisabled(true);
+      }
+      if (index < 0) index = 0;
+
+      UINT32 sortValue = ((origin.getPriority() & 0xFFFF) << 16) | (index & 0xFFFF);
+      items.push_back(std::make_pair(sortValue, newItem));
+    }
+  }
+  std::sort(items.begin(), items.end(), BySortValue);
+
+  for (auto iter = items.begin(); iter != items.end(); ++iter) {
+    int originID = iter->second->data(1, Qt::UserRole).toInt();
+
+    FilesOrigin origin = m_OrganizerCore.directoryStructure()->getOriginByID(originID);
+    QString modName("data");
+    unsigned int modIndex = ModInfo::getIndex(ToQString(origin.getName()));
+    if (modIndex != UINT_MAX) {
+      ModInfo::Ptr modInfo = ModInfo::getByIndex(modIndex);
+      modName = modInfo->name();
+    }
+    QList<QTreeWidgetItem*> items = ui->bsaList->findItems(modName, Qt::MatchFixedString);
+    QTreeWidgetItem * subItem = nullptr;
+    if (items.length() > 0) {
+      subItem = items.at(0);
+    }
+    else {
+      subItem = new QTreeWidgetItem(QStringList(modName));
+      subItem->setFlags(subItem->flags() & ~Qt::ItemIsDragEnabled);
+      ui->bsaList->addTopLevelItem(subItem);
+    }
+    subItem->addChild(iter->second);
+    subItem->setExpanded(true);
+  }
+  checkBSAList();
+}
+
+void MainWindow::checkBSAList()
+{
+  DataArchives * archives = m_OrganizerCore.managedGame()->feature<DataArchives>();
+
+  if (archives != nullptr) {
+    ui->bsaList->blockSignals(true);
+    ON_BLOCK_EXIT([&]() { ui->bsaList->blockSignals(false); });
+
+    QStringList defaultArchives = archives->archives(m_OrganizerCore.currentProfile());
+
+    bool warning = false;
+
+    for (int i = 0; i < ui->bsaList->topLevelItemCount(); ++i) {
+      bool modWarning = false;
+      QTreeWidgetItem * tlItem = ui->bsaList->topLevelItem(i);
+      for (int j = 0; j < tlItem->childCount(); ++j) {
+        QTreeWidgetItem * item = tlItem->child(j);
+        QString filename = item->text(0);
+        item->setIcon(0, QIcon());
+        item->setToolTip(0, QString());
+
+        if (item->checkState(0) == Qt::Unchecked) {
+          if (defaultArchives.contains(filename)) {
+            item->setIcon(0, QIcon(":/MO/gui/warning"));
+            item->setToolTip(0, tr("This bsa is enabled in the ini file so it may be required!"));
+            modWarning = true;
+          }
+        }
+      }
+      if (modWarning) {
+        ui->bsaList->expandItem(ui->bsaList->topLevelItem(i));
+        warning = true;
+      }
+    }
+    if (warning) {
+      ui->tabWidget->setTabIcon(1, QIcon(":/MO/gui/warning"));
+    } else {
+      ui->tabWidget->setTabIcon(1, QIcon());
+    }
+  }
+}
+
+void MainWindow::saveModMetas()
+{
+  if (m_MetaSave.isFinished()) {
+    m_MetaSave = QtConcurrent::run([this]() {
+      for (unsigned int i = 0; i < ModInfo::getNumMods(); ++i) {
+        ModInfo::Ptr modInfo = ModInfo::getByIndex(i);
+        modInfo->saveMeta();
+      }
+    });
+  }
+}
+
+void MainWindow::fixCategories()
+{
+  for (unsigned int i = 0; i < ModInfo::getNumMods(); ++i) {
+    ModInfo::Ptr modInfo = ModInfo::getByIndex(i);
+    std::set<int> categories = modInfo->getCategories();
+    for (std::set<int>::iterator iter = categories.begin();
+         iter != categories.end(); ++iter) {
+      if (!m_CategoryFactory.categoryExists(*iter)) {
+        modInfo->setCategory(*iter, false);
+      }
+    }
+  }
+}
+
+
+void MainWindow::setupNetworkProxy(bool activate)
+{
+  QNetworkProxyFactory::setUseSystemConfiguration(activate);
+/*  QNetworkProxyQuery query(QUrl("http://www.google.com"), QNetworkProxyQuery::UrlRequest);
+  query.setProtocolTag("http");
+  QList<QNetworkProxy> proxies = QNetworkProxyFactory::systemProxyForQuery(query);
+  if ((proxies.size() > 0) && (proxies.at(0).type() != QNetworkProxy::NoProxy)) {
+    qDebug("Using proxy: %s", qPrintable(proxies.at(0).hostName()));
+    QNetworkProxy::setApplicationProxy(proxies[0]);
+  } else {
+    qDebug("Not using proxy");
+  }*/
+}
+
+
+void MainWindow::activateProxy(bool activate)
+{
+  QProgressDialog busyDialog(tr("Activating Network Proxy"), QString(), 0, 0, parentWidget());
+  busyDialog.setWindowFlags(busyDialog.windowFlags() & ~Qt::WindowContextHelpButtonHint);
+  busyDialog.setWindowModality(Qt::WindowModal);
+  busyDialog.show();
+  QFuture<void> future = QtConcurrent::run(MainWindow::setupNetworkProxy, activate);
+  while (!future.isFinished()) {
+    QCoreApplication::processEvents();
+    ::Sleep(100);
+  }
+  busyDialog.hide();
+}
+
+void MainWindow::readSettings()
+{
+  QSettings settings(qApp->property("dataPath").toString() + "/" + QString::fromStdWString(AppConfig::iniFileName()), QSettings::IniFormat);
+
+  if (settings.contains("window_geometry")) {
+    restoreGeometry(settings.value("window_geometry").toByteArray());
+  }
+
+  if (settings.contains("window_split")) {
+    ui->splitter->restoreState(settings.value("window_split").toByteArray());
+  }
+
+  if (settings.contains("log_split")) {
+    ui->topLevelSplitter->restoreState(settings.value("log_split").toByteArray());
+  }
+
+  bool filtersVisible = settings.value("filters_visible", false).toBool();
+  setCategoryListVisible(filtersVisible);
+  ui->displayCategoriesBtn->setChecked(filtersVisible);
+
+  int selectedExecutable = settings.value("selected_executable").toInt();
+  setExecutableIndex(selectedExecutable);
+
+  if (settings.value("Settings/use_proxy", false).toBool()) {
+    activateProxy(true);
+  }
+}
+
+void MainWindow::processUpdates() {
+  QSettings settings(qApp->property("dataPath").toString() + "/" + QString::fromStdWString(AppConfig::iniFileName()), QSettings::IniFormat);
+  QVersionNumber lastVersion = QVersionNumber::fromString(settings.value("version", "2.1.2").toString()).normalized();
+  QVersionNumber currentVersion = QVersionNumber::fromString(m_OrganizerCore.getVersion().displayString()).normalized();
+  if (!m_OrganizerCore.settings().directInterface().value("first_start", true).toBool()) {
+    if (lastVersion < QVersionNumber(2, 1, 3)) {
+      bool lastHidden = true;
+      for (int i = ModList::COL_GAME; i < ui->modList->model()->columnCount(); ++i) {
+        bool hidden = ui->modList->header()->isSectionHidden(i);
+        ui->modList->header()->setSectionHidden(i, lastHidden);
+        lastHidden = hidden;
+      }
+    }
+    if (lastVersion < QVersionNumber(2,1,6)) {
+      ui->modList->header()->setSectionHidden(ModList::COL_NOTES, true);
+    }
+  }
+
+  if (currentVersion > lastVersion)
+    settings.setValue("version", currentVersion.toString());
+  else if (currentVersion < lastVersion)
+    qWarning() << tr("Notice: Your current MO version (%1) is lower than the previous version (%2).<br>"
+                     "The GUI may not downgrade gracefully, so you may experience oddities.<br>"
+                     "However, there should be no serious issues.").arg(lastVersion.toString()).arg(currentVersion.toString()).toStdWString();
+}
+
+void MainWindow::storeSettings(QSettings &settings) {
+  settings.setValue("group_state", ui->groupCombo->currentIndex());
+  settings.setValue("selected_executable",
+                    ui->executablesListBox->currentIndex());
+
+  if (settings.value("reset_geometry", false).toBool()) {
+    settings.remove("window_geometry");
+    settings.remove("window_split");
+    settings.remove("log_split");
+    settings.remove("filters_visible");
+    settings.remove("browser_geometry");
+    settings.beginGroup("geometry");
+    for (auto key : settings.childKeys()) {
+      settings.remove(key);
+    }
+    settings.endGroup();
+    settings.remove("reset_geometry");
+  } else {
+    settings.setValue("window_geometry", saveGeometry());
+    settings.setValue("window_split", ui->splitter->saveState());
+    settings.setValue("log_split", ui->topLevelSplitter->saveState());
+    settings.setValue("browser_geometry", m_IntegratedBrowser.saveGeometry());
+    settings.setValue("filters_visible", ui->displayCategoriesBtn->isChecked());
+    for (const std::pair<QString, QHeaderView*> kv : m_PersistedGeometry) {
+      QString key = QString("geometry/") + kv.first;
+      settings.setValue(key, kv.second->saveState());
+    }
+  }
+}
+
+ILockedWaitingForProcess* MainWindow::lock()
+{
+  if (m_LockDialog != nullptr) {
+    ++m_LockCount;
+    return m_LockDialog;
+  }
+  if (m_closing)
+    m_LockDialog = new WaitingOnCloseDialog(this);
+  else
+    m_LockDialog = new LockedDialog(this, true);
+  m_LockDialog->setModal(true);
+  m_LockDialog->show();
+  setEnabled(false);
+  m_LockDialog->setEnabled(true); //What's the point otherwise?
+  ++m_LockCount;
+  return m_LockDialog;
+}
+
+void MainWindow::unlock()
+{
+  //If you come through here with a null lock pointer, it's a bug!
+  if (m_LockDialog == nullptr) {
+    qDebug("Unlocking main window when already unlocked");
+    return;
+  }
+  --m_LockCount;
+  if (m_LockCount == 0) {
+    if (m_closing && m_LockDialog->canceled())
+      m_closing = false;
+    m_LockDialog->hide();
+    m_LockDialog->deleteLater();
+    m_LockDialog = nullptr;
+    setEnabled(true);
+  }
+}
+
+void MainWindow::on_btnRefreshData_clicked()
+{
+  m_OrganizerCore.refreshDirectoryStructure();
+}
+
+void MainWindow::on_btnRefreshDownloads_clicked()
+{
+  m_OrganizerCore.downloadManager()->refreshList();
+}
+
+void MainWindow::on_tabWidget_currentChanged(int index)
+{
+  if (index == 0) {
+    m_OrganizerCore.refreshESPList();
+  } else if (index == 1) {
+    m_OrganizerCore.refreshBSAList();
+  } else if (index == 2) {
+    refreshDataTreeKeepExpandedNodes();
+  } else if (index == 3) {
+    refreshSaveList();
+  }
+}
+
+
+void MainWindow::installMod(QString fileName)
+{
+  try {
+    if (fileName.isEmpty()) {
+      QStringList extensions = m_OrganizerCore.installationManager()->getSupportedExtensions();
+      for (auto iter = extensions.begin(); iter != extensions.end(); ++iter) {
+        *iter = "*." + *iter;
+      }
+
+      fileName = FileDialogMemory::getOpenFileName("installMod", this, tr("Choose Mod"), QString(),
+                                                   tr("Mod Archive").append(QString(" (%1)").arg(extensions.join(" "))));
+    }
+
+    if (fileName.isEmpty()) {
+      return;
+    } else {
+      m_OrganizerCore.installMod(fileName, QString());
+    }
+  } catch (const std::exception &e) {
+    reportError(e.what());
+  }
+}
+
+void MainWindow::on_startButton_clicked() {
+  ui->startButton->setEnabled(false);
+  try {
+    const Executable &selectedExecutable(getSelectedExecutable());
+    QString customOverwrite = m_OrganizerCore.currentProfile()->setting("custom_overwrites", selectedExecutable.m_Title).toString();
+    m_OrganizerCore.spawnBinary(
+        selectedExecutable.m_BinaryInfo, selectedExecutable.m_Arguments,
+        selectedExecutable.m_WorkingDirectory.length() != 0
+            ? selectedExecutable.m_WorkingDirectory
+            : selectedExecutable.m_BinaryInfo.absolutePath(),
+        selectedExecutable.m_SteamAppID, customOverwrite);
+  } catch (...) {
+    ui->startButton->setEnabled(true);
+    throw;
+  }
+  ui->startButton->setEnabled(true);
+}
+
+static HRESULT CreateShortcut(LPCWSTR targetFileName, LPCWSTR arguments,
+                              LPCSTR linkFileName, LPCWSTR description,
+                              LPCTSTR iconFileName, int iconNumber,
+                              LPCWSTR currentDirectory)
+{
+  HRESULT result = E_INVALIDARG;
+  if ((targetFileName != nullptr) && (wcslen(targetFileName) > 0) &&
+       (arguments != nullptr) &&
+       (linkFileName != nullptr) && (strlen(linkFileName) > 0) &&
+       (description != nullptr) &&
+       (currentDirectory != nullptr)) {
+
+    IShellLink* shellLink;
+    result = CoCreateInstance(CLSID_ShellLink, nullptr, CLSCTX_INPROC_SERVER,
+                              IID_IShellLink, (LPVOID*)&shellLink);
+
+    if (!SUCCEEDED(result)) {
+      qCritical("failed to create IShellLink instance");
+      return result;
+    }
+
+    result = shellLink->SetPath(targetFileName);
+    if (!SUCCEEDED(result)) {
+      qCritical("failed to set target path %ls", targetFileName);
+      shellLink->Release();
+      return result;
+    }
+
+    result = shellLink->SetArguments(arguments);
+    if (!SUCCEEDED(result)) {
+      qCritical("failed to set arguments: %ls", arguments);
+      shellLink->Release();
+      return result;
+    }
+
+    if (wcslen(description) > 0) {
+      result = shellLink->SetDescription(description);
+      if (!SUCCEEDED(result)) {
+        qCritical("failed to set description: %ls", description);
+        shellLink->Release();
+        return result;
+      }
+    }
+
+    if (wcslen(currentDirectory) > 0) {
+      result = shellLink->SetWorkingDirectory(currentDirectory);
+      if (!SUCCEEDED(result)) {
+        qCritical("failed to set working directory: %ls", currentDirectory);
+        shellLink->Release();
+        return result;
+      }
+    }
+
+    if (iconFileName != nullptr) {
+      result = shellLink->SetIconLocation(iconFileName, iconNumber);
+      if (!SUCCEEDED(result)) {
+        qCritical("failed to load program icon: %ls %d", iconFileName, iconNumber);
+        shellLink->Release();
+        return result;
+      }
+    }
+
+    IPersistFile *persistFile;
+    result = shellLink->QueryInterface(IID_IPersistFile, (LPVOID*)&persistFile);
+    if (SUCCEEDED(result)) {
+      wchar_t linkFileNameW[MAX_PATH];
+      if (MultiByteToWideChar(CP_ACP, 0, linkFileName, -1, linkFileNameW, MAX_PATH) > 0) {
+        result = persistFile->Save(linkFileNameW, TRUE);
+      } else {
+        qCritical("failed to create link: %s", linkFileName);
+      }
+      persistFile->Release();
+    } else {
+      qCritical("failed to create IPersistFile instance");
+    }
+
+    shellLink->Release();
+  }
+  return result;
+}
+
+
+bool MainWindow::modifyExecutablesDialog()
+{
+  bool result = false;
+  try {
+    EditExecutablesDialog dialog(*m_OrganizerCore.executablesList(),
+                                 *m_OrganizerCore.modList(),
+                                 m_OrganizerCore.currentProfile());
+    QSettings &settings = m_OrganizerCore.settings().directInterface();
+    QString key = QString("geometry/%1").arg(dialog.objectName());
+    if (settings.contains(key)) {
+      dialog.restoreGeometry(settings.value(key).toByteArray());
+    }
+    if (dialog.exec() == QDialog::Accepted) {
+      m_OrganizerCore.setExecutablesList(dialog.getExecutablesList());
+      result = true;
+    }
+    settings.setValue(key, dialog.saveGeometry());
+    refreshExecutablesList();
+  } catch (const std::exception &e) {
+    reportError(e.what());
+  }
+  return result;
+}
+
+void MainWindow::on_executablesListBox_currentIndexChanged(int index)
+{
+  QComboBox* executablesList = findChild<QComboBox*>("executablesListBox");
+
+  int previousIndex = m_OldExecutableIndex;
+  m_OldExecutableIndex = index;
+
+  if (executablesList->isEnabled()) {
+    //I think the 2nd test is impossible
+    if ((index == 0) || (index > static_cast<int>(m_OrganizerCore.executablesList()->size()))) {
+      if (modifyExecutablesDialog()) {
+        setExecutableIndex(previousIndex);
+      }
+    } else {
+      setExecutableIndex(index);
+    }
+  }
+}
+
+void MainWindow::helpTriggered()
+{
+  QWhatsThis::enterWhatsThisMode();
+}
+
+void MainWindow::wikiTriggered()
+{
+  QDesktopServices::openUrl(QUrl("http://wiki.step-project.com/Guide:Mod_Organizer"));
+}
+
+void MainWindow::issueTriggered()
+{
+  QDesktopServices::openUrl(QUrl("https://github.com/Modorganizer2/modorganizer/issues"));
+}
+
+void MainWindow::tutorialTriggered()
+{
+  QAction *tutorialAction = qobject_cast<QAction*>(sender());
+  if (tutorialAction != nullptr) {
+    if (QMessageBox::question(this, tr("Start Tutorial?"),
+          tr("You're about to start a tutorial. For technical reasons it's not possible to end "
+             "the tutorial early. Continue?"), QMessageBox::Yes | QMessageBox::No) == QMessageBox::Yes) {
+      TutorialManager::instance().activateTutorial("MainWindow", tutorialAction->data().toString());
+    }
+  }
+}
+
+
+void MainWindow::on_actionInstallMod_triggered()
+{
+  installMod();
+}
+
+void MainWindow::on_actionAdd_Profile_triggered()
+{
+  for (;;) {
+    ProfilesDialog profilesDialog(m_OrganizerCore.currentProfile()->name(),
+                                  m_OrganizerCore.managedGame(),
+                                  this);
+    QSettings &settings = m_OrganizerCore.settings().directInterface();
+    QString key = QString("geometry/%1").arg(profilesDialog.objectName());
+    if (settings.contains(key)) {
+      profilesDialog.restoreGeometry(settings.value(key).toByteArray());
+    }
+    // workaround: need to disable monitoring of the saves directory, otherwise the active
+    // profile directory is locked
+    stopMonitorSaves();
+    profilesDialog.exec();
+    settings.setValue(key, profilesDialog.saveGeometry());
+    refreshSaveList(); // since the save list may now be outdated we have to refresh it completely
+    if (refreshProfiles() && !profilesDialog.failed()) {
+      break;
+    }
+  }
+
+  LocalSavegames *saveGames = m_OrganizerCore.managedGame()->feature<LocalSavegames>();
+  if (saveGames != nullptr) {
+    if (saveGames->prepareProfile(m_OrganizerCore.currentProfile()))
+      refreshSaveList();
+  }
+
+  BSAInvalidation *invalidation = m_OrganizerCore.managedGame()->feature<BSAInvalidation>();
+  if (invalidation != nullptr) {
+    if (invalidation->prepareProfile(m_OrganizerCore.currentProfile()))
+      QTimer::singleShot(5, &m_OrganizerCore, SLOT(profileRefresh()));
+  }
+}
+
+void MainWindow::on_actionModify_Executables_triggered()
+{
+  if (modifyExecutablesDialog()) {
+    setExecutableIndex(m_OldExecutableIndex);
+  }
+}
+
+
+void MainWindow::setModListSorting(int index)
+{
+  Qt::SortOrder order = ((index & 0x01) != 0) ? Qt::DescendingOrder : Qt::AscendingOrder;
+  int column = index >> 1;
+  ui->modList->header()->setSortIndicator(column, order);
+}
+
+
+void MainWindow::setESPListSorting(int index)
+{
+  switch (index) {
+    case 0: {
+      ui->espList->header()->setSortIndicator(1, Qt::AscendingOrder);
+    } break;
+    case 1: {
+      ui->espList->header()->setSortIndicator(1, Qt::DescendingOrder);
+    } break;
+    case 2: {
+      ui->espList->header()->setSortIndicator(0, Qt::AscendingOrder);
+    } break;
+    case 3: {
+      ui->espList->header()->setSortIndicator(0, Qt::DescendingOrder);
+    } break;
+  }
+}
+
+void MainWindow::refresher_progress(int percent)
+{
+  if (percent == 100) {
+    m_RefreshProgress->setVisible(false);
+    statusBar()->hide();
+    this->setEnabled(true);
+  } else if (!m_RefreshProgress->isVisible()) {
+    this->setEnabled(false);
+    statusBar()->show();
+    m_RefreshProgress->setVisible(true);
+    m_RefreshProgress->setRange(0, 100);
+    m_RefreshProgress->setValue(percent);
+  }
+}
+
+void MainWindow::directory_refreshed()
+{
+  // some problem-reports may rely on the virtual directory tree so they need to be updated
+  // now
+  refreshDataTreeKeepExpandedNodes();
+  updateProblemsButton();
+  statusBar()->hide();
+}
+
+void MainWindow::esplist_changed()
+{
+  emit updatePluginCount();
+}
+
+void MainWindow::modorder_changed()
+{
+  for (unsigned int i = 0; i < m_OrganizerCore.currentProfile()->numMods(); ++i) {
+    int priority = m_OrganizerCore.currentProfile()->getModPriority(i);
+    if (m_OrganizerCore.currentProfile()->modEnabled(i)) {
+      ModInfo::Ptr modInfo = ModInfo::getByIndex(i);
+      // priorities in the directory structure are one higher because data is 0
+      m_OrganizerCore.directoryStructure()->getOriginByName(ToWString(modInfo->internalName())).setPriority(priority + 1);
+    }
+  }
+  m_OrganizerCore.refreshBSAList();
+  m_OrganizerCore.currentProfile()->writeModlist();
+  m_ArchiveListWriter.write();
+  m_OrganizerCore.directoryStructure()->getFileRegister()->sortOrigins();
+
+  { // refresh selection
+    QModelIndex current = ui->modList->currentIndex();
+    if (current.isValid()) {
+      ModInfo::Ptr modInfo = ModInfo::getByIndex(current.data(Qt::UserRole + 1).toInt());
+      // clear caches on all mods conflicting with the moved mod
+      for (int i :  modInfo->getModOverwrite()) {
+        ModInfo::getByIndex(i)->clearCaches();
+      }
+      for (int i :  modInfo->getModOverwritten()) {
+        ModInfo::getByIndex(i)->clearCaches();
+      }
+      for (int i : modInfo->getModArchiveOverwrite()) {
+          ModInfo::getByIndex(i)->clearCaches();
+      }
+      for (int i : modInfo->getModArchiveOverwritten()) {
+          ModInfo::getByIndex(i)->clearCaches();
+      }
+      for (int i : modInfo->getModArchiveLooseOverwrite()) {
+        ModInfo::getByIndex(i)->clearCaches();
+      }
+      for (int i : modInfo->getModArchiveLooseOverwritten()) {
+        ModInfo::getByIndex(i)->clearCaches();
+      }
+      // update conflict check on the moved mod
+      modInfo->doConflictCheck();
+      m_OrganizerCore.modList()->setOverwriteMarkers(modInfo->getModOverwrite(), modInfo->getModOverwritten());
+      m_OrganizerCore.modList()->setArchiveOverwriteMarkers(modInfo->getModArchiveOverwrite(), modInfo->getModArchiveOverwritten());
+      m_OrganizerCore.modList()->setArchiveLooseOverwriteMarkers(modInfo->getModArchiveLooseOverwrite(), modInfo->getModArchiveLooseOverwritten());
+      if (m_ModListSortProxy != nullptr) {
+        m_ModListSortProxy->invalidate();
+      }
+      ui->modList->verticalScrollBar()->repaint();
+    }
+  }
+}
+
+void MainWindow::modInstalled(const QString &modName)
+{
+  QModelIndexList posList =
+      m_OrganizerCore.modList()->match(m_OrganizerCore.modList()->index(0, 0), Qt::DisplayRole, modName);
+  if (posList.count() == 1) {
+    ui->modList->scrollTo(posList.at(0));
+  }
+}
+
+void MainWindow::procError(QProcess::ProcessError error)
+{
+  reportError(tr("failed to spawn notepad.exe: %1").arg(error));
+  this->sender()->deleteLater();
+}
+
+void MainWindow::procFinished(int, QProcess::ExitStatus)
+{
+  this->sender()->deleteLater();
+}
+
+void MainWindow::showMessage(const QString &message)
+{
+  MessageDialog::showMessage(message, this);
+}
+
+void MainWindow::showError(const QString &message)
+{
+  reportError(message);
+}
+
+void MainWindow::installMod_clicked()
+{
+  installMod();
+}
+
+void MainWindow::modRenamed(const QString &oldName, const QString &newName)
+{
+  Profile::renameModInAllProfiles(oldName, newName);
+
+  // immediately refresh the active profile because the data in memory is invalid
+  m_OrganizerCore.currentProfile()->refreshModStatus();
+
+  // also fix the directory structure
+  try {
+    if (m_OrganizerCore.directoryStructure()->originExists(ToWString(oldName))) {
+      FilesOrigin &origin = m_OrganizerCore.directoryStructure()->getOriginByName(ToWString(oldName));
+      origin.setName(ToWString(newName));
+    } else {
+
+    }
+  } catch (const std::exception &e) {
+    reportError(tr("failed to change origin name: %1").arg(e.what()));
+  }
+}
+
+void MainWindow::fileMoved(const QString &filePath, const QString &oldOriginName, const QString &newOriginName)
+{
+  const FileEntry::Ptr filePtr = m_OrganizerCore.directoryStructure()->findFile(ToWString(filePath));
+  if (filePtr.get() != nullptr) {
+    try {
+      if (m_OrganizerCore.directoryStructure()->originExists(ToWString(newOriginName))) {
+        FilesOrigin &newOrigin = m_OrganizerCore.directoryStructure()->getOriginByName(ToWString(newOriginName));
+
+        QString fullNewPath = ToQString(newOrigin.getPath()) + "\\" + filePath;
+        WIN32_FIND_DATAW findData;
+        HANDLE hFind;
+        hFind = ::FindFirstFileW(ToWString(fullNewPath).c_str(), &findData);
+        filePtr->addOrigin(newOrigin.getID(), findData.ftCreationTime, L"", -1);
+        FindClose(hFind);
+      }
+      if (m_OrganizerCore.directoryStructure()->originExists(ToWString(oldOriginName))) {
+        FilesOrigin &oldOrigin = m_OrganizerCore.directoryStructure()->getOriginByName(ToWString(oldOriginName));
+        filePtr->removeOrigin(oldOrigin.getID());
+      }
+    } catch (const std::exception &e) {
+      reportError(tr("failed to move \"%1\" from mod \"%2\" to \"%3\": %4").arg(filePath).arg(oldOriginName).arg(newOriginName).arg(e.what()));
+    }
+  } else {
+    // this is probably not an error, the specified path is likely a directory
+  }
+}
+
+QTreeWidgetItem *MainWindow::addFilterItem(QTreeWidgetItem *root, const QString &name, int categoryID, ModListSortProxy::FilterType type)
+{
+  QTreeWidgetItem *item = new QTreeWidgetItem(QStringList(name));
+  item->setData(0, Qt::ToolTipRole, name);
+  item->setData(0, Qt::UserRole, categoryID);
+  item->setData(0, Qt::UserRole + 1, type);
+  if (root != nullptr) {
+    root->addChild(item);
+  } else {
+    ui->categoriesList->addTopLevelItem(item);
+  }
+  return item;
+}
+
+void MainWindow::addContentFilters()
+{
+  for (unsigned i = 0; i < ModInfo::NUM_CONTENT_TYPES; ++i) {
+    addFilterItem(nullptr, tr("<Contains %1>").arg(ModInfo::getContentTypeName(i)), i, ModListSortProxy::TYPE_CONTENT);
+  }
+}
+
+void MainWindow::addCategoryFilters(QTreeWidgetItem *root, const std::set<int> &categoriesUsed, int targetID)
+{
+  for (unsigned int i = 1;
+       i < static_cast<unsigned int>(m_CategoryFactory.numCategories()); ++i) {
+    if ((m_CategoryFactory.getParentID(i) == targetID)) {
+      int categoryID = m_CategoryFactory.getCategoryID(i);
+      if (categoriesUsed.find(categoryID) != categoriesUsed.end()) {
+        QTreeWidgetItem *item =
+            addFilterItem(root, m_CategoryFactory.getCategoryName(i),
+                          categoryID, ModListSortProxy::TYPE_CATEGORY);
+        if (m_CategoryFactory.hasChildren(i)) {
+          addCategoryFilters(item, categoriesUsed, categoryID);
+        }
+      }
+    }
+  }
+}
+
+void MainWindow::refreshFilters()
+{
+  QItemSelection currentSelection = ui->modList->selectionModel()->selection();
+
+  QVariant currentIndexName = ui->modList->currentIndex().data();
+  ui->modList->setCurrentIndex(QModelIndex());
+
+  QStringList selectedItems;
+  for (QTreeWidgetItem *item : ui->categoriesList->selectedItems()) {
+    selectedItems.append(item->text(0));
+  }
+
+  ui->categoriesList->clear();
+  addFilterItem(nullptr, tr("<Checked>"), CategoryFactory::CATEGORY_SPECIAL_CHECKED, ModListSortProxy::TYPE_SPECIAL);
+  addFilterItem(nullptr, tr("<Unchecked>"), CategoryFactory::CATEGORY_SPECIAL_UNCHECKED, ModListSortProxy::TYPE_SPECIAL);
+  addFilterItem(nullptr, tr("<Update>"), CategoryFactory::CATEGORY_SPECIAL_UPDATEAVAILABLE, ModListSortProxy::TYPE_SPECIAL);
+  addFilterItem(nullptr, tr("<Mod Backup>"), CategoryFactory::CATEGORY_SPECIAL_BACKUP, ModListSortProxy::TYPE_SPECIAL);
+  addFilterItem(nullptr, tr("<Managed by MO>"), CategoryFactory::CATEGORY_SPECIAL_MANAGED, ModListSortProxy::TYPE_SPECIAL);
+  addFilterItem(nullptr, tr("<Managed outside MO>"), CategoryFactory::CATEGORY_SPECIAL_UNMANAGED, ModListSortProxy::TYPE_SPECIAL);
+  addFilterItem(nullptr, tr("<No category>"), CategoryFactory::CATEGORY_SPECIAL_NOCATEGORY, ModListSortProxy::TYPE_SPECIAL);
+  addFilterItem(nullptr, tr("<Conflicted>"), CategoryFactory::CATEGORY_SPECIAL_CONFLICT, ModListSortProxy::TYPE_SPECIAL);
+  addFilterItem(nullptr, tr("<Not Endorsed>"), CategoryFactory::CATEGORY_SPECIAL_NOTENDORSED, ModListSortProxy::TYPE_SPECIAL);
+
+  addContentFilters();
+  std::set<int> categoriesUsed;
+  for (unsigned int modIdx = 0; modIdx < ModInfo::getNumMods(); ++modIdx) {
+    ModInfo::Ptr modInfo = ModInfo::getByIndex(modIdx);
+    for (int categoryID : modInfo->getCategories()) {
+      int currentID = categoryID;
+      std::set<int> cycleTest;
+      // also add parents so they show up in the tree
+      while (currentID != 0) {
+        categoriesUsed.insert(currentID);
+        if (!cycleTest.insert(currentID).second) {
+          qWarning("cycle in categories: %s", qPrintable(SetJoin(cycleTest, ", ")));
+          break;
+        }
+        currentID = m_CategoryFactory.getParentID(m_CategoryFactory.getCategoryIndex(currentID));
+      }
+    }
+  }
+
+  addCategoryFilters(nullptr, categoriesUsed, 0);
+
+  for (const QString &item : selectedItems) {
+    QList<QTreeWidgetItem*> matches = ui->categoriesList->findItems(item, Qt::MatchFixedString | Qt::MatchRecursive);
+    if (matches.size() > 0) {
+      matches.at(0)->setSelected(true);
+    }
+  }
+  ui->modList->selectionModel()->select(currentSelection, QItemSelectionModel::Select);
+  QModelIndexList matchList;
+  if (currentIndexName.isValid()) {
+    matchList = ui->modList->model()->match(ui->modList->model()->index(0, 0), Qt::DisplayRole, currentIndexName);
+  }
+
+  if (matchList.size() > 0) {
+    ui->modList->setCurrentIndex(matchList.at(0));
+  }
+}
+
+
+void MainWindow::renameMod_clicked()
+{
+  try {
+    ui->modList->edit(ui->modList->currentIndex());
+  } catch (const std::exception &e) {
+    reportError(tr("failed to rename mod: %1").arg(e.what()));
+  }
+}
+
+
+void MainWindow::restoreBackup_clicked()
+{
+  QRegExp backupRegEx("(.*)_backup[0-9]*$");
+  ModInfo::Ptr modInfo = ModInfo::getByIndex(m_ContextRow);
+  if (backupRegEx.indexIn(modInfo->name()) != -1) {
+    QString regName = backupRegEx.cap(1);
+    QDir modDir(QDir::fromNativeSeparators(m_OrganizerCore.settings().getModDirectory()));
+    if (!modDir.exists(regName) ||
+        (QMessageBox::question(this, tr("Overwrite?"),
+          tr("This will replace the existing mod \"%1\". Continue?").arg(regName),
+          QMessageBox::Yes | QMessageBox::No) == QMessageBox::Yes)) {
+      if (modDir.exists(regName) && !shellDelete(QStringList(modDir.absoluteFilePath(regName)))) {
+        reportError(tr("failed to remove mod \"%1\"").arg(regName));
+      } else {
+        QString destinationPath = QDir::fromNativeSeparators(m_OrganizerCore.settings().getModDirectory()) + "/" + regName;
+        if (!modDir.rename(modInfo->absolutePath(), destinationPath)) {
+          reportError(tr("failed to rename \"%1\" to \"%2\"").arg(modInfo->absolutePath()).arg(destinationPath));
+        }
+        m_OrganizerCore.refreshModList();
+      }
+    }
+  }
+}
+
+void MainWindow::modlistChanged(const QModelIndex&, int)
+{
+  m_OrganizerCore.currentProfile()->writeModlist();
+  emit updateModCount();
+}
+
+void MainWindow::modlistSelectionChanged(const QModelIndex &current, const QModelIndex&)
+{
+  if (current.isValid()) {
+    ModInfo::Ptr selectedMod = ModInfo::getByIndex(current.data(Qt::UserRole + 1).toInt());
+    m_OrganizerCore.modList()->setOverwriteMarkers(selectedMod->getModOverwrite(), selectedMod->getModOverwritten());
+    m_OrganizerCore.modList()->setArchiveOverwriteMarkers(selectedMod->getModArchiveOverwrite(), selectedMod->getModArchiveOverwritten());
+    m_OrganizerCore.modList()->setArchiveLooseOverwriteMarkers(selectedMod->getModArchiveLooseOverwrite(), selectedMod->getModArchiveLooseOverwritten());
+  } else {
+    m_OrganizerCore.modList()->setOverwriteMarkers(std::set<unsigned int>(), std::set<unsigned int>());
+    m_OrganizerCore.modList()->setArchiveOverwriteMarkers(std::set<unsigned int>(), std::set<unsigned int>());
+    m_OrganizerCore.modList()->setArchiveLooseOverwriteMarkers(std::set<unsigned int>(), std::set<unsigned int>());
+  }
+/*  if ((m_ModListSortProxy != nullptr)
+      && !m_ModListSortProxy->beingInvalidated()) {
+    m_ModListSortProxy->invalidate();
+  }*/
+  ui->modList->verticalScrollBar()->repaint();
+}
+
+void MainWindow::modlistSelectionsChanged(const QItemSelection &selected)
+{
+  m_OrganizerCore.pluginList()->highlightPlugins(ui->modList->selectionModel(), *m_OrganizerCore.directoryStructure(), *m_OrganizerCore.currentProfile());
+  ui->espList->verticalScrollBar()->repaint();
+}
+
+void MainWindow::esplistSelectionsChanged(const QItemSelection &selected)
+{
+  m_OrganizerCore.modList()->highlightMods(ui->espList->selectionModel(), *m_OrganizerCore.directoryStructure());
+  ui->modList->verticalScrollBar()->repaint();
+}
+
+void MainWindow::modListSortIndicatorChanged(int, Qt::SortOrder)
+{
+  ui->modList->verticalScrollBar()->repaint();
+}
+
+void MainWindow::modListSectionResized(int logicalIndex, int oldSize, int newSize)
+{
+  bool enabled = (newSize != 0);
+  qobject_cast<ModListSortProxy *>(ui->modList->model())->setColumnVisible(logicalIndex, enabled);
+}
+
+void MainWindow::removeMod_clicked()
+{
+  try {
+    QItemSelectionModel *selection = ui->modList->selectionModel();
+    if (selection->hasSelection() && selection->selectedRows().count() > 1) {
+      QString mods;
+      QStringList modNames;
+      for (QModelIndex idx : selection->selectedRows()) {
+        QString name = idx.data().toString();
+        if (!ModInfo::getByIndex(idx.data(Qt::UserRole + 1).toInt())->isRegular()) {
+          continue;
+        }
+        mods += "<li>" + name + "</li>";
+        modNames.append(ModInfo::getByIndex(idx.data(Qt::UserRole + 1).toInt())->name());
+      }
+      if (QMessageBox::question(this, tr("Confirm"),
+                                tr("Remove the following mods?<br><ul>%1</ul>").arg(mods),
+                                QMessageBox::Yes | QMessageBox::No) == QMessageBox::Yes) {
+        // use mod names instead of indexes because those become invalid during the removal
+        DownloadManager::startDisableDirWatcher();
+        for (QString name : modNames) {
+          m_OrganizerCore.modList()->removeRowForce(ModInfo::getIndex(name), QModelIndex());
+        }
+        DownloadManager::endDisableDirWatcher();
+      }
+    } else {
+      m_OrganizerCore.modList()->removeRow(m_ContextRow, QModelIndex());
+    }
+  } catch (const std::exception &e) {
+    reportError(tr("failed to remove mod: %1").arg(e.what()));
+  }
+}
+
+
+void MainWindow::modRemoved(const QString &fileName)
+{
+  if (!fileName.isEmpty() && !QFileInfo(fileName).isAbsolute()) {
+    m_OrganizerCore.downloadManager()->markUninstalled(fileName);
+  }
+}
+
+
+void MainWindow::reinstallMod_clicked()
+{
+  ModInfo::Ptr modInfo = ModInfo::getByIndex(m_ContextRow);
+  QString installationFile = modInfo->getInstallationFile();
+  if (installationFile.length() != 0) {
+    QString fullInstallationFile;
+    QFileInfo fileInfo(installationFile);
+    if (fileInfo.isAbsolute()) {
+      if (fileInfo.exists()) {
+        fullInstallationFile = installationFile;
+      } else {
+        fullInstallationFile = m_OrganizerCore.downloadManager()->getOutputDirectory() + "/" + fileInfo.fileName();
+      }
+    } else {
+      fullInstallationFile = m_OrganizerCore.downloadManager()->getOutputDirectory() + "/" + installationFile;
+    }
+    if (QFile::exists(fullInstallationFile)) {
+      m_OrganizerCore.installMod(fullInstallationFile, modInfo->name());
+    } else {
+      QMessageBox::information(this, tr("Failed"), tr("Installation file no longer exists"));
+    }
+  } else {
+    QMessageBox::information(this, tr("Failed"),
+                             tr("Mods installed with old versions of MO can't be reinstalled in this way."));
+  }
+}
+
+void MainWindow::backupMod_clicked()
+{
+  ModInfo::Ptr modInfo = ModInfo::getByIndex(m_ContextRow);
+  QString backupDirectory = m_OrganizerCore.installationManager()->generateBackupName(modInfo->absolutePath());
+  if (!copyDir(modInfo->absolutePath(), backupDirectory, false)) {
+    QMessageBox::information(this, tr("Failed"),
+      tr("Failed to create backup."));
+  }
+  m_OrganizerCore.refreshModList();
+}
+
+void MainWindow::resumeDownload(int downloadIndex)
+{
+  if (NexusInterface::instance(&m_PluginContainer)->getAccessManager()->loggedIn()) {
+    m_OrganizerCore.downloadManager()->resumeDownload(downloadIndex);
+  } else {
+    QString username, password;
+    if (m_OrganizerCore.settings().getNexusLogin(username, password)) {
+      m_OrganizerCore.doAfterLogin([this, downloadIndex] () {
+        this->resumeDownload(downloadIndex);
+      });
+      NexusInterface::instance(&m_PluginContainer)->getAccessManager()->login(username, password);
+    } else {
+      MessageDialog::showMessage(tr("You need to be logged in with Nexus to resume a download"), this);
+    }
+  }
+}
+
+
+void MainWindow::endorseMod(ModInfo::Ptr mod)
+{
+  if (NexusInterface::instance(&m_PluginContainer)->getAccessManager()->loggedIn()) {
+    mod->endorse(true);
+  } else {
+    QString username, password;
+    if (m_OrganizerCore.settings().getNexusLogin(username, password)) {
+      m_OrganizerCore.doAfterLogin(boost::bind(&MainWindow::endorseMod, this, mod));
+      NexusInterface::instance(&m_PluginContainer)->getAccessManager()->login(username, password);
+    } else {
+      MessageDialog::showMessage(tr("You need to be logged in with Nexus to endorse"), this);
+    }
+  }
+}
+
+
+void MainWindow::endorse_clicked()
+{
+  QItemSelectionModel *selection = ui->modList->selectionModel();
+  if (selection->hasSelection() && selection->selectedRows().count() > 1) {
+    if (NexusInterface::instance(&m_PluginContainer)->getAccessManager()->loggedIn()) {
+      MessageDialog::showMessage(tr("Endorsing multiple mods will take a while. Please wait..."), this);
+      for (QModelIndex idx : selection->selectedRows()) {
+        ModInfo::getByIndex(idx.data(Qt::UserRole + 1).toInt())->endorse(true);
+      }
+    }
+    else {
+      QString username, password;
+      if (m_OrganizerCore.settings().getNexusLogin(username, password)) {
+        MessageDialog::showMessage(tr("Endorsing multiple mods will take a while. Please wait..."), this);
+        for (QModelIndex idx : selection->selectedRows()) {
+          ModInfo::Ptr modInfo = ModInfo::getByIndex(idx.data(Qt::UserRole + 1).toInt());
+          m_OrganizerCore.doAfterLogin(boost::bind(&MainWindow::endorseMod, this, modInfo));
+        }
+        NexusInterface::instance(&m_PluginContainer)->getAccessManager()->login(username, password);
+      } else {
+        MessageDialog::showMessage(tr("You need to be logged in with Nexus to endorse"), this);
+        return;
+      }
+    }
+  }
+  else {
+    endorseMod(ModInfo::getByIndex(m_ContextRow));
+  }
+}
+
+void MainWindow::dontendorse_clicked()
+{
+  QItemSelectionModel *selection = ui->modList->selectionModel();
+  if (selection->hasSelection() && selection->selectedRows().count() > 1) {
+    for (QModelIndex idx : selection->selectedRows()) {
+      ModInfo::getByIndex(idx.data(Qt::UserRole + 1).toInt())->setNeverEndorse();
+    }
+  }
+  else {
+    ModInfo::getByIndex(m_ContextRow)->setNeverEndorse();
+  }
+}
+
+
+void MainWindow::unendorseMod(ModInfo::Ptr mod)
+{
+  QString username, password;
+  if (NexusInterface::instance(&m_PluginContainer)->getAccessManager()->loggedIn()) {
+    ModInfo::getByIndex(m_ContextRow)->endorse(false);
+  } else {
+    if (m_OrganizerCore.settings().getNexusLogin(username, password)) {
+      m_OrganizerCore.doAfterLogin([this] () { this->unendorse_clicked(); });
+      NexusInterface::instance(&m_PluginContainer)->getAccessManager()->login(username, password);
+    } else {
+      MessageDialog::showMessage(tr("You need to be logged in with Nexus to endorse"), this);
+    }
+  }
+}
+
+
+void MainWindow::unendorse_clicked()
+{
+  QItemSelectionModel *selection = ui->modList->selectionModel();
+  if (selection->hasSelection() && selection->selectedRows().count() > 1) {
+    if (NexusInterface::instance(&m_PluginContainer)->getAccessManager()->loggedIn()) {
+      MessageDialog::showMessage(tr("Unendorsing multiple mods will take a while. Please wait..."), this);
+      for (QModelIndex idx : selection->selectedRows()) {
+        ModInfo::getByIndex(idx.data(Qt::UserRole + 1).toInt())->endorse(false);
+      }
+    }
+    else {
+      QString username, password;
+      if (m_OrganizerCore.settings().getNexusLogin(username, password)) {
+        MessageDialog::showMessage(tr("Unendorsing multiple mods will take a while. Please wait..."), this);
+        for (QModelIndex idx : selection->selectedRows()) {
+          ModInfo::Ptr modInfo = ModInfo::getByIndex(idx.data(Qt::UserRole + 1).toInt());
+          m_OrganizerCore.doAfterLogin(boost::bind(&MainWindow::unendorseMod, this, modInfo));
+        }
+        NexusInterface::instance(&m_PluginContainer)->getAccessManager()->login(username, password);
+      } else {
+        MessageDialog::showMessage(tr("You need to be logged in with Nexus to endorse"), this);
+        return;
+      }
+    }
+  }
+  else {
+    unendorseMod(ModInfo::getByIndex(m_ContextRow));
+  }
+}
+
+void MainWindow::loginFailed(const QString &error)
+{
+  qDebug("login failed: %s", qPrintable(error));
+  statusBar()->hide();
+}
+
+void MainWindow::windowTutorialFinished(const QString &windowName)
+{
+  m_OrganizerCore.settings().directInterface().setValue(QString("CompletedWindowTutorials/") + windowName, true);
+}
+
+void MainWindow::overwriteClosed(int)
+{
+  OverwriteInfoDialog *dialog = this->findChild<OverwriteInfoDialog*>("__overwriteDialog");
+  if (dialog != nullptr) {
+    m_OrganizerCore.modList()->modInfoChanged(dialog->modInfo());
+    QSettings &settings = m_OrganizerCore.settings().directInterface();
+    QString key = QString("geometry/%1").arg(dialog->objectName());
+    settings.setValue(key, dialog->saveGeometry());
+    dialog->deleteLater();
+  }
+  m_OrganizerCore.refreshDirectoryStructure();
+}
+
+
+void MainWindow::displayModInformation(ModInfo::Ptr modInfo, unsigned int index, int tab)
+{
+  if (!m_OrganizerCore.modList()->modInfoAboutToChange(modInfo)) {
+    qDebug("A different mod information dialog is open. If this is incorrect, please restart MO");
+    return;
+  }
+  std::vector<ModInfo::EFlag> flags = modInfo->getFlags();
+  if (std::find(flags.begin(), flags.end(), ModInfo::FLAG_OVERWRITE) != flags.end()) {
+    QDialog *dialog = this->findChild<QDialog*>("__overwriteDialog");
+    try {
+      if (dialog == nullptr) {
+        dialog = new OverwriteInfoDialog(modInfo, this);
+        dialog->setObjectName("__overwriteDialog");
+      } else {
+        qobject_cast<OverwriteInfoDialog*>(dialog)->setModInfo(modInfo);
+      }
+      QSettings &settings = m_OrganizerCore.settings().directInterface();
+      QString key = QString("geometry/%1").arg(dialog->objectName());
+      if (settings.contains(key)) {
+        dialog->restoreGeometry(settings.value(key).toByteArray());
+      }
+      dialog->show();
+      dialog->raise();
+      dialog->activateWindow();
+      connect(dialog, SIGNAL(finished(int)), this, SLOT(overwriteClosed(int)));
+    } catch (const std::exception &e) {
+      reportError(tr("Failed to display overwrite dialog: %1").arg(e.what()));
+    }
+  } else {
+    modInfo->saveMeta();
+    ModInfoDialog dialog(modInfo, m_OrganizerCore.directoryStructure(), modInfo->hasFlag(ModInfo::FLAG_FOREIGN), &m_OrganizerCore, &m_PluginContainer, this);
+    connect(&dialog, SIGNAL(linkActivated(QString)), this, SLOT(linkClicked(QString)));
+    connect(&dialog, SIGNAL(downloadRequest(QString)), &m_OrganizerCore, SLOT(downloadRequestedNXM(QString)));
+    connect(&dialog, SIGNAL(modOpen(QString, int)), this, SLOT(displayModInformation(QString, int)), Qt::QueuedConnection);
+    connect(&dialog, SIGNAL(modOpenNext(int)), this, SLOT(modOpenNext(int)), Qt::QueuedConnection);
+    connect(&dialog, SIGNAL(modOpenPrev(int)), this, SLOT(modOpenPrev(int)), Qt::QueuedConnection);
+    connect(&dialog, SIGNAL(originModified(int)), this, SLOT(originModified(int)));
+    connect(&dialog, SIGNAL(endorseMod(ModInfo::Ptr)), this, SLOT(endorseMod(ModInfo::Ptr)));
+
+	//Open the tab first if we want to use the standard indexes of the tabs.
+	if (tab != -1) {
+		dialog.openTab(tab);
+	}
+
+  dialog.restoreTabState(m_OrganizerCore.settings().directInterface().value("mod_info_tabs").toByteArray());
+  QSettings &settings = m_OrganizerCore.settings().directInterface();
+  QString key = QString("geometry/%1").arg(dialog.objectName());
+  if (settings.contains(key)) {
+    dialog.restoreGeometry(settings.value(key).toByteArray());
+  }
+
+	//If no tab was specified use the first tab from the left based on the user order.
+	if (tab == -1) {
+		for (int i = 0; i < dialog.findChild<QTabWidget*>("tabWidget")->count(); ++i) {
+			if (dialog.findChild<QTabWidget*>("tabWidget")->isTabEnabled(i)) {
+				dialog.findChild<QTabWidget*>("tabWidget")->setCurrentIndex(i);
+				break;
+			}
+		}
+	}
+
+    dialog.exec();
+    m_OrganizerCore.settings().directInterface().setValue("mod_info_tabs", dialog.saveTabState());
+    settings.setValue(key, dialog.saveGeometry());
+
+    modInfo->saveMeta();
+    emit modInfoDisplayed();
+    m_OrganizerCore.modList()->modInfoChanged(modInfo);
+  }
+
+  if (m_OrganizerCore.currentProfile()->modEnabled(index)
+      && !modInfo->hasFlag(ModInfo::FLAG_FOREIGN)) {
+    FilesOrigin& origin = m_OrganizerCore.directoryStructure()->getOriginByName(ToWString(modInfo->name()));
+    origin.enable(false);
+
+    if (m_OrganizerCore.directoryStructure()->originExists(ToWString(modInfo->name()))) {
+      FilesOrigin& origin = m_OrganizerCore.directoryStructure()->getOriginByName(ToWString(modInfo->name()));
+      origin.enable(false);
+
+      m_OrganizerCore.directoryRefresher()->addModToStructure(m_OrganizerCore.directoryStructure()
+                                             , modInfo->name()
+                                             , m_OrganizerCore.currentProfile()->getModPriority(index)
+                                             , modInfo->absolutePath()
+                                             , modInfo->stealFiles()
+                                             , modInfo->archives());
+      DirectoryRefresher::cleanStructure(m_OrganizerCore.directoryStructure());
+      m_OrganizerCore.directoryStructure()->getFileRegister()->sortOrigins();
+      m_OrganizerCore.refreshLists();
+    }
+  }
+}
+
+bool MainWindow::closeWindow()
+{
+  return close();
+}
+
+void MainWindow::setWindowEnabled(bool enabled)
+{
+  setEnabled(enabled);
+}
+
+
+void MainWindow::modOpenNext(int tab)
+{
+  QModelIndex index = m_ModListSortProxy->mapFromSource(m_OrganizerCore.modList()->index(m_ContextRow, 0));
+  index = m_ModListSortProxy->index((index.row() + 1) % m_ModListSortProxy->rowCount(), 0);
+
+  m_ContextRow = m_ModListSortProxy->mapToSource(index).row();
+  ModInfo::Ptr mod = ModInfo::getByIndex(m_ContextRow);
+  std::vector<ModInfo::EFlag> flags = mod->getFlags();
+  if ((std::find(flags.begin(), flags.end(), ModInfo::FLAG_OVERWRITE) != flags.end()) ||
+      (std::find(flags.begin(), flags.end(), ModInfo::FLAG_BACKUP) != flags.end()) ||
+      (std::find(flags.begin(), flags.end(), ModInfo::FLAG_SEPARATOR) != flags.end())) {
+    // skip overwrite and backups and separators
+    modOpenNext(tab);
+  } else {
+    displayModInformation(m_ContextRow,tab);
+  }
+}
+
+void MainWindow::modOpenPrev(int tab)
+{
+  QModelIndex index = m_ModListSortProxy->mapFromSource(m_OrganizerCore.modList()->index(m_ContextRow, 0));
+  int row = index.row() - 1;
+  if (row == -1) {
+    row = m_ModListSortProxy->rowCount() - 1;
+  }
+
+  m_ContextRow = m_ModListSortProxy->mapToSource(m_ModListSortProxy->index(row, 0)).row();
+  ModInfo::Ptr mod = ModInfo::getByIndex(m_ContextRow);
+  std::vector<ModInfo::EFlag> flags = mod->getFlags();
+  if ((std::find(flags.begin(), flags.end(), ModInfo::FLAG_OVERWRITE) != flags.end()) ||
+      (std::find(flags.begin(), flags.end(), ModInfo::FLAG_BACKUP) != flags.end()) ||
+      (std::find(flags.begin(), flags.end(), ModInfo::FLAG_SEPARATOR) != flags.end())) {
+    // skip overwrite and backups and separators
+    modOpenPrev(tab);
+  } else {
+    displayModInformation(m_ContextRow,tab);
+  }
+}
+
+void MainWindow::displayModInformation(const QString &modName, int tab)
+{
+  unsigned int index = ModInfo::getIndex(modName);
+  if (index == UINT_MAX) {
+    qCritical("failed to resolve mod name %s", modName.toUtf8().constData());
+    return;
+  }
+
+  ModInfo::Ptr modInfo = ModInfo::getByIndex(index);
+  displayModInformation(modInfo, index, tab);
+}
+
+
+void MainWindow::displayModInformation(int row, int tab)
+{
+  ModInfo::Ptr modInfo = ModInfo::getByIndex(row);
+  displayModInformation(modInfo, row, tab);
+}
+
+
+void MainWindow::ignoreMissingData_clicked()
+{
+  QItemSelectionModel *selection = ui->modList->selectionModel();
+  if (selection->hasSelection() && selection->selectedRows().count() > 1) {
+    for (QModelIndex idx : selection->selectedRows()) {
+      int row_idx = idx.data(Qt::UserRole + 1).toInt();
+      ModInfo::Ptr info = ModInfo::getByIndex(row_idx);
+      //QDir(info->absolutePath()).mkdir("textures");
+      info->testValid();
+      info->markValidated(true);
+      connect(this, SIGNAL(modListDataChanged(QModelIndex, QModelIndex)), m_OrganizerCore.modList(), SIGNAL(dataChanged(QModelIndex, QModelIndex)));
+
+      emit modListDataChanged(m_OrganizerCore.modList()->index(row_idx, 0), m_OrganizerCore.modList()->index(row_idx, m_OrganizerCore.modList()->columnCount() - 1));
+    }
+  } else {
+    ModInfo::Ptr info = ModInfo::getByIndex(m_ContextRow);
+    //QDir(info->absolutePath()).mkdir("textures");
+    info->testValid();
+    info->markValidated(true);
+    connect(this, SIGNAL(modListDataChanged(QModelIndex, QModelIndex)), m_OrganizerCore.modList(), SIGNAL(dataChanged(QModelIndex, QModelIndex)));
+
+    emit modListDataChanged(m_OrganizerCore.modList()->index(m_ContextRow, 0), m_OrganizerCore.modList()->index(m_ContextRow, m_OrganizerCore.modList()->columnCount() - 1));
+  }
+}
+
+void MainWindow::markConverted_clicked()
+{
+  QItemSelectionModel *selection = ui->modList->selectionModel();
+  if (selection->hasSelection() && selection->selectedRows().count() > 1) {
+    for (QModelIndex idx : selection->selectedRows()) {
+      int row_idx = idx.data(Qt::UserRole + 1).toInt();
+      ModInfo::Ptr info = ModInfo::getByIndex(row_idx);
+      info->markConverted(true);
+      connect(this, SIGNAL(modListDataChanged(QModelIndex, QModelIndex)), m_OrganizerCore.modList(), SIGNAL(dataChanged(QModelIndex, QModelIndex)));
+      emit modListDataChanged(m_OrganizerCore.modList()->index(row_idx, 0), m_OrganizerCore.modList()->index(row_idx, m_OrganizerCore.modList()->columnCount() - 1));
+    }
+  } else {
+    ModInfo::Ptr info = ModInfo::getByIndex(m_ContextRow);
+    info->markConverted(true);
+    connect(this, SIGNAL(modListDataChanged(QModelIndex, QModelIndex)), m_OrganizerCore.modList(), SIGNAL(dataChanged(QModelIndex, QModelIndex)));
+    emit modListDataChanged(m_OrganizerCore.modList()->index(m_ContextRow, 0), m_OrganizerCore.modList()->index(m_ContextRow, m_OrganizerCore.modList()->columnCount() - 1));
+  }
+}
+
+
+void MainWindow::visitOnNexus_clicked()
+{
+  QItemSelectionModel *selection = ui->modList->selectionModel();
+  if (selection->hasSelection() && selection->selectedRows().count() > 1) {
+    int count = selection->selectedRows().count();
+    if (count > 10) {
+      if (QMessageBox::question(this, tr("Opening Nexus Links"),
+            tr("You are trying to open %1 links to Nexus Mods.  Are you sure you want to do this?").arg(count),
+            QMessageBox::Yes | QMessageBox::No) != QMessageBox::Yes) {
+        return;
+      }
+    }
+
+    for (QModelIndex idx : selection->selectedRows()) {
+      int modID = m_OrganizerCore.modList()->data(m_OrganizerCore.modList()->index(idx.data(Qt::UserRole + 1).toInt(), 0), Qt::UserRole).toInt();
+      QString gameName = m_OrganizerCore.modList()->data(m_OrganizerCore.modList()->index(idx.data(Qt::UserRole + 1).toInt(), 0), Qt::UserRole + 4).toString();
+      if (modID > 0)  {
+        linkClicked(NexusInterface::instance(&m_PluginContainer)->getModURL(modID, gameName));
+      }
+    }
+  }
+  else {
+    int modID = m_OrganizerCore.modList()->data(m_OrganizerCore.modList()->index(m_ContextRow, 0), Qt::UserRole).toInt();
+    QString gameName = m_OrganizerCore.modList()->data(m_OrganizerCore.modList()->index(m_ContextRow, 0), Qt::UserRole + 4).toString();
+    if (modID > 0)  {
+      linkClicked(NexusInterface::instance(&m_PluginContainer)->getModURL(modID, gameName));
+    } else {
+      MessageDialog::showMessage(tr("Nexus ID for this Mod is unknown"), this);
+    }
+  }
+}
+
+void MainWindow::visitWebPage_clicked()
+{
+  ModInfo::Ptr info = ModInfo::getByIndex(m_ContextRow);
+  if (info->getURL() != "") {
+    linkClicked(info->getURL());
+  } else {
+    MessageDialog::showMessage(tr("Web page for this mod is unknown"), this);
+  }
+}
+
+void MainWindow::openExplorer_clicked()
+{
+  QItemSelectionModel *selection = ui->modList->selectionModel();
+  if (selection->hasSelection() && selection->selectedRows().count() > 1) {
+    for (QModelIndex idx : selection->selectedRows()) {
+      ModInfo::Ptr info = ModInfo::getByIndex(idx.data(Qt::UserRole + 1).toInt());
+      ::ShellExecuteW(nullptr, L"explore", ToWString(info->absolutePath()).c_str(), nullptr, nullptr, SW_SHOWNORMAL);
+    }
+  }
+  else {
+    ModInfo::Ptr modInfo = ModInfo::getByIndex(m_ContextRow);
+    ::ShellExecuteW(nullptr, L"explore", ToWString(modInfo->absolutePath()).c_str(), nullptr, nullptr, SW_SHOWNORMAL);
+  }
+}
+
+void MainWindow::openOriginExplorer_clicked()
+{
+  QItemSelectionModel *selection = ui->espList->selectionModel();
+  if (selection->hasSelection() && selection->selectedRows().count() > 0) {
+    for (QModelIndex idx : selection->selectedRows()) {
+      QString fileName = idx.data().toString();
+      ModInfo::Ptr modInfo = ModInfo::getByIndex(ModInfo::getIndex(m_OrganizerCore.pluginList()->origin(fileName)));
+      std::vector<ModInfo::EFlag> flags = modInfo->getFlags();
+
+      ::ShellExecuteW(nullptr, L"explore", ToWString(modInfo->absolutePath()).c_str(), nullptr, nullptr, SW_SHOWNORMAL);
+    }
+  }
+  else {
+    QModelIndex idx = selection->currentIndex();
+    QString fileName = idx.data().toString();
+
+    ModInfo::Ptr modInfo = ModInfo::getByIndex(ModInfo::getIndex(m_OrganizerCore.pluginList()->origin(fileName)));
+    std::vector<ModInfo::EFlag> flags = modInfo->getFlags();
+
+    ::ShellExecuteW(nullptr, L"explore", ToWString(modInfo->absolutePath()).c_str(), nullptr, nullptr, SW_SHOWNORMAL);
+  }
+}
+
+void MainWindow::openExplorer_activated()
+{
+	if (ui->modList->hasFocus()) {
+		QItemSelectionModel *selection = ui->modList->selectionModel();
+		if (selection->hasSelection() && selection->selectedRows().count() == 1 ) {
+
+			QModelIndex idx = selection->currentIndex();
+			ModInfo::Ptr modInfo = ModInfo::getByIndex(idx.data(Qt::UserRole + 1).toInt());
+			std::vector<ModInfo::EFlag> flags = modInfo->getFlags();
+
+			if (modInfo->isRegular() || (std::find(flags.begin(), flags.end(), ModInfo::FLAG_OVERWRITE) != flags.end())) {
+				::ShellExecuteW(nullptr, L"explore", ToWString(modInfo->absolutePath()).c_str(), nullptr, nullptr, SW_SHOWNORMAL);
+			}
+
+		}
+	}
+
+	if (ui->espList->hasFocus()) {
+		QItemSelectionModel *selection = ui->espList->selectionModel();
+
+		if (selection->hasSelection() && selection->selectedRows().count() == 1) {
+
+			QModelIndex idx = selection->currentIndex();
+			QString fileName = idx.data().toString();
+
+
+
+			ModInfo::Ptr modInfo = ModInfo::getByIndex(ModInfo::getIndex(m_OrganizerCore.pluginList()->origin(fileName)));
+			std::vector<ModInfo::EFlag> flags = modInfo->getFlags();
+
+			if (modInfo->isRegular() || (std::find(flags.begin(), flags.end(), ModInfo::FLAG_OVERWRITE) != flags.end())) {
+				::ShellExecuteW(nullptr, L"explore", ToWString(modInfo->absolutePath()).c_str(), nullptr, nullptr, SW_SHOWNORMAL);
+			}
+
+		}
+	}
+}
+
+void MainWindow::refreshProfile_activated()
+{
+	m_OrganizerCore.profileRefresh();
+}
+
+void MainWindow::search_activated()
+{
+  if (ui->modList->hasFocus() || ui->modFilterEdit->hasFocus()) {
+    ui->modFilterEdit->setFocus();
+    ui->modFilterEdit->setSelection(0, INT_MAX);
+  }
+
+  else if (ui->espList->hasFocus() || ui->espFilterEdit->hasFocus()) {
+    ui->espFilterEdit->setFocus();
+    ui->espFilterEdit->setSelection(0, INT_MAX);
+  }
+
+  else if (ui->downloadView->hasFocus() || ui->downloadFilterEdit->hasFocus()) {
+    ui->downloadFilterEdit->setFocus();
+    ui->downloadFilterEdit->setSelection(0, INT_MAX);
+  }
+}
+
+void MainWindow::searchClear_activated()
+{
+  if (ui->modList->hasFocus() || ui->modFilterEdit->hasFocus()) {
+    ui->modFilterEdit->clear();
+    ui->modList->setFocus();
+  }
+
+  else if (ui->espList->hasFocus() || ui->espFilterEdit->hasFocus()) {
+    ui->espFilterEdit->clear();
+    ui->espList->setFocus();
+  }
+
+  else if (ui->downloadView->hasFocus() || ui->downloadFilterEdit->hasFocus()) {
+    ui->downloadFilterEdit->clear();
+    ui->downloadView->setFocus();
+  }
+}
+
+void MainWindow::updateModCount()
+{
+  int activeCount = 0;
+  int visActiveCount = 0;
+  int backupCount = 0;
+  int visBackupCount = 0;
+  int foreignCount = 0;
+  int visForeignCount = 0;
+  int separatorCount = 0;
+  int visSeparatorCount = 0;
+  int regularCount = 0;
+  int visRegularCount = 0;
+
+  QStringList allMods = m_OrganizerCore.modList()->allMods();
+
+  auto hasFlag = [](std::vector<ModInfo::EFlag> flags, ModInfo::EFlag filter) {
+    return std::find(flags.begin(), flags.end(), filter) != flags.end();
+  };
+
+  bool isEnabled;
+  bool isVisible;
+  for (QString mod : allMods) {
+    int modIndex = ModInfo::getIndex(mod);
+    ModInfo::Ptr modInfo = ModInfo::getByIndex(modIndex);
+    std::vector<ModInfo::EFlag> modFlags = modInfo->getFlags();
+    isEnabled = m_OrganizerCore.currentProfile()->modEnabled(modIndex);
+    isVisible = m_ModListSortProxy->filterMatchesMod(modInfo, isEnabled);
+
+    for (auto flag : modFlags) {
+      switch (flag) {
+      case ModInfo::FLAG_BACKUP: backupCount++;
+        if (isVisible)
+          visBackupCount++;
+        break;
+      case ModInfo::FLAG_FOREIGN: foreignCount++;
+        if (isVisible)
+          visForeignCount++;
+        break;
+      case ModInfo::FLAG_SEPARATOR: separatorCount++;
+        if (isVisible)
+          visSeparatorCount++;
+        break;
+      }
+    }
+
+    if (!hasFlag(modFlags, ModInfo::FLAG_BACKUP) &&
+        !hasFlag(modFlags, ModInfo::FLAG_FOREIGN) &&
+        !hasFlag(modFlags, ModInfo::FLAG_SEPARATOR) &&
+        !hasFlag(modFlags, ModInfo::FLAG_OVERWRITE)) {
+      if (isEnabled) {
+        activeCount++;
+        if (isVisible)
+          visActiveCount++;
+      }
+      if (isVisible)
+        visRegularCount++;
+      regularCount++;
+    }
+  }
+
+  ui->activeModsCounter->display(visActiveCount);
+  ui->activeModsCounter->setToolTip(tr("<table cellspacing=\"5\">"
+    "<tr><th>Type</th><th>All</th><th>Visible</th>"
+    "<tr><td>Enabled mods:&emsp;</td><td align=right>%1 / %2</td><td align=right>%3 / %4</td></tr>"
+    "<tr><td>Unmanaged/DLCs:&emsp;</td><td align=right>%5</td><td align=right>%6</td></tr>"
+    "<tr><td>Mod backups:&emsp;</td><td align=right>%7</td><td align=right>%8</td></tr>"
+    "<tr><td>Separators:&emsp;</td><td align=right>%9</td><td align=right>%10</td></tr>"
+    "</table>")
+    .arg(activeCount)
+    .arg(regularCount)
+    .arg(visActiveCount)
+    .arg(visRegularCount)
+    .arg(foreignCount)
+    .arg(visForeignCount)
+    .arg(backupCount)
+    .arg(visBackupCount)
+    .arg(separatorCount)
+    .arg(visSeparatorCount)
+  );
+}
+
+void MainWindow::updatePluginCount()
+{
+  int activeMasterCount = 0;
+  int activeLightMasterCount = 0;
+  int activeRegularCount = 0;
+  int masterCount = 0;
+  int lightMasterCount = 0;
+  int regularCount = 0;
+  int activeVisibleCount = 0;
+
+  PluginList *list = m_OrganizerCore.pluginList();
+  QString filter = ui->espFilterEdit->text();
+
+  for (QString plugin : list->pluginNames()) {
+    bool active = list->isEnabled(plugin);
+    bool visible = m_PluginListSortProxy->filterMatchesPlugin(plugin);
+    if (list->isMaster(plugin)) {
+      masterCount++;
+      activeMasterCount += active;
+      activeVisibleCount += visible && active;
+    } else if (list->isLight(plugin) || list->isLightFlagged(plugin)) {
+      lightMasterCount++;
+      activeLightMasterCount += active;
+      activeVisibleCount += visible && active;
+    } else {
+      regularCount++;
+      activeRegularCount += active;
+      activeVisibleCount += visible && active;
+    }
+  }
+
+  int activeCount = activeMasterCount + activeLightMasterCount + activeRegularCount;
+  int totalCount = masterCount + lightMasterCount + regularCount;
+
+  ui->activePluginsCounter->display(activeVisibleCount);
+  ui->activePluginsCounter->setToolTip(tr("<table cellspacing=\"4\">"
+    "<tr><th>Type</th><th>Active</th><th>Total</th></tr>"
+    "<tr><td>Active plugins:</td><td align=right>%1</td><td align=right>%2</td></tr>"
+    "<tr><td>Active ESMs:</td><td align=right>%3</td><td align=right>%4</td></tr>"
+    "<tr><td>Active ESPs:</td><td align=right>%7</td><td align=right>%8</td></tr>"
+    "<tr><td>Active ESMs+ESPs:</td><td align=right>%9</td><td align=right>%10</td></tr>"
+    "<tr><td>Active ESLs:</td><td align=right>%5</td><td align=right>%6</td></tr>"
+    "</table>")
+    .arg(activeCount).arg(totalCount)
+    .arg(activeMasterCount).arg(masterCount)
+    .arg(activeLightMasterCount).arg(lightMasterCount)
+    .arg(activeRegularCount).arg(regularCount)
+    .arg(activeMasterCount+activeRegularCount).arg(masterCount+regularCount)
+  );
+}
+
+void MainWindow::information_clicked()
+{
+  try {
+    displayModInformation(m_ContextRow);
+  } catch (const std::exception &e) {
+    reportError(e.what());
+  }
+}
+
+void MainWindow::createEmptyMod_clicked()
+{
+  GuessedValue<QString> name;
+  name.setFilter(&fixDirectoryName);
+
+  while (name->isEmpty()) {
+    bool ok;
+    name.update(QInputDialog::getText(this, tr("Create Mod..."),
+                                      tr("This will create an empty mod.\n"
+                                         "Please enter a name:"), QLineEdit::Normal, "", &ok),
+                GUESS_USER);
+    if (!ok) {
+      return;
+    }
+  }
+
+  if (m_OrganizerCore.getMod(name) != nullptr) {
+    reportError(tr("A mod with this name already exists"));
+    return;
+  }
+
+  int newPriority = -1;
+  if (m_ContextRow >= 0 && m_ModListSortProxy->sortColumn() == ModList::COL_PRIORITY) {
+    newPriority = m_OrganizerCore.currentProfile()->getModPriority(m_ContextRow);
+  }
+
+  IModInterface *newMod = m_OrganizerCore.createMod(name);
+  if (newMod == nullptr) {
+    return;
+  }
+
+  m_OrganizerCore.refreshModList();
+
+  if (newPriority >= 0) {
+    m_OrganizerCore.modList()->changeModPriority(ModInfo::getIndex(name), newPriority);
+  }
+}
+
+void MainWindow::createSeparator_clicked()
+{
+  GuessedValue<QString> name;
+  name.setFilter(&fixDirectoryName);
+  while (name->isEmpty())
+  {
+    bool ok;
+    name.update(QInputDialog::getText(this, tr("Create Separator..."),
+      tr("This will create a new separator.\n"
+        "Please enter a name:"), QLineEdit::Normal, "", &ok),
+      GUESS_USER);
+    if (!ok) { return; }
+  }
+  if (m_OrganizerCore.getMod(name) != nullptr)
+  {
+    reportError(tr("A separator with this name already exists"));
+    return;
+  }
+  name->append("_separator");
+  if (m_OrganizerCore.getMod(name) != nullptr)
+  {
+    return;
+  }
+
+  int newPriority = -1;
+  if (m_ContextRow >= 0 && m_ModListSortProxy->sortColumn() == ModList::COL_PRIORITY)
+  {
+    newPriority = m_OrganizerCore.currentProfile()->getModPriority(m_ContextRow);
+  }
+
+  if (m_OrganizerCore.createMod(name) == nullptr) { return; }
+  m_OrganizerCore.refreshModList();
+
+  if (newPriority >= 0)
+  {
+    m_OrganizerCore.modList()->changeModPriority(ModInfo::getIndex(name), newPriority);
+  }
+  QSettings &settings = m_OrganizerCore.settings().directInterface();
+  QColor previousColor = settings.value("previousSeparatorColor", QColor()).value<QColor>();
+  if (previousColor.isValid()) {
+    ModInfo::getByIndex(ModInfo::getIndex(name))->setColor(previousColor);
+  }
+
+}
+
+void MainWindow::setColor_clicked()
+{
+  QSettings &settings = m_OrganizerCore.settings().directInterface();
+  ModInfo::Ptr modInfo = ModInfo::getByIndex(m_ContextRow);
+  QColorDialog dialog(this);
+  QColor currentColor = modInfo->getColor();
+  QColor previousColor = settings.value("previousSeparatorColor", QColor()).value<QColor>();
+  if (currentColor.isValid())
+    dialog.setCurrentColor(currentColor);
+  else
+    dialog.setCurrentColor(previousColor);
+  if (!dialog.exec())
+    return;
+  currentColor = dialog.currentColor();
+  if (!currentColor.isValid())
+    return;
+  settings.setValue("previousSeparatorColor", currentColor);
+  QItemSelectionModel *selection = ui->modList->selectionModel();
+  if (selection->hasSelection() && selection->selectedRows().count() > 1) {
+    for (QModelIndex idx : selection->selectedRows()) {
+      ModInfo::Ptr info = ModInfo::getByIndex(idx.data(Qt::UserRole + 1).toInt());
+      auto flags = info->getFlags();
+      if (std::find(flags.begin(), flags.end(), ModInfo::FLAG_SEPARATOR) != flags.end())
+      {
+        info->setColor(currentColor);
+      }
+    }
+  }
+  else {
+    modInfo->setColor(currentColor);
+  }
+}
+
+void MainWindow::resetColor_clicked()
+{
+  ModInfo::Ptr modInfo = ModInfo::getByIndex(m_ContextRow);
+  QColor color = QColor();
+  QItemSelectionModel *selection = ui->modList->selectionModel();
+  if (selection->hasSelection() && selection->selectedRows().count() > 1) {
+    for (QModelIndex idx : selection->selectedRows()) {
+      ModInfo::Ptr info = ModInfo::getByIndex(idx.data(Qt::UserRole + 1).toInt());
+      auto flags = info->getFlags();
+      if (std::find(flags.begin(), flags.end(), ModInfo::FLAG_SEPARATOR) != flags.end())
+      {
+        info->setColor(color);
+      }
+    }
+  }
+  else {
+    modInfo->setColor(color);
+  }
+  Settings::instance().directInterface().remove("previousSeparatorColor");
+}
+
+void MainWindow::createModFromOverwrite()
+{
+  GuessedValue<QString> name;
+  name.setFilter(&fixDirectoryName);
+
+  while (name->isEmpty()) {
+    bool ok;
+    name.update(QInputDialog::getText(this, tr("Create Mod..."),
+                                      tr("This will move all files from overwrite into a new, regular mod.\n"
+                                         "Please enter a name:"), QLineEdit::Normal, "", &ok),
+                GUESS_USER);
+    if (!ok) {
+      return;
+    }
+  }
+
+  if (m_OrganizerCore.getMod(name) != nullptr) {
+    reportError(tr("A mod with this name already exists"));
+    return;
+  }
+
+  IModInterface *newMod = m_OrganizerCore.createMod(name);
+  if (newMod == nullptr) {
+    return;
+  }
+
+  unsigned int overwriteIndex = ModInfo::findMod([](ModInfo::Ptr mod) -> bool {
+    std::vector<ModInfo::EFlag> flags = mod->getFlags();
+    return std::find(flags.begin(), flags.end(), ModInfo::FLAG_OVERWRITE) != flags.end(); });
+
+  ModInfo::Ptr overwriteInfo = ModInfo::getByIndex(overwriteIndex);
+  shellMove(QStringList(QDir::toNativeSeparators(overwriteInfo->absolutePath()) + "\\*"),
+            QStringList(QDir::toNativeSeparators(newMod->absolutePath())), this);
+
+  m_OrganizerCore.refreshModList();
+}
+
+void MainWindow::clearOverwrite()
+{
+  unsigned int overwriteIndex = ModInfo::findMod([](ModInfo::Ptr mod) -> bool {
+    std::vector<ModInfo::EFlag> flags = mod->getFlags();
+    return std::find(flags.begin(), flags.end(), ModInfo::FLAG_OVERWRITE)
+      != flags.end();
+  });
+
+  ModInfo::Ptr modInfo = ModInfo::getByIndex(overwriteIndex);
+  if (modInfo)
+  {
+    QDir overwriteDir(modInfo->absolutePath());
+    if (QMessageBox::question(this, tr("Are you sure?"),
+      tr("About to recursively delete:\n") + overwriteDir.absolutePath(),
+      QMessageBox::Ok | QMessageBox::Cancel) == QMessageBox::Ok)
+    {
+      QStringList delList;
+      for (auto f : overwriteDir.entryList(QDir::AllDirs | QDir::Files | QDir::NoDotAndDotDot))
+        delList.push_back(overwriteDir.absoluteFilePath(f));
+      shellDelete(delList, true);
+      updateProblemsButton();
+    }
+  }
+}
+
+void MainWindow::cancelModListEditor()
+{
+  ui->modList->setEnabled(false);
+  ui->modList->setEnabled(true);
+}
+
+void MainWindow::on_modList_doubleClicked(const QModelIndex &index)
+{
+  if (!index.isValid()) {
+    return;
+  }
+
+  if (m_OrganizerCore.modList()->timeElapsedSinceLastChecked() <= QApplication::doubleClickInterval()) {
+    // don't interpret double click if we only just checked a mod
+    return;
+  }
+
+  QModelIndex sourceIdx = mapToModel(m_OrganizerCore.modList(), index);
+  if (!sourceIdx.isValid()) {
+    return;
+  }
+
+  Qt::KeyboardModifiers modifiers = QApplication::queryKeyboardModifiers();
+  if (modifiers.testFlag(Qt::ControlModifier)) {
+    try {
+      m_ContextRow = m_ModListSortProxy->mapToSource(index).row();
+      openExplorer_clicked();
+      // workaround to cancel the editor that might have opened because of
+      // selection-click
+      ui->modList->closePersistentEditor(index);
+    }
+    catch (const std::exception &e) {
+      reportError(e.what());
+    }
+  }
+  else {
+    try {
+      m_ContextRow = m_ModListSortProxy->mapToSource(index).row();
+      sourceIdx.column();
+      int tab = -1;
+      switch (sourceIdx.column()) {
+        case ModList::COL_NOTES: tab = ModInfoDialog::TAB_NOTES; break;
+        case ModList::COL_VERSION: tab = ModInfoDialog::TAB_NEXUS; break;
+        case ModList::COL_MODID: tab = ModInfoDialog::TAB_NEXUS; break;
+        case ModList::COL_GAME: tab = ModInfoDialog::TAB_NEXUS; break;
+        case ModList::COL_CATEGORY: tab = ModInfoDialog::TAB_CATEGORIES; break;
+        default: tab = -1;
+      }
+      displayModInformation(sourceIdx.row(), tab);
+      // workaround to cancel the editor that might have opened because of
+      // selection-click
+      ui->modList->closePersistentEditor(index);
+    }
+    catch (const std::exception &e) {
+      reportError(e.what());
+    }
+  }
+}
+
+void MainWindow::on_listOptionsBtn_pressed()
+{
+  m_ContextRow = -1;
+}
+
+void MainWindow::openOriginInformation_clicked()
+{
+  try {
+    QItemSelectionModel *selection = ui->espList->selectionModel();
+    //we don't want to open multiple modinfodialogs.
+    /*if (selection->hasSelection() && selection->selectedRows().count() > 0) {
+
+      for (QModelIndex idx : selection->selectedRows()) {
+        QString fileName = idx.data().toString();
+        ModInfo::Ptr modInfo = ModInfo::getByIndex(ModInfo::getIndex(m_OrganizerCore.pluginList()->origin(fileName)));
+        std::vector<ModInfo::EFlag> flags = modInfo->getFlags();
+
+        if (modInfo->isRegular() || (std::find(flags.begin(), flags.end(), ModInfo::FLAG_OVERWRITE) != flags.end())) {
+          displayModInformation(ModInfo::getIndex(m_OrganizerCore.pluginList()->origin(fileName)));
+        }
+      }
+    }
+    else {}*/
+    QModelIndex idx = selection->currentIndex();
+    QString fileName = idx.data().toString();
+
+    ModInfo::Ptr modInfo = ModInfo::getByIndex(ModInfo::getIndex(m_OrganizerCore.pluginList()->origin(fileName)));
+    std::vector<ModInfo::EFlag> flags = modInfo->getFlags();
+
+    if (modInfo->isRegular() || (std::find(flags.begin(), flags.end(), ModInfo::FLAG_OVERWRITE) != flags.end())) {
+      displayModInformation(ModInfo::getIndex(m_OrganizerCore.pluginList()->origin(fileName)));
+    }
+  }
+  catch (const std::exception &e) {
+    reportError(e.what());
+  }
+}
+
+void MainWindow::on_espList_doubleClicked(const QModelIndex &index)
+{
+  if (!index.isValid()) {
+    return;
+  }
+
+  if (m_OrganizerCore.pluginList()->timeElapsedSinceLastChecked() <= QApplication::doubleClickInterval()) {
+    // don't interpret double click if we only just checked a plugin
+    return;
+  }
+
+  QModelIndex sourceIdx = mapToModel(m_OrganizerCore.pluginList(), index);
+  if (!sourceIdx.isValid()) {
+    return;
+  }
+  try {
+
+    QItemSelectionModel *selection = ui->espList->selectionModel();
+
+    if (selection->hasSelection() && selection->selectedRows().count() == 1) {
+
+      QModelIndex idx = selection->currentIndex();
+      QString fileName = idx.data().toString();
+
+      if (ModInfo::getIndex(m_OrganizerCore.pluginList()->origin(fileName)) == UINT_MAX)
+        return;
+
+      ModInfo::Ptr modInfo = ModInfo::getByIndex(ModInfo::getIndex(m_OrganizerCore.pluginList()->origin(fileName)));
+      std::vector<ModInfo::EFlag> flags = modInfo->getFlags();
+
+      if (modInfo->isRegular() || (std::find(flags.begin(), flags.end(), ModInfo::FLAG_OVERWRITE) != flags.end())) {
+
+        Qt::KeyboardModifiers modifiers = QApplication::queryKeyboardModifiers();
+        if (modifiers.testFlag(Qt::ControlModifier)) {
+          openExplorer_activated();
+          // workaround to cancel the editor that might have opened because of
+          // selection-click
+          ui->espList->closePersistentEditor(index);
+        }
+        else {
+
+          displayModInformation(ModInfo::getIndex(m_OrganizerCore.pluginList()->origin(fileName)));
+          // workaround to cancel the editor that might have opened because of
+          // selection-click
+          ui->espList->closePersistentEditor(index);
+        }
+      }
+    }
+  }
+  catch (const std::exception &e) {
+    reportError(e.what());
+  }
+}
+
+bool MainWindow::populateMenuCategories(QMenu *menu, int targetID)
+{
+  ModInfo::Ptr modInfo = ModInfo::getByIndex(m_ContextRow);
+  const std::set<int> &categories = modInfo->getCategories();
+
+  bool childEnabled = false;
+
+  for (unsigned int i = 1; i < m_CategoryFactory.numCategories(); ++i) {
+    if (m_CategoryFactory.getParentID(i) == targetID) {
+      QMenu *targetMenu = menu;
+      if (m_CategoryFactory.hasChildren(i)) {
+        targetMenu = menu->addMenu(m_CategoryFactory.getCategoryName(i).replace('&', "&&"));
+      }
+
+      int id = m_CategoryFactory.getCategoryID(i);
+      QScopedPointer<QCheckBox> checkBox(new QCheckBox(targetMenu));
+      bool enabled = categories.find(id) != categories.end();
+      checkBox->setText(m_CategoryFactory.getCategoryName(i).replace('&', "&&"));
+      if (enabled) {
+        childEnabled = true;
+      }
+      checkBox->setChecked(enabled ? Qt::Checked : Qt::Unchecked);
+
+      QScopedPointer<QWidgetAction> checkableAction(new QWidgetAction(targetMenu));
+      checkableAction->setDefaultWidget(checkBox.take());
+      checkableAction->setData(id);
+      targetMenu->addAction(checkableAction.take());
+
+      if (m_CategoryFactory.hasChildren(i)) {
+        if (populateMenuCategories(targetMenu, m_CategoryFactory.getCategoryID(i)) || enabled) {
+          targetMenu->setIcon(QIcon(":/MO/gui/resources/check.png"));
+        }
+      }
+    }
+  }
+  return childEnabled;
+}
+
+void MainWindow::replaceCategoriesFromMenu(QMenu *menu, int modRow)
+{
+  ModInfo::Ptr modInfo = ModInfo::getByIndex(modRow);
+  for (QAction* action : menu->actions()) {
+    if (action->menu() != nullptr) {
+      replaceCategoriesFromMenu(action->menu(), modRow);
+    } else {
+      QWidgetAction *widgetAction = qobject_cast<QWidgetAction*>(action);
+      if (widgetAction != nullptr) {
+        QCheckBox *checkbox = qobject_cast<QCheckBox*>(widgetAction->defaultWidget());
+        modInfo->setCategory(widgetAction->data().toInt(), checkbox->isChecked());
+      }
+    }
+  }
+}
+
+void MainWindow::addRemoveCategoriesFromMenu(QMenu *menu, int modRow, int referenceRow)
+{
+  if (referenceRow != -1 && referenceRow != modRow) {
+    ModInfo::Ptr editedModInfo = ModInfo::getByIndex(referenceRow);
+    for (QAction* action : menu->actions()) {
+      if (action->menu() != nullptr) {
+        addRemoveCategoriesFromMenu(action->menu(), modRow, referenceRow);
+      } else {
+        QWidgetAction *widgetAction = qobject_cast<QWidgetAction*>(action);
+        if (widgetAction != nullptr) {
+          QCheckBox *checkbox = qobject_cast<QCheckBox*>(widgetAction->defaultWidget());
+          int categoryId = widgetAction->data().toInt();
+          bool checkedBefore = editedModInfo->categorySet(categoryId);
+          bool checkedAfter = checkbox->isChecked();
+
+          if (checkedBefore != checkedAfter) { // only update if the category was changed on the edited mod
+            ModInfo::Ptr currentModInfo = ModInfo::getByIndex(modRow);
+            currentModInfo->setCategory(categoryId, checkedAfter);
+          }
+        }
+      }
+    }
+  } else {
+    replaceCategoriesFromMenu(menu, modRow);
+  }
+}
+
+void MainWindow::addRemoveCategories_MenuHandler() {
+  QMenu *menu = qobject_cast<QMenu*>(sender());
+  if (menu == nullptr) {
+    qCritical("not a menu?");
+    return;
+  }
+
+  QList<QPersistentModelIndex> selected;
+  for (const QModelIndex &idx : ui->modList->selectionModel()->selectedRows()) {
+    selected.append(QPersistentModelIndex(idx));
+  }
+
+  if (selected.size() > 0) {
+    int minRow = INT_MAX;
+    int maxRow = -1;
+
+    for (const QPersistentModelIndex &idx : selected) {
+      qDebug("change categories on: %s", qPrintable(idx.data().toString()));
+      QModelIndex modIdx = mapToModel(m_OrganizerCore.modList(), idx);
+      if (modIdx.row() != m_ContextIdx.row()) {
+        addRemoveCategoriesFromMenu(menu, modIdx.row(), m_ContextIdx.row());
+      }
+      if (idx.row() < minRow) minRow = idx.row();
+      if (idx.row() > maxRow) maxRow = idx.row();
+    }
+    replaceCategoriesFromMenu(menu, m_ContextIdx.row());
+
+    m_OrganizerCore.modList()->notifyChange(minRow, maxRow + 1);
+
+    for (const QPersistentModelIndex &idx : selected) {
+      ui->modList->selectionModel()->select(idx, QItemSelectionModel::Select | QItemSelectionModel::Rows);
+    }
+  } else {
+    //For single mod selections, just do a replace
+    replaceCategoriesFromMenu(menu, m_ContextRow);
+    m_OrganizerCore.modList()->notifyChange(m_ContextRow);
+  }
+
+  refreshFilters();
+}
+
+void MainWindow::replaceCategories_MenuHandler() {
+  QMenu *menu = qobject_cast<QMenu*>(sender());
+  if (menu == nullptr) {
+    qCritical("not a menu?");
+    return;
+  }
+
+  QList<QPersistentModelIndex> selected;
+  for (const QModelIndex &idx : ui->modList->selectionModel()->selectedRows()) {
+    selected.append(QPersistentModelIndex(idx));
+  }
+
+  if (selected.size() > 0) {
+    QStringList selectedMods;
+    int minRow = INT_MAX;
+    int maxRow = -1;
+    for (int i = 0; i < selected.size(); ++i) {
+      QModelIndex temp = mapToModel(m_OrganizerCore.modList(), selected.at(i));
+      selectedMods.append(temp.data().toString());
+      replaceCategoriesFromMenu(menu, mapToModel(m_OrganizerCore.modList(), selected.at(i)).row());
+      if (temp.row() < minRow) minRow = temp.row();
+      if (temp.row() > maxRow) maxRow = temp.row();
+    }
+
+    m_OrganizerCore.modList()->notifyChange(minRow, maxRow + 1);
+
+    // find mods by their name because indices are invalidated
+    QAbstractItemModel *model = ui->modList->model();
+    for (const QString &mod : selectedMods) {
+      QModelIndexList matches = model->match(model->index(0, 0), Qt::DisplayRole, mod, 1,
+                                             Qt::MatchFixedString | Qt::MatchCaseSensitive | Qt::MatchRecursive);
+      if (matches.size() > 0) {
+        ui->modList->selectionModel()->select(matches.at(0), QItemSelectionModel::Select | QItemSelectionModel::Rows);
+      }
+    }
+  } else {
+    //For single mod selections, just do a replace
+    replaceCategoriesFromMenu(menu, m_ContextRow);
+    m_OrganizerCore.modList()->notifyChange(m_ContextRow);
+  }
+
+  refreshFilters();
+}
+
+void MainWindow::saveArchiveList()
+{
+  if (m_OrganizerCore.isArchivesInit()) {
+    SafeWriteFile archiveFile(m_OrganizerCore.currentProfile()->getArchivesFileName());
+    for (int i = 0; i < ui->bsaList->topLevelItemCount(); ++i) {
+      QTreeWidgetItem * tlItem = ui->bsaList->topLevelItem(i);
+      for (int j = 0; j < tlItem->childCount(); ++j) {
+        QTreeWidgetItem * item = tlItem->child(j);
+        if (item->checkState(0) == Qt::Checked) {
+          archiveFile->write(item->text(0).toUtf8().append("\r\n"));
+        }
+      }
+    }
+    if (archiveFile.commitIfDifferent(m_ArchiveListHash)) {
+      qDebug("%s saved", qPrintable(QDir::toNativeSeparators(m_OrganizerCore.currentProfile()->getArchivesFileName())));
+    }
+  } else {
+    qWarning("archive list not initialised");
+  }
+}
+
+void MainWindow::checkModsForUpdates()
+{
+  statusBar()->show();
+  if (NexusInterface::instance(&m_PluginContainer)->getAccessManager()->loggedIn()) {
+    m_ModsToUpdate = ModInfo::checkAllForUpdate(&m_PluginContainer, this);
+    m_RefreshProgress->setRange(0, m_ModsToUpdate);
+  } else {
+    QString username, password;
+    if (m_OrganizerCore.settings().getNexusLogin(username, password)) {
+      m_OrganizerCore.doAfterLogin([this] () { this->checkModsForUpdates(); });
+      NexusInterface::instance(&m_PluginContainer)->getAccessManager()->login(username, password);
+    } else { // otherwise there will be no endorsement info
+      MessageDialog::showMessage(tr("Not logged in, endorsement information will be wrong"),
+                                  this, true);
+      m_ModsToUpdate = ModInfo::checkAllForUpdate(&m_PluginContainer, this);
+    }
+  }
+}
+
+void MainWindow::changeVersioningScheme() {
+  if (QMessageBox::question(this, tr("Continue?"),
+        tr("The versioning scheme decides which version is considered newer than another.\n"
+           "This function will guess the versioning scheme under the assumption that the installed version is outdated."),
+        QMessageBox::Yes | QMessageBox::Cancel) == QMessageBox::Yes) {
+
+    ModInfo::Ptr info = ModInfo::getByIndex(m_ContextRow);
+
+    bool success = false;
+
+    static VersionInfo::VersionScheme schemes[] = { VersionInfo::SCHEME_REGULAR, VersionInfo::SCHEME_DECIMALMARK, VersionInfo::SCHEME_NUMBERSANDLETTERS };
+
+    for (int i = 0; i < sizeof(schemes) / sizeof(VersionInfo::VersionScheme) && !success; ++i) {
+      VersionInfo verOld(info->getVersion().canonicalString(), schemes[i]);
+      VersionInfo verNew(info->getNewestVersion().canonicalString(), schemes[i]);
+      if (verOld < verNew) {
+        info->setVersion(verOld);
+        info->setNewestVersion(verNew);
+        success = true;
+      }
+    }
+    if (!success) {
+      QMessageBox::information(this, tr("Sorry"),
+          tr("I don't know a versioning scheme where %1 is newer than %2.").arg(info->getNewestVersion().canonicalString()).arg(info->getVersion().canonicalString()),
+          QMessageBox::Ok);
+    }
+  }
+}
+
+void MainWindow::ignoreUpdate() {
+  QItemSelectionModel *selection = ui->modList->selectionModel();
+  if (selection->hasSelection() && selection->selectedRows().count() > 1) {
+    for (QModelIndex idx : selection->selectedRows()) {
+      ModInfo::Ptr info = ModInfo::getByIndex(idx.data(Qt::UserRole + 1).toInt());
+      info->ignoreUpdate(true);
+    }
+  }
+  else {
+    ModInfo::Ptr info = ModInfo::getByIndex(m_ContextRow);
+    info->ignoreUpdate(true);
+  }
+}
+
+void MainWindow::unignoreUpdate()
+{
+  QItemSelectionModel *selection = ui->modList->selectionModel();
+  if (selection->hasSelection() && selection->selectedRows().count() > 1) {
+    for (QModelIndex idx : selection->selectedRows()) {
+      ModInfo::Ptr info = ModInfo::getByIndex(idx.data(Qt::UserRole + 1).toInt());
+      info->ignoreUpdate(false);
+    }
+  }
+  else {
+    ModInfo::Ptr info = ModInfo::getByIndex(m_ContextRow);
+    info->ignoreUpdate(false);
+  }
+}
+
+void MainWindow::addPrimaryCategoryCandidates(QMenu *primaryCategoryMenu,
+                                              ModInfo::Ptr info) {
+  const std::set<int> &categories = info->getCategories();
+  for (int categoryID : categories) {
+    int catIdx = m_CategoryFactory.getCategoryIndex(categoryID);
+    QWidgetAction *action = new QWidgetAction(primaryCategoryMenu);
+    try {
+      QRadioButton *categoryBox = new QRadioButton(
+          m_CategoryFactory.getCategoryName(catIdx).replace('&', "&&"),
+          primaryCategoryMenu);
+      connect(categoryBox, &QRadioButton::toggled, [info, categoryID](bool enable) {
+        if (enable) {
+          info->setPrimaryCategory(categoryID);
+        }
+      });
+      categoryBox->setChecked(categoryID == info->getPrimaryCategory());
+      action->setDefaultWidget(categoryBox);
+    } catch (const std::exception &e) {
+      qCritical("failed to create category checkbox: %s", e.what());
+    }
+
+    action->setData(categoryID);
+    primaryCategoryMenu->addAction(action);
+  }
+}
+
+void MainWindow::addPrimaryCategoryCandidates()
+{
+  QMenu *menu = qobject_cast<QMenu*>(sender());
+  if (menu == nullptr) {
+    qCritical("not a menu?");
+    return;
+  }
+  menu->clear();
+  ModInfo::Ptr modInfo = ModInfo::getByIndex(m_ContextRow);
+
+  addPrimaryCategoryCandidates(menu, modInfo);
+}
+
+void MainWindow::enableVisibleMods()
+{
+  if (QMessageBox::question(nullptr, tr("Confirm"), tr("Really enable all visible mods?"),
+                            QMessageBox::Yes | QMessageBox::No) == QMessageBox::Yes) {
+    m_ModListSortProxy->enableAllVisible();
+  }
+}
+
+void MainWindow::disableVisibleMods()
+{
+  if (QMessageBox::question(nullptr, tr("Confirm"), tr("Really disable all visible mods?"),
+                            QMessageBox::Yes | QMessageBox::No) == QMessageBox::Yes) {
+    m_ModListSortProxy->disableAllVisible();
+  }
+}
+
+void MainWindow::openInstanceFolder()
+{
+  QString dataPath = qApp->property("dataPath").toString();
+  ::ShellExecuteW(nullptr, L"explore", ToWString(dataPath).c_str(), nullptr, nullptr, SW_SHOWNORMAL);
+
+  //opens BaseDirectory instead
+	//::ShellExecuteW(nullptr, L"explore", ToWString(m_OrganizerCore.settings().getBaseDirectory()).c_str(), nullptr, nullptr, SW_SHOWNORMAL);
+}
+
+void MainWindow::openLogsFolder()
+{
+	QString logsPath = qApp->property("dataPath").toString() + "/" + QString::fromStdWString(AppConfig::logPath());
+	::ShellExecuteW(nullptr, L"explore", ToWString(logsPath).c_str(), nullptr, nullptr, SW_SHOWNORMAL);
+}
+
+void MainWindow::openInstallFolder()
+{
+	::ShellExecuteW(nullptr, L"explore", ToWString(qApp->applicationDirPath()).c_str(), nullptr, nullptr, SW_SHOWNORMAL);
+}
+
+void MainWindow::openPluginsFolder()
+{
+	QString pluginsPath = QCoreApplication::applicationDirPath() + "/" + ToQString(AppConfig::pluginPath());
+	::ShellExecuteW(nullptr, L"explore", ToWString(pluginsPath).c_str(), nullptr, nullptr, SW_SHOWNORMAL);
+}
+
+
+void MainWindow::openProfileFolder()
+{
+	::ShellExecuteW(nullptr, L"explore", ToWString(m_OrganizerCore.currentProfile()->absolutePath()).c_str(), nullptr, nullptr, SW_SHOWNORMAL);
+}
+
+void MainWindow::openIniFolder()
+{
+  if (m_OrganizerCore.currentProfile()->localSettingsEnabled())
+  {
+    ::ShellExecuteW(nullptr, L"explore", ToWString(m_OrganizerCore.currentProfile()->absolutePath()).c_str(), nullptr, nullptr, SW_SHOWNORMAL);
+  }
+  else {
+    ::ShellExecuteW(nullptr, L"explore", ToWString(m_OrganizerCore.managedGame()->documentsDirectory().absolutePath()).c_str(), nullptr, nullptr, SW_SHOWNORMAL);
+  }
+}
+
+void MainWindow::openDownloadsFolder()
+{
+	::ShellExecuteW(nullptr, L"explore", ToWString(m_OrganizerCore.settings().getDownloadDirectory()).c_str(), nullptr, nullptr, SW_SHOWNORMAL);
+}
+
+void MainWindow::openModsFolder()
+{
+  ::ShellExecuteW(nullptr, L"explore", ToWString(m_OrganizerCore.settings().getModDirectory()).c_str(), nullptr, nullptr, SW_SHOWNORMAL);
+}
+
+void MainWindow::openGameFolder()
+{
+	::ShellExecuteW(nullptr, L"explore", ToWString(m_OrganizerCore.managedGame()->gameDirectory().absolutePath()).c_str(), nullptr, nullptr, SW_SHOWNORMAL);
+}
+
+void MainWindow::openMyGamesFolder()
+{
+	::ShellExecuteW(nullptr, L"explore", ToWString(m_OrganizerCore.managedGame()->documentsDirectory().absolutePath()).c_str(), nullptr, nullptr, SW_SHOWNORMAL);
+}
+
+
+void MainWindow::exportModListCSV()
+{
+	//SelectionDialog selection(tr("Choose what to export"));
+
+	//selection.addChoice(tr("Everything"), tr("All installed mods are included in the list"), 0);
+	//selection.addChoice(tr("Active Mods"), tr("Only active (checked) mods from your current profile are included"), 1);
+	//selection.addChoice(tr("Visible"), tr("All mods visible in the mod list are included"), 2);
+
+	QDialog selection(this);
+	QGridLayout *grid = new QGridLayout;
+	selection.setWindowTitle(tr("Export to csv"));
+
+	QLabel *csvDescription = new QLabel();
+	csvDescription->setText(tr("CSV (Comma Separated Values) is a format that can be imported in programs like Excel to create a spreadsheet.\nYou can also use online editors and converters instead."));
+	grid->addWidget(csvDescription);
+
+	QGroupBox *groupBoxRows = new QGroupBox(tr("Select what mods you want export:"));
+	QRadioButton *all = new QRadioButton(tr("All installed mods"));
+	QRadioButton *active = new QRadioButton(tr("Only active (checked) mods from your current profile"));
+	QRadioButton *visible = new QRadioButton(tr("All currently visible mods in the mod list"));
+
+	QVBoxLayout *vbox = new QVBoxLayout;
+	vbox->addWidget(all);
+	vbox->addWidget(active);
+	vbox->addWidget(visible);
+	vbox->addStretch(1);
+	groupBoxRows->setLayout(vbox);
+
+
+
+	grid->addWidget(groupBoxRows);
+
+	QButtonGroup *buttonGroupRows = new QButtonGroup();
+	buttonGroupRows->addButton(all, 0);
+	buttonGroupRows->addButton(active, 1);
+	buttonGroupRows->addButton(visible, 2);
+	buttonGroupRows->button(0)->setChecked(true);
+
+
+
+	QGroupBox *groupBoxColumns = new QGroupBox(tr("Choose what Columns to export:"));
+	groupBoxColumns->setFlat(true);
+
+	QCheckBox *mod_Priority = new QCheckBox(tr("Mod_Priority"));
+	mod_Priority->setChecked(true);
+	QCheckBox *mod_Name = new QCheckBox(tr("Mod_Name"));
+	mod_Name->setChecked(true);
+	QCheckBox *mod_Status = new QCheckBox(tr("Mod_Status"));
+	QCheckBox *primary_Category = new QCheckBox(tr("Primary_Category"));
+	QCheckBox *nexus_ID = new QCheckBox(tr("Nexus_ID"));
+	QCheckBox *mod_Nexus_URL = new QCheckBox(tr("Mod_Nexus_URL"));
+	QCheckBox *mod_Version = new QCheckBox(tr("Mod_Version"));
+	QCheckBox *install_Date = new QCheckBox(tr("Install_Date"));
+	QCheckBox *download_File_Name = new QCheckBox(tr("Download_File_Name"));
+
+	QVBoxLayout *vbox1 = new QVBoxLayout;
+	vbox1->addWidget(mod_Priority);
+	vbox1->addWidget(mod_Name);
+	vbox1->addWidget(mod_Status);
+	vbox1->addWidget(primary_Category);
+	vbox1->addWidget(nexus_ID);
+	vbox1->addWidget(mod_Nexus_URL);
+	vbox1->addWidget(mod_Version);
+	vbox1->addWidget(install_Date);
+	vbox1->addWidget(download_File_Name);
+	groupBoxColumns->setLayout(vbox1);
+
+	grid->addWidget(groupBoxColumns);
+
+	QPushButton *ok = new QPushButton("Ok");
+	QPushButton *cancel = new QPushButton("Cancel");
+	QDialogButtonBox *buttons = new QDialogButtonBox(QDialogButtonBox::Ok | QDialogButtonBox::Cancel);
+
+	connect(buttons, SIGNAL(accepted()), &selection, SLOT(accept()));
+	connect(buttons, SIGNAL(rejected()), &selection, SLOT(reject()));
+
+	grid->addWidget(buttons);
+
+	selection.setLayout(grid);
+
+
+	if (selection.exec() == QDialog::Accepted) {
+
+		unsigned int numMods = ModInfo::getNumMods();
+		int selectedRowID = buttonGroupRows->checkedId();
+
+		try {
+			QBuffer buffer;
+			buffer.open(QIODevice::ReadWrite);
+			CSVBuilder builder(&buffer);
+			builder.setEscapeMode(CSVBuilder::TYPE_STRING, CSVBuilder::QUOTE_ALWAYS);
+			std::vector<std::pair<QString, CSVBuilder::EFieldType> > fields;
+			if (mod_Priority->isChecked())
+				fields.push_back(std::make_pair(QString("#Mod_Priority"), CSVBuilder::TYPE_STRING));
+			if (mod_Name->isChecked())
+				fields.push_back(std::make_pair(QString("#Mod_Name"), CSVBuilder::TYPE_STRING));
+			if (mod_Status->isChecked())
+				fields.push_back(std::make_pair(QString("#Mod_Status"), CSVBuilder::TYPE_STRING));
+			if (primary_Category->isChecked())
+				fields.push_back(std::make_pair(QString("#Primary_Category"), CSVBuilder::TYPE_STRING));
+			if (nexus_ID->isChecked())
+				fields.push_back(std::make_pair(QString("#Nexus_ID"), CSVBuilder::TYPE_INTEGER));
+			if (mod_Nexus_URL->isChecked())
+				fields.push_back(std::make_pair(QString("#Mod_Nexus_URL"), CSVBuilder::TYPE_STRING));
+			if (mod_Version->isChecked())
+				fields.push_back(std::make_pair(QString("#Mod_Version"), CSVBuilder::TYPE_STRING));
+			if (install_Date->isChecked())
+				fields.push_back(std::make_pair(QString("#Install_Date"), CSVBuilder::TYPE_STRING));
+			if (download_File_Name->isChecked())
+				fields.push_back(std::make_pair(QString("#Download_File_Name"), CSVBuilder::TYPE_STRING));
+
+			builder.setFields(fields);
+
+			builder.writeHeader();
+
+			for (unsigned int i = 0; i < numMods; ++i) {
+				ModInfo::Ptr info = ModInfo::getByIndex(i);
+				bool enabled = m_OrganizerCore.currentProfile()->modEnabled(i);
+				if ((selectedRowID == 1) && !enabled) {
+					continue;
+				}
+				else if ((selectedRowID == 2) && !m_ModListSortProxy->filterMatchesMod(info, enabled)) {
+					continue;
+				}
+				std::vector<ModInfo::EFlag> flags = info->getFlags();
+				if ((std::find(flags.begin(), flags.end(), ModInfo::FLAG_OVERWRITE) == flags.end()) &&
+					(std::find(flags.begin(), flags.end(), ModInfo::FLAG_BACKUP) == flags.end())) {
+					if (mod_Priority->isChecked())
+						builder.setRowField("#Mod_Priority", QString("%1").arg(m_OrganizerCore.currentProfile()->getModPriority(i), 4, 10, QChar('0')));
+					if (mod_Name->isChecked())
+						builder.setRowField("#Mod_Name", info->name());
+					if (mod_Status->isChecked())
+						builder.setRowField("#Mod_Status", (enabled)? "Enabled" : "Disabled");
+					if (primary_Category->isChecked())
+						builder.setRowField("#Primary_Category", (m_CategoryFactory.categoryExists(info->getPrimaryCategory())) ? m_CategoryFactory.getCategoryName(info->getPrimaryCategory()) : "");
+					if (nexus_ID->isChecked())
+						builder.setRowField("#Nexus_ID", info->getNexusID());
+					if (mod_Nexus_URL->isChecked())
+						builder.setRowField("#Mod_Nexus_URL",(info->getNexusID()>0)? NexusInterface::instance(&m_PluginContainer)->getModURL(info->getNexusID(), info->getGameName()) : "");
+					if (mod_Version->isChecked())
+						builder.setRowField("#Mod_Version", info->getVersion().canonicalString());
+					if (install_Date->isChecked())
+						builder.setRowField("#Install_Date", info->creationTime().toString("yyyy/MM/dd HH:mm:ss"));
+					if (download_File_Name->isChecked())
+						builder.setRowField("#Download_File_Name", info->getInstallationFile());
+
+					builder.writeRow();
+				}
+			}
+
+			SaveTextAsDialog saveDialog(this);
+			saveDialog.setText(buffer.data());
+			saveDialog.exec();
+		}
+		catch (const std::exception &e) {
+			reportError(tr("export failed: %1").arg(e.what()));
+		}
+	}
+}
+
+static void addMenuAsPushButton(QMenu *menu, QMenu *subMenu)
+{
+  QPushButton *pushBtn = new QPushButton(subMenu->title());
+  pushBtn->setMenu(subMenu);
+  QWidgetAction *action = new QWidgetAction(menu);
+  action->setDefaultWidget(pushBtn);
+  menu->addAction(action);
+}
+
+QMenu *MainWindow::openFolderMenu()
+{
+
+	QMenu *FolderMenu = new QMenu(this);
+
+	FolderMenu->addAction(tr("Open Game folder"), this, SLOT(openGameFolder()));
+
+	FolderMenu->addAction(tr("Open MyGames folder"), this, SLOT(openMyGamesFolder()));
+
+  FolderMenu->addAction(tr("Open INIs folder"), this, SLOT(openIniFolder()));
+
+	FolderMenu->addSeparator();
+
+	FolderMenu->addAction(tr("Open Instance folder"), this, SLOT(openInstanceFolder()));
+
+  FolderMenu->addAction(tr("Open Mods folder"), this, SLOT(openModsFolder()));
+
+	FolderMenu->addAction(tr("Open Profile folder"), this, SLOT(openProfileFolder()));
+
+	FolderMenu->addAction(tr("Open Downloads folder"), this, SLOT(openDownloadsFolder()));
+
+	FolderMenu->addSeparator();
+
+	FolderMenu->addAction(tr("Open MO2 Install folder"), this, SLOT(openInstallFolder()));
+
+	FolderMenu->addAction(tr("Open MO2 Plugins folder"), this, SLOT(openPluginsFolder()));
+
+	FolderMenu->addAction(tr("Open MO2 Logs folder"), this, SLOT(openLogsFolder()));
+
+
+	return FolderMenu;
+}
+
+QMenu *MainWindow::modListContextMenu()
+{
+  QMenu *menu = new QMenu(this);
+  menu->addAction(tr("Install Mod..."), this, SLOT(installMod_clicked()));
+
+  menu->addAction(tr("Create empty mod"), this, SLOT(createEmptyMod_clicked()));
+
+  menu->addAction(tr("Create Separator"), this, SLOT(createSeparator_clicked()));
+
+  menu->addSeparator();
+
+  menu->addAction(tr("Enable all visible"), this, SLOT(enableVisibleMods()));
+  menu->addAction(tr("Disable all visible"), this, SLOT(disableVisibleMods()));
+
+  menu->addAction(tr("Check all for update"), this, SLOT(checkModsForUpdates()));
+
+  menu->addAction(tr("Refresh"), &m_OrganizerCore, SLOT(profileRefresh()));
+
+  menu->addAction(tr("Export to csv..."), this, SLOT(exportModListCSV()));
+
+
+  return menu;
+}
+
+void MainWindow::addModSendToContextMenu(QMenu *menu)
+{
+  if (m_ModListSortProxy->sortColumn() != ModList::COL_PRIORITY)
+    return;
+
+  QMenu *sub_menu = new QMenu(this);
+  sub_menu->setTitle(tr("Send to"));
+  sub_menu->addAction(tr("Top"), this, SLOT(sendSelectedModsToTop_clicked()));
+  sub_menu->addAction(tr("Bottom"), this, SLOT(sendSelectedModsToBottom_clicked()));
+  sub_menu->addAction(tr("Priority..."), this, SLOT(sendSelectedModsToPriority_clicked()));
+  sub_menu->addAction(tr("Separator..."), this, SLOT(sendSelectedModsToSeparator_clicked()));
+
+  menu->addMenu(sub_menu);
+  menu->addSeparator();
+}
+
+void MainWindow::addPluginSendToContextMenu(QMenu *menu)
+{
+  if (m_PluginListSortProxy->sortColumn() != PluginList::COL_PRIORITY)
+    return;
+
+  QMenu *sub_menu = new QMenu(this);
+  sub_menu->setTitle(tr("Send to"));
+  sub_menu->addAction(tr("Top"), this, SLOT(sendSelectedPluginsToTop_clicked()));
+  sub_menu->addAction(tr("Bottom"), this, SLOT(sendSelectedPluginsToBottom_clicked()));
+  sub_menu->addAction(tr("Priority..."), this, SLOT(sendSelectedPluginsToPriority_clicked()));
+
+  menu->addMenu(sub_menu);
+  menu->addSeparator();
+}
+
+void MainWindow::on_modList_customContextMenuRequested(const QPoint &pos)
+{
+  try {
+    QTreeView *modList = findChild<QTreeView*>("modList");
+
+    m_ContextIdx = mapToModel(m_OrganizerCore.modList(), modList->indexAt(pos));
+    m_ContextRow = m_ContextIdx.row();
+
+    QMenu *menu = nullptr;
+    QMenu *allMods = modListContextMenu();
+    if (m_ContextRow == -1) {
+      // no selection
+      menu = allMods;
+    } else {
+      menu = new QMenu(this);
+      allMods->setTitle(tr("All Mods"));
+      menu->addMenu(allMods);
+      menu->addSeparator();
+      ModInfo::Ptr info = ModInfo::getByIndex(m_ContextRow);
+      std::vector<ModInfo::EFlag> flags = info->getFlags();
+      if (std::find(flags.begin(), flags.end(), ModInfo::FLAG_OVERWRITE) != flags.end()) {
+        if (QDir(info->absolutePath()).count() > 2) {
+          menu->addAction(tr("Sync to Mods..."), &m_OrganizerCore, SLOT(syncOverwrite()));
+          menu->addAction(tr("Create Mod..."), this, SLOT(createModFromOverwrite()));
+          menu->addAction(tr("Clear Overwrite..."), this, SLOT(clearOverwrite()));
+        }
+        menu->addAction(tr("Open in Explorer"), this, SLOT(openExplorer_clicked()));
+      } else if (std::find(flags.begin(), flags.end(), ModInfo::FLAG_BACKUP) != flags.end()) {
+        menu->addAction(tr("Restore Backup"), this, SLOT(restoreBackup_clicked()));
+        menu->addAction(tr("Remove Backup..."), this, SLOT(removeMod_clicked()));
+      } else if (std::find(flags.begin(), flags.end(), ModInfo::FLAG_SEPARATOR) != flags.end()){
+        menu->addSeparator();
+        QMenu *addRemoveCategoriesMenu = new QMenu(tr("Change Categories"));
+        populateMenuCategories(addRemoveCategoriesMenu, 0);
+        connect(addRemoveCategoriesMenu, SIGNAL(aboutToHide()), this, SLOT(addRemoveCategories_MenuHandler()));
+        addMenuAsPushButton(menu, addRemoveCategoriesMenu);
+        QMenu *primaryCategoryMenu = new QMenu(tr("Primary Category"));
+        connect(primaryCategoryMenu, SIGNAL(aboutToShow()), this, SLOT(addPrimaryCategoryCandidates()));
+        addMenuAsPushButton(menu, primaryCategoryMenu);
+        menu->addSeparator();
+        menu->addAction(tr("Rename Separator..."), this, SLOT(renameMod_clicked()));
+        menu->addAction(tr("Remove Separator..."), this, SLOT(removeMod_clicked()));
+        menu->addSeparator();
+        addModSendToContextMenu(menu);
+        menu->addAction(tr("Select Color..."), this, SLOT(setColor_clicked()));
+        if(info->getColor().isValid())
+          menu->addAction(tr("Reset Color"), this, SLOT(resetColor_clicked()));
+        menu->addSeparator();
+      } else if (std::find(flags.begin(), flags.end(), ModInfo::FLAG_FOREIGN) != flags.end()) {
+        addModSendToContextMenu(menu);
+      } else {
+        QMenu *addRemoveCategoriesMenu = new QMenu(tr("Change Categories"));
+        populateMenuCategories(addRemoveCategoriesMenu, 0);
+        connect(addRemoveCategoriesMenu, SIGNAL(aboutToHide()), this, SLOT(addRemoveCategories_MenuHandler()));
+        addMenuAsPushButton(menu, addRemoveCategoriesMenu);
+
+        QMenu *primaryCategoryMenu = new QMenu(tr("Primary Category"));
+        connect(primaryCategoryMenu, SIGNAL(aboutToShow()), this, SLOT(addPrimaryCategoryCandidates()));
+        addMenuAsPushButton(menu, primaryCategoryMenu);
+
+        menu->addSeparator();
+
+        if (info->downgradeAvailable()) {
+          menu->addAction(tr("Change versioning scheme"), this, SLOT(changeVersioningScheme()));
+        }
+
+        if (info->updateIgnored()) {
+          menu->addAction(tr("Un-ignore update"), this, SLOT(unignoreUpdate()));
+        }
+        else {
+          if (info->updateAvailable() || info->downgradeAvailable()) {
+              menu->addAction(tr("Ignore update"), this, SLOT(ignoreUpdate()));
+          }
+        }
+        menu->addSeparator();
+
+        menu->addAction(tr("Enable selected"), this, SLOT(enableSelectedMods_clicked()));
+        menu->addAction(tr("Disable selected"), this, SLOT(disableSelectedMods_clicked()));
+
+        menu->addSeparator();
+
+        addModSendToContextMenu(menu);
+
+        menu->addAction(tr("Rename Mod..."), this, SLOT(renameMod_clicked()));
+        menu->addAction(tr("Reinstall Mod"), this, SLOT(reinstallMod_clicked()));
+        menu->addAction(tr("Remove Mod..."), this, SLOT(removeMod_clicked()));
+        menu->addAction(tr("Create Backup"), this, SLOT(backupMod_clicked()));
+
+        menu->addSeparator();
+
+        if (info->getNexusID() > 0 && Settings::instance().endorsementIntegration()) {
+          switch (info->endorsedState()) {
+            case ModInfo::ENDORSED_TRUE: {
+              menu->addAction(tr("Un-Endorse"), this, SLOT(unendorse_clicked()));
+            } break;
+            case ModInfo::ENDORSED_FALSE: {
+              menu->addAction(tr("Endorse"), this, SLOT(endorse_clicked()));
+              menu->addAction(tr("Won't endorse"), this, SLOT(dontendorse_clicked()));
+            } break;
+            case ModInfo::ENDORSED_NEVER: {
+              menu->addAction(tr("Endorse"), this, SLOT(endorse_clicked()));
+            } break;
+            default: {
+              QAction *action = new QAction(tr("Endorsement state unknown"), menu);
+              action->setEnabled(false);
+              menu->addAction(action);
+            } break;
+          }
+        }
+
+        menu->addSeparator();
+
+        std::vector<ModInfo::EFlag> flags = info->getFlags();
+        if (std::find(flags.begin(), flags.end(), ModInfo::FLAG_INVALID) != flags.end()) {
+          menu->addAction(tr("Ignore missing data"), this, SLOT(ignoreMissingData_clicked()));
+        }
+
+        if (std::find(flags.begin(), flags.end(), ModInfo::FLAG_ALTERNATE_GAME) != flags.end()) {
+          menu->addAction(tr("Mark as converted/working"), this, SLOT(markConverted_clicked()));
+        }
+
+        if (info->getNexusID() > 0)  {
+          menu->addAction(tr("Visit on Nexus"), this, SLOT(visitOnNexus_clicked()));
+        } else if ((info->getURL() != "")) {
+          menu->addAction(tr("Visit web page"), this, SLOT(visitWebPage_clicked()));
+        }
+
+        menu->addAction(tr("Open in Explorer"), this, SLOT(openExplorer_clicked()));
+      }
+
+      if (std::find(flags.begin(), flags.end(), ModInfo::FLAG_FOREIGN) == flags.end()) {
+        QAction *infoAction = menu->addAction(tr("Information..."), this, SLOT(information_clicked()));
+        menu->setDefaultAction(infoAction);
+      }
+    }
+
+    menu->exec(modList->mapToGlobal(pos));
+  } catch (const std::exception &e) {
+    reportError(tr("Exception: ").arg(e.what()));
+  } catch (...) {
+    reportError(tr("Unknown exception"));
+  }
+}
+
+
+void MainWindow::on_categoriesList_itemSelectionChanged()
+{
+  QModelIndexList indices = ui->categoriesList->selectionModel()->selectedRows();
+  std::vector<int> categories;
+  std::vector<int> content;
+  for (const QModelIndex &index : indices) {
+    int filterType = index.data(Qt::UserRole + 1).toInt();
+    if ((filterType == ModListSortProxy::TYPE_CATEGORY)
+        || (filterType == ModListSortProxy::TYPE_SPECIAL)) {
+      int categoryId = index.data(Qt::UserRole).toInt();
+      if (categoryId != CategoryFactory::CATEGORY_NONE) {
+        categories.push_back(categoryId);
+      }
+    } else if (filterType == ModListSortProxy::TYPE_CONTENT) {
+      int contentId = index.data(Qt::UserRole).toInt();
+      content.push_back(contentId);
+    }
+  }
+
+  m_ModListSortProxy->setCategoryFilter(categories);
+  m_ModListSortProxy->setContentFilter(content);
+  ui->clickBlankButton->setEnabled(categories.size() > 0 || content.size() >0);
+
+  if (indices.count() == 0) {
+    ui->currentCategoryLabel->setText(QString("(%1)").arg(tr("<All>")));
+  } else if (indices.count() > 1) {
+    ui->currentCategoryLabel->setText(QString("(%1)").arg(tr("<Multiple>")));
+  } else {
+    ui->currentCategoryLabel->setText(QString("(%1)").arg(indices.first().data().toString()));
+  }
+  ui->modList->reset();
+}
+
+
+void MainWindow::deleteSavegame_clicked()
+{
+  SaveGameInfo const *info = m_OrganizerCore.managedGame()->feature<SaveGameInfo>();
+
+  QString savesMsgLabel;
+  QStringList deleteFiles;
+
+  int count = 0;
+
+  for (const QModelIndex &idx : ui->savegameList->selectionModel()->selectedIndexes()) {
+    QString name = idx.data(Qt::UserRole).toString();
+
+    if (count < 10) {
+      savesMsgLabel += "<li>" + QFileInfo(name).completeBaseName() + "</li>";
+    }
+    ++count;
+
+    if (info == nullptr) {
+      deleteFiles.push_back(name);
+    } else {
+      ISaveGame const *save = info->getSaveGameInfo(name);
+      deleteFiles += save->allFiles();
+      delete save;
+    }
+  }
+
+  if (count > 10) {
+    savesMsgLabel += "<li><i>... " + tr("%1 more").arg(count - 10) + "</i></li>";
+  }
+
+  if (QMessageBox::question(this, tr("Confirm"),
+                            tr("Are you sure you want to remove the following %n save(s)?<br>"
+                               "<ul>%1</ul><br>"
+                               "Removed saves will be sent to the Recycle Bin.", "", count)
+                              .arg(savesMsgLabel),
+                            QMessageBox::Yes | QMessageBox::No) == QMessageBox::Yes) {
+    shellDelete(deleteFiles, true); // recycle bin delete.
+    refreshSaveList();
+  }
+}
+
+
+void MainWindow::fixMods_clicked(SaveGameInfo::MissingAssets const &missingAssets)
+{
+  ActivateModsDialog dialog(missingAssets, this);
+  if (dialog.exec() == QDialog::Accepted) {
+    // activate the required mods, then enable all esps
+    std::set<QString> modsToActivate = dialog.getModsToActivate();
+    for (std::set<QString>::iterator iter = modsToActivate.begin(); iter != modsToActivate.end(); ++iter) {
+      if ((*iter != "<data>") && (*iter != "<overwrite>")) {
+        unsigned int modIndex = ModInfo::getIndex(*iter);
+        m_OrganizerCore.currentProfile()->setModEnabled(modIndex, true);
+      }
+    }
+
+    m_OrganizerCore.currentProfile()->writeModlist();
+    m_OrganizerCore.refreshLists();
+
+    std::set<QString> espsToActivate = dialog.getESPsToActivate();
+    for (std::set<QString>::iterator iter = espsToActivate.begin(); iter != espsToActivate.end(); ++iter) {
+      m_OrganizerCore.pluginList()->enableESP(*iter);
+    }
+    m_OrganizerCore.saveCurrentLists();
+  }
+}
+
+
+void MainWindow::on_savegameList_customContextMenuRequested(const QPoint &pos)
+{
+  QItemSelectionModel *selection = ui->savegameList->selectionModel();
+
+  if (!selection->hasSelection()) {
+    return;
+  }
+
+  QMenu menu;
+  QAction *action = menu.addAction(tr("Enable Mods..."));
+  action->setEnabled(false);
+
+  if (selection->selectedIndexes().count() == 1) {
+    SaveGameInfo const *info = this->m_OrganizerCore.managedGame()->feature<SaveGameInfo>();
+    if (info != nullptr) {
+      QString save = ui->savegameList->currentItem()->data(Qt::UserRole).toString();
+      SaveGameInfo::MissingAssets missing = info->getMissingAssets(save);
+      if (missing.size() != 0) {
+        connect(action, &QAction::triggered, this, [this, missing]{ fixMods_clicked(missing); });
+        action->setEnabled(true);
+      }
+    }
+  }
+
+  QString deleteMenuLabel = tr("Delete %n save(s)", "", selection->selectedIndexes().count());
+
+  menu.addAction(deleteMenuLabel, this, SLOT(deleteSavegame_clicked()));
+
+  menu.exec(ui->savegameList->mapToGlobal(pos));
+}
+
+void MainWindow::linkToolbar()
+{
+  Executable &exe(getSelectedExecutable());
+  exe.showOnToolbar(!exe.isShownOnToolbar());
+  ui->linkButton->menu()->actions().at(static_cast<int>(ShortcutType::Toolbar))->setIcon(exe.isShownOnToolbar() ? QIcon(":/MO/gui/remove") : QIcon(":/MO/gui/link"));
+  updateToolBar();
+}
+
+namespace {
+QString getLinkfile(const QString &dir, const Executable &exec)
+{
+  return QDir::fromNativeSeparators(dir) + "/" + exec.m_Title + ".lnk";
+}
+
+QString getDesktopLinkfile(const Executable &exec)
+{
+  return getLinkfile(getDesktopDirectory(), exec);
+}
+
+QString getStartMenuLinkfile(const Executable &exec)
+{
+  return getLinkfile(getStartMenuDirectory(), exec);
+}
+}
+
+void MainWindow::addWindowsLink(const ShortcutType mapping)
+{
+  const Executable &selectedExecutable(getSelectedExecutable());
+  QString const linkName = getLinkfile(mapping == ShortcutType::Desktop ? getDesktopDirectory() : getStartMenuDirectory(),
+                                       selectedExecutable);
+
+  if (QFile::exists(linkName)) {
+    if (QFile::remove(linkName)) {
+      ui->linkButton->menu()->actions().at(static_cast<int>(mapping))->setIcon(QIcon(":/MO/gui/link"));
+    } else {
+      reportError(tr("failed to remove %1").arg(linkName));
+    }
+  } else {
+    QFileInfo const exeInfo(qApp->applicationFilePath());
+    // create link
+    QString executable = QDir::toNativeSeparators(selectedExecutable.m_BinaryInfo.absoluteFilePath());
+
+    std::wstring targetFile       = ToWString(exeInfo.absoluteFilePath());
+    std::wstring parameter        = ToWString(
+      QString("\"moshortcut://%1:%2\"").arg(InstanceManager::instance().currentInstance(),selectedExecutable.m_Title));
+    std::wstring description      = ToWString(QString("Run %1 with ModOrganizer").arg(selectedExecutable.m_Title));
+    std::wstring iconFile         = ToWString(executable);
+    std::wstring currentDirectory = ToWString(QDir::toNativeSeparators(qApp->applicationDirPath()));
+
+    if (CreateShortcut(targetFile.c_str()
+                       , parameter.c_str()
+                       , QDir::toNativeSeparators(linkName).toUtf8().constData()
+                       , description.c_str()
+                       , (selectedExecutable.usesOwnIcon() ? iconFile.c_str() : nullptr), 0
+                       , currentDirectory.c_str()) == 0) {
+      ui->linkButton->menu()->actions().at(static_cast<int>(mapping))->setIcon(QIcon(":/MO/gui/remove"));
+    } else {
+      reportError(tr("failed to create %1").arg(linkName));
+    }
+  }
+}
+
+void MainWindow::linkDesktop()
+{
+  addWindowsLink(ShortcutType::Desktop);
+}
+
+void MainWindow::linkMenu()
+{
+  addWindowsLink(ShortcutType::StartMenu);
+}
+
+void MainWindow::on_actionSettings_triggered()
+{
+  Settings &settings = m_OrganizerCore.settings();
+
+  QString oldModDirectory(settings.getModDirectory());
+  QString oldCacheDirectory(settings.getCacheDirectory());
+  QString oldProfilesDirectory(settings.getProfileDirectory());
+  QString oldManagedGameDirectory(settings.getManagedGameDirectory());
+  bool oldDisplayForeign(settings.displayForeign());
+  bool proxy = settings.useProxy();
+  DownloadManager *dlManager = m_OrganizerCore.downloadManager();
+
+  settings.query(&m_PluginContainer, this);
+
+  if (oldManagedGameDirectory != settings.getManagedGameDirectory()) {
+    QMessageBox::about(this, tr("Restarting MO"),
+      tr("Changing the managed game directory requires restarting MO.\n"
+         "Any pending downloads will be paused.\n\n"
+         "Click OK to restart MO now."));
+    dlManager->pauseAll();
+    qApp->exit(INT_MAX);
+  }
+
+  InstallationManager *instManager = m_OrganizerCore.installationManager();
+  instManager->setModsDirectory(settings.getModDirectory());
+  instManager->setDownloadDirectory(settings.getDownloadDirectory());
+
+  fixCategories();
+  refreshFilters();
+
+  if (settings.getProfileDirectory() != oldProfilesDirectory) {
+    refreshProfiles();
+  }
+
+  if (dlManager->getOutputDirectory() != settings.getDownloadDirectory()) {
+    if (dlManager->downloadsInProgress()) {
+      MessageDialog::showMessage(tr("Can't change download directory while "
+                                    "downloads are in progress!"),
+                                 this);
+    } else {
+      dlManager->setOutputDirectory(settings.getDownloadDirectory());
+    }
+  }
+  dlManager->setPreferredServers(settings.getPreferredServers());
+
+  if ((settings.getModDirectory() != oldModDirectory)
+      || (settings.displayForeign() != oldDisplayForeign)) {
+    m_OrganizerCore.profileRefresh();
+  }
+
+  const auto state = settings.archiveParsing();
+  if (state != m_OrganizerCore.getArchiveParsing())
+  {
+    m_OrganizerCore.setArchiveParsing(state);
+    if (!state)
+    {
+      ui->showArchiveDataCheckBox->setCheckState(Qt::Unchecked);
+      ui->showArchiveDataCheckBox->setEnabled(false);
+      m_showArchiveData = false;
+    }
+    else
+    {
+      ui->showArchiveDataCheckBox->setCheckState(Qt::Checked);
+      ui->showArchiveDataCheckBox->setEnabled(true);
+      m_showArchiveData = true;
+    }
+    m_OrganizerCore.refreshModList();
+    m_OrganizerCore.refreshDirectoryStructure();
+    m_OrganizerCore.refreshLists();
+  }
+
+  if (settings.getCacheDirectory() != oldCacheDirectory) {
+    NexusInterface::instance(&m_PluginContainer)->setCacheDirectory(settings.getCacheDirectory());
+  }
+
+  if (proxy != settings.useProxy()) {
+    activateProxy(settings.useProxy());
+  }
+
+  NexusInterface::instance(&m_PluginContainer)->setNMMVersion(settings.getNMMVersion());
+
+  updateDownloadListDelegate();
+
+  m_OrganizerCore.updateVFSParams(settings.logLevel(), settings.crashDumpsType(), settings.executablesBlacklist());
+  m_OrganizerCore.cycleDiagnostics();
+}
+
+
+void MainWindow::on_actionNexus_triggered()
+{
+  QDesktopServices::openUrl(QUrl(NexusInterface::instance(&m_PluginContainer)->getGameURL(m_OrganizerCore.managedGame()->gameShortName())));
+}
+
+
+void MainWindow::linkClicked(const QString &url)
+{
+  QDesktopServices::openUrl(QUrl(url));
+}
+
+
+void MainWindow::installTranslator(const QString &name)
+{
+  QTranslator *translator = new QTranslator(this);
+  QString fileName = name + "_" + m_CurrentLanguage;
+  if (!translator->load(fileName, qApp->applicationDirPath() + "/translations")) {
+    if (m_CurrentLanguage.compare("en", Qt::CaseInsensitive)) {
+      qDebug("localization file %s not found", qPrintable(fileName));
+    } // we don't actually expect localization files for English
+  }
+
+  qApp->installTranslator(translator);
+  m_Translators.push_back(translator);
+}
+
+
+void MainWindow::languageChange(const QString &newLanguage)
+{
+  for (QTranslator *trans : m_Translators) {
+    qApp->removeTranslator(trans);
+  }
+  m_Translators.clear();
+
+  m_CurrentLanguage = newLanguage;
+
+  installTranslator("qt");
+  installTranslator("qtbase");
+  installTranslator(ToQString(AppConfig::translationPrefix()));
+  for (const QString &fileName : m_PluginContainer.pluginFileNames()) {
+    installTranslator(QFileInfo(fileName).baseName());
+  }
+  ui->retranslateUi(this);
+  qDebug("loaded language %s", qPrintable(newLanguage));
+
+  ui->profileBox->setItemText(0, QObject::tr("<Manage...>"));
+
+  createHelpWidget();
+
+  updateDownloadListDelegate();
+  updateProblemsButton();
+
+  ui->listOptionsBtn->setMenu(modListContextMenu());
+
+  ui->openFolderMenu->setMenu(openFolderMenu());
+
+}
+
+void MainWindow::writeDataToFile(QFile &file, const QString &directory, const DirectoryEntry &directoryEntry)
+{
+  for (FileEntry::Ptr current : directoryEntry.getFiles()) {
+    bool isArchive = false;
+    int origin = current->getOrigin(isArchive);
+    if (isArchive) {
+      // TODO: don't list files from archives. maybe make this an option?
+      continue;
+    }
+    QString fullName = directory + "\\" + ToQString(current->getName());
+    file.write(fullName.toUtf8());
+
+    file.write("\t(");
+    file.write(ToQString(m_OrganizerCore.directoryStructure()->getOriginByID(origin).getName()).toUtf8());
+    file.write(")\r\n");
+  }
+
+  // recurse into subdirectories
+  std::vector<DirectoryEntry*>::const_iterator current, end;
+  directoryEntry.getSubDirectories(current, end);
+  for (; current != end; ++current) {
+    writeDataToFile(file, directory + "\\" + ToQString((*current)->getName()), **current);
+  }
+}
+
+void MainWindow::writeDataToFile()
+{
+  QString fileName = QFileDialog::getSaveFileName(this);
+  QFile file(fileName);
+  if (!file.open(QIODevice::WriteOnly)) {
+    reportError(tr("failed to write to file %1").arg(fileName));
+  }
+
+  writeDataToFile(file, "data", *m_OrganizerCore.directoryStructure());
+  file.close();
+
+  MessageDialog::showMessage(tr("%1 written").arg(QDir::toNativeSeparators(fileName)), this);
+}
+
+
+int MainWindow::getBinaryExecuteInfo(const QFileInfo &targetInfo, QFileInfo &binaryInfo, QString &arguments)
+{
+  QString extension = targetInfo.suffix();
+  if ((extension.compare("cmd", Qt::CaseInsensitive) == 0) ||
+      (extension.compare("com", Qt::CaseInsensitive) == 0) ||
+      (extension.compare("bat", Qt::CaseInsensitive) == 0)) {
+    binaryInfo = QFileInfo("C:\\Windows\\System32\\cmd.exe");
+    arguments = QString("/C \"%1\"").arg(QDir::toNativeSeparators(targetInfo.absoluteFilePath()));
+    return 1;
+  } else if (extension.compare("exe", Qt::CaseInsensitive) == 0) {
+    binaryInfo = targetInfo;
+    return 1;
+  } else if (extension.compare("jar", Qt::CaseInsensitive) == 0) {
+    // types that need to be injected into
+    std::wstring targetPathW = ToWString(targetInfo.absoluteFilePath());
+    QString binaryPath;
+
+    { // try to find java automatically
+      WCHAR buffer[MAX_PATH];
+      if (::FindExecutableW(targetPathW.c_str(), nullptr, buffer) > (HINSTANCE)32) {
+        DWORD binaryType = 0UL;
+        if (!::GetBinaryTypeW(buffer, &binaryType)) {
+          qDebug("failed to determine binary type of \"%ls\": %lu", buffer, ::GetLastError());
+        } else if (binaryType == SCS_32BIT_BINARY) {
+          binaryPath = ToQString(buffer);
+        }
+      }
+    }
+    if (binaryPath.isEmpty() && (extension == "jar")) {
+      // second attempt: look to the registry
+      QSettings javaReg("HKEY_LOCAL_MACHINE\\Software\\JavaSoft\\Java Runtime Environment", QSettings::NativeFormat);
+      if (javaReg.contains("CurrentVersion")) {
+        QString currentVersion = javaReg.value("CurrentVersion").toString();
+        binaryPath = javaReg.value(QString("%1/JavaHome").arg(currentVersion)).toString().append("\\bin\\javaw.exe");
+      }
+    }
+    if (binaryPath.isEmpty()) {
+      binaryPath = QFileDialog::getOpenFileName(this, tr("Select binary"), QString(), tr("Binary") + " (*.exe)");
+    }
+    if (binaryPath.isEmpty()) {
+      return 0;
+    }
+    binaryInfo = QFileInfo(binaryPath);
+    if (extension == "jar") {
+      arguments = QString("-jar \"%1\"").arg(QDir::toNativeSeparators(targetInfo.absoluteFilePath()));
+    } else {
+      arguments = QString("\"%1\"").arg(QDir::toNativeSeparators(targetInfo.absoluteFilePath()));
+    }
+    return 1;
+  } else {
+    return 2;
+  }
+}
+
+
+void MainWindow::addAsExecutable()
+{
+  if (m_ContextItem != nullptr) {
+    QFileInfo targetInfo(m_ContextItem->data(0, Qt::UserRole).toString());
+    QFileInfo binaryInfo;
+    QString arguments;
+    switch (getBinaryExecuteInfo(targetInfo, binaryInfo, arguments)) {
+      case 1: {
+        QString name = QInputDialog::getText(this, tr("Enter Name"),
+              tr("Please enter a name for the executable"), QLineEdit::Normal,
+              targetInfo.baseName());
+        if (!name.isEmpty()) {
+          //Note: If this already exists, you'll lose custom settings
+          m_OrganizerCore.executablesList()->addExecutable(name,
+                                                           binaryInfo.absoluteFilePath(),
+                                                           arguments,
+                                                           targetInfo.absolutePath(),
+                                                           QString(),
+                                                           Executable::CustomExecutable);
+          refreshExecutablesList();
+        }
+      } break;
+      case 2: {
+        QMessageBox::information(this, tr("Not an executable"), tr("This is not a recognized executable."));
+      } break;
+      default: {
+        // nop
+      } break;
+    }
+  }
+}
+
+
+void MainWindow::originModified(int originID)
+{
+  FilesOrigin &origin = m_OrganizerCore.directoryStructure()->getOriginByID(originID);
+  origin.enable(false);
+  m_OrganizerCore.directoryStructure()->addFromOrigin(origin.getName(), origin.getPath(), origin.getPriority());
+  DirectoryRefresher::cleanStructure(m_OrganizerCore.directoryStructure());
+}
+
+
+void MainWindow::hideFile()
+{
+  QString oldName = m_ContextItem->data(0, Qt::UserRole).toString();
+  QString newName = oldName + ModInfo::s_HiddenExt;
+
+  if (QFileInfo(newName).exists()) {
+    if (QMessageBox::question(this, tr("Replace file?"), tr("There already is a hidden version of this file. Replace it?"),
+                              QMessageBox::Yes | QMessageBox::No) == QMessageBox::Yes) {
+      if (!QFile(newName).remove()) {
+        QMessageBox::critical(this, tr("File operation failed"), tr("Failed to remove \"%1\". Maybe you lack the required file permissions?").arg(newName));
+        return;
+      }
+    } else {
+      return;
+    }
+  }
+
+  if (QFile::rename(oldName, newName)) {
+    originModified(m_ContextItem->data(1, Qt::UserRole + 1).toInt());
+	refreshDataTreeKeepExpandedNodes();
+  } else {
+    reportError(tr("failed to rename \"%1\" to \"%2\"").arg(oldName).arg(QDir::toNativeSeparators(newName)));
+  }
+}
+
+
+void MainWindow::unhideFile()
+{
+  QString oldName = m_ContextItem->data(0, Qt::UserRole).toString();
+  QString newName = oldName.left(oldName.length() - ModInfo::s_HiddenExt.length());
+  if (QFileInfo(newName).exists()) {
+    if (QMessageBox::question(this, tr("Replace file?"), tr("There already is a visible version of this file. Replace it?"),
+                              QMessageBox::Yes | QMessageBox::No) == QMessageBox::Yes) {
+      if (!QFile(newName).remove()) {
+        QMessageBox::critical(this, tr("File operation failed"), tr("Failed to remove \"%1\". Maybe you lack the required file permissions?").arg(newName));
+        return;
+      }
+    } else {
+      return;
+    }
+  }
+  if (QFile::rename(oldName, newName)) {
+    originModified(m_ContextItem->data(1, Qt::UserRole + 1).toInt());
+	refreshDataTreeKeepExpandedNodes();
+  } else {
+    reportError(tr("failed to rename \"%1\" to \"%2\"").arg(QDir::toNativeSeparators(oldName)).arg(QDir::toNativeSeparators(newName)));
+  }
+}
+
+
+void MainWindow::enableSelectedPlugins_clicked()
+{
+  m_OrganizerCore.pluginList()->enableSelected(ui->espList->selectionModel());
+}
+
+
+void MainWindow::disableSelectedPlugins_clicked()
+{
+  m_OrganizerCore.pluginList()->disableSelected(ui->espList->selectionModel());
+}
+
+void MainWindow::sendSelectedPluginsToTop_clicked()
+{
+  m_OrganizerCore.pluginList()->sendToPriority(ui->espList->selectionModel(), 0);
+}
+
+void MainWindow::sendSelectedPluginsToBottom_clicked()
+{
+  m_OrganizerCore.pluginList()->sendToPriority(ui->espList->selectionModel(), INT_MAX);
+}
+
+void MainWindow::sendSelectedPluginsToPriority_clicked()
+{
+  bool ok;
+  int newPriority = QInputDialog::getInt(this,
+    tr("Set Priority"), tr("Set the priority of the selected plugins"),
+    0, 0, INT_MAX, 1, &ok);
+  if (!ok) return;
+
+  m_OrganizerCore.pluginList()->sendToPriority(ui->espList->selectionModel(), newPriority);
+}
+
+
+void MainWindow::enableSelectedMods_clicked()
+{
+  m_OrganizerCore.modList()->enableSelected(ui->modList->selectionModel());
+}
+
+
+void MainWindow::disableSelectedMods_clicked()
+{
+  m_OrganizerCore.modList()->disableSelected(ui->modList->selectionModel());
+}
+
+
+void MainWindow::previewDataFile()
+{
+  QString fileName = QDir::fromNativeSeparators(m_ContextItem->data(0, Qt::UserRole).toString());
+
+  // what we have is an absolute path to the file in its actual location (for the primary origin)
+  // what we want is the path relative to the virtual data directory
+
+  // we need to look in the virtual directory for the file to make sure the info is up to date.
+
+  // check if the file comes from the actual data folder instead of a mod
+  QDir gameDirectory = m_OrganizerCore.managedGame()->dataDirectory().absolutePath();
+  QString relativePath = gameDirectory.relativeFilePath(fileName);
+  QDir dirRelativePath = gameDirectory.relativeFilePath(fileName);
+  // if the file is on a different drive the dirRelativePath will actually be an absolute path so we make sure that is not the case
+  if (!dirRelativePath.isAbsolute() && !relativePath.startsWith("..")) {
+	  fileName = relativePath;
+  }
+  else {
+	  // crude: we search for the next slash after the base mod directory to skip everything up to the data-relative directory
+	  int offset = m_OrganizerCore.settings().getModDirectory().size() + 1;
+	  offset = fileName.indexOf("/", offset);
+	  fileName = fileName.mid(offset + 1);
+  }
+
+
+
+  const FileEntry::Ptr file = m_OrganizerCore.directoryStructure()->searchFile(ToWString(fileName), nullptr);
+
+  if (file.get() == nullptr) {
+    reportError(tr("file not found: %1").arg(fileName));
+    return;
+  }
+
+  // set up preview dialog
+  PreviewDialog preview(fileName);
+  auto addFunc = [&] (int originId) {
+      FilesOrigin &origin = m_OrganizerCore.directoryStructure()->getOriginByID(originId);
+      QString filePath = QDir::fromNativeSeparators(ToQString(origin.getPath())) + "/" + fileName;
+      if (QFile::exists(filePath)) {
+        // it's very possible the file doesn't exist, because it's inside an archive. we don't support that
+        QWidget *wid = m_PluginContainer.previewGenerator().genPreview(filePath);
+        if (wid == nullptr) {
+          reportError(tr("failed to generate preview for %1").arg(filePath));
+        } else {
+          preview.addVariant(ToQString(origin.getName()), wid);
+        }
+      }
+    };
+
+  addFunc(file->getOrigin());
+  for (auto alt : file->getAlternatives()) {
+    addFunc(alt.first);
+  }
+  if (preview.numVariants() > 0) {
+    QSettings &settings = m_OrganizerCore.settings().directInterface();
+    QString key = QString("geometry/%1").arg(preview.objectName());
+    if (settings.contains(key)) {
+      preview.restoreGeometry(settings.value(key).toByteArray());
+    }
+    preview.exec();
+    settings.setValue(key, preview.saveGeometry());
+  } else {
+    QMessageBox::information(this, tr("Sorry"), tr("Sorry, can't preview anything. This function currently does not support extracting from bsas."));
+  }
+}
+
+void MainWindow::openDataFile()
+{
+  if (m_ContextItem != nullptr) {
+    QFileInfo targetInfo(m_ContextItem->data(0, Qt::UserRole).toString());
+    QFileInfo binaryInfo;
+    QString arguments;
+    switch (getBinaryExecuteInfo(targetInfo, binaryInfo, arguments)) {
+      case 1: {
+        m_OrganizerCore.spawnBinaryDirect(
+            binaryInfo, arguments, m_OrganizerCore.currentProfile()->name(),
+            targetInfo.absolutePath(), "", "");
+      } break;
+      case 2: {
+        ::ShellExecuteW(nullptr, L"open",
+                        ToWString(targetInfo.absoluteFilePath()).c_str(),
+                        nullptr, nullptr, SW_SHOWNORMAL);
+      } break;
+      default: {
+        // nop
+      } break;
+    }
+  }
+}
+
+
+void MainWindow::updateAvailable()
+{
+  for (QAction *action : ui->toolBar->actions()) {
+    if (action->text() == tr("Update")) {
+      action->setEnabled(true);
+      action->setToolTip(tr("Update available"));
+      break;
+    }
+  }
+}
+
+
+void MainWindow::motdReceived(const QString &motd)
+{
+  // don't show motd after 5 seconds, may be annoying. Hopefully the user's
+  // internet connection is faster next time
+  if (m_StartTime.secsTo(QTime::currentTime()) < 5) {
+    uint hash = qHash(motd);
+    if (hash != m_OrganizerCore.settings().getMotDHash()) {
+      MotDDialog dialog(motd);
+      dialog.exec();
+      m_OrganizerCore.settings().setMotDHash(hash);
+    }
+  }
+
+  ui->actionEndorseMO->setVisible(false);
+}
+
+
+void MainWindow::notEndorsedYet()
+{
+  if (!Settings::instance().directInterface().value("wont_endorse_MO", false).toBool()) {
+    ui->actionEndorseMO->setVisible(true);
+  }
+}
+
+
+void MainWindow::wontEndorse()
+{
+  Settings::instance().directInterface().setValue("wont_endorse_MO", true);
+  ui->actionEndorseMO->setVisible(false);
+}
+
+
+void MainWindow::on_dataTree_customContextMenuRequested(const QPoint &pos)
+{
+  QTreeWidget *dataTree = findChild<QTreeWidget*>("dataTree");
+  m_ContextItem = dataTree->itemAt(pos.x(), pos.y());
+
+  QMenu menu;
+  if ((m_ContextItem != nullptr) && (m_ContextItem->childCount() == 0)
+      && (m_ContextItem->data(0, Qt::UserRole + 3).toBool() != true)) {
+    menu.addAction(tr("Open/Execute"), this, SLOT(openDataFile()));
+    menu.addAction(tr("Add as Executable"), this, SLOT(addAsExecutable()));
+
+    QString fileName = m_ContextItem->text(0);
+    if (m_PluginContainer.previewGenerator().previewSupported(QFileInfo(fileName).suffix())) {
+      menu.addAction(tr("Preview"), this, SLOT(previewDataFile()));
+    }
+
+    // offer to hide/unhide file, but not for files from archives
+    if (!m_ContextItem->data(0, Qt::UserRole + 1).toBool()) {
+      if (m_ContextItem->text(0).endsWith(ModInfo::s_HiddenExt)) {
+        menu.addAction(tr("Un-Hide"), this, SLOT(unhideFile()));
+      } else {
+        menu.addAction(tr("Hide"), this, SLOT(hideFile()));
+      }
+    }
+
+    menu.addSeparator();
+  }
+  menu.addAction(tr("Write To File..."), this, SLOT(writeDataToFile()));
+  menu.addAction(tr("Refresh"), this, SLOT(on_btnRefreshData_clicked()));
+
+  menu.exec(dataTree->mapToGlobal(pos));
+}
+
+void MainWindow::on_conflictsCheckBox_toggled(bool)
+{
+  refreshDataTreeKeepExpandedNodes();
+}
+
+
+void MainWindow::on_actionUpdate_triggered()
+{
+  m_OrganizerCore.startMOUpdate();
+}
+
+
+void MainWindow::on_actionEndorseMO_triggered()
+{
+  // Normally this would be the managed game but MO2 is only uploaded to the Skyrim SE site right now
+  IPluginGame * game = m_OrganizerCore.getGame("skyrimse");
+  if (!game) return;
+
+  if (QMessageBox::question(this, tr("Endorse Mod Organizer"),
+                            tr("Do you want to endorse Mod Organizer on %1 now?").arg(
+                                      NexusInterface::instance(&m_PluginContainer)->getGameURL(game->gameShortName())),
+                            QMessageBox::Yes | QMessageBox::No) == QMessageBox::Yes) {
+    NexusInterface::instance(&m_PluginContainer)->requestToggleEndorsement(
+      game->gameShortName(), game->nexusModOrganizerID(), true, this, QVariant(), QString());
+  }
+}
+
+
+void MainWindow::updateDownloadListDelegate()
+{
+  if (m_OrganizerCore.settings().compactDownloads()) {
+    ui->downloadView->setItemDelegate(
+          new DownloadListWidgetCompactDelegate(m_OrganizerCore.downloadManager(),
+                                                m_OrganizerCore.settings().metaDownloads(),
+                                                ui->downloadView,
+                                                ui->downloadView));
+  } else {
+    ui->downloadView->setItemDelegate(
+          new DownloadListWidgetDelegate(m_OrganizerCore.downloadManager(),
+                                         m_OrganizerCore.settings().metaDownloads(),
+                                         ui->downloadView,
+                                         ui->downloadView));
+  }
+
+  DownloadListSortProxy *sortProxy = new DownloadListSortProxy(m_OrganizerCore.downloadManager(), ui->downloadView);
+  sortProxy->setSourceModel(new DownloadList(m_OrganizerCore.downloadManager(), ui->downloadView));
+  connect(ui->downloadFilterEdit, SIGNAL(textChanged(QString)), sortProxy, SLOT(updateFilter(QString)));
+  connect(ui->downloadFilterEdit, SIGNAL(textChanged(QString)), this, SLOT(downloadFilterChanged(QString)));
+
+  ui->downloadView->setModel(sortProxy);
+  //ui->downloadView->sortByColumn(1, Qt::DescendingOrder);
+  ui->downloadView->header()->resizeSections(QHeaderView::Stretch);
+
+  connect(ui->downloadView->itemDelegate(), SIGNAL(installDownload(int)), &m_OrganizerCore, SLOT(installDownload(int)));
+  connect(ui->downloadView->itemDelegate(), SIGNAL(queryInfo(int)), m_OrganizerCore.downloadManager(), SLOT(queryInfo(int)));
+  connect(ui->downloadView->itemDelegate(), SIGNAL(visitOnNexus(int)), m_OrganizerCore.downloadManager(), SLOT(visitOnNexus(int)));
+  connect(ui->downloadView->itemDelegate(), SIGNAL(openFile(int)), m_OrganizerCore.downloadManager(), SLOT(openFile(int)));
+  connect(ui->downloadView->itemDelegate(), SIGNAL(openInDownloadsFolder(int)), m_OrganizerCore.downloadManager(), SLOT(openInDownloadsFolder(int)));
+  connect(ui->downloadView->itemDelegate(), SIGNAL(removeDownload(int, bool)), m_OrganizerCore.downloadManager(), SLOT(removeDownload(int, bool)));
+  connect(ui->downloadView->itemDelegate(), SIGNAL(restoreDownload(int)), m_OrganizerCore.downloadManager(), SLOT(restoreDownload(int)));
+  connect(ui->downloadView->itemDelegate(), SIGNAL(cancelDownload(int)), m_OrganizerCore.downloadManager(), SLOT(cancelDownload(int)));
+  connect(ui->downloadView->itemDelegate(), SIGNAL(pauseDownload(int)), m_OrganizerCore.downloadManager(), SLOT(pauseDownload(int)));
+  connect(ui->downloadView->itemDelegate(), SIGNAL(resumeDownload(int)), this, SLOT(resumeDownload(int)));
+}
+
+
+void MainWindow::modDetailsUpdated(bool)
+{
+  if (--m_ModsToUpdate == 0) {
+    statusBar()->hide();
+    m_ModListSortProxy->setCategoryFilter(boost::assign::list_of(CategoryFactory::CATEGORY_SPECIAL_UPDATEAVAILABLE));
+    for (int i = 0; i < ui->categoriesList->topLevelItemCount(); ++i) {
+      if (ui->categoriesList->topLevelItem(i)->data(0, Qt::UserRole) == CategoryFactory::CATEGORY_SPECIAL_UPDATEAVAILABLE) {
+        ui->categoriesList->setCurrentItem(ui->categoriesList->topLevelItem(i));
+        break;
+      }
+    }
+    m_RefreshProgress->setVisible(false);
+  } else {
+    m_RefreshProgress->setValue(m_RefreshProgress->maximum() - m_ModsToUpdate);
+  }
+}
+
+void MainWindow::nxmUpdatesAvailable(const std::vector<int> &modIDs, QVariant userData, QVariant resultData, int)
+{
+  m_ModsToUpdate -= static_cast<int>(modIDs.size());
+  QVariantList resultList = resultData.toList();
+  for (auto iter = resultList.begin(); iter != resultList.end(); ++iter) {
+    QVariantMap result = iter->toMap();
+    // Normally this would be the managed game but MO2 is only uploaded to the Skyrim SE site right now
+    IPluginGame * game = m_OrganizerCore.getGame("skyrimse");
+    if (game
+          && result["id"].toInt() == game->nexusModOrganizerID()
+          && result["game_id"].toInt() == game->nexusGameID()) {
+      if (!result["voted_by_user"].toBool() &&
+          Settings::instance().endorsementIntegration() &&
+          !Settings::instance().directInterface().value("wont_endorse_MO", false).toBool()) {
+        ui->actionEndorseMO->setVisible(true);
+      }
+    } else {
+      QString gameName = m_OrganizerCore.managedGame()->gameShortName();
+      bool sameNexus = false;
+      for (IPluginGame *game : m_PluginContainer.plugins<IPluginGame>()) {
+        if (game->nexusGameID() == result["game_id"].toInt()) {
+          gameName = game->gameShortName();
+          if (game->nexusGameID() == m_OrganizerCore.managedGame()->nexusGameID())
+            sameNexus = true;
+          break;
+        }
+      }
+      std::vector<ModInfo::Ptr> info = ModInfo::getByModID(gameName, result["id"].toInt());
+      if (sameNexus) {
+        std::vector<ModInfo::Ptr> mainInfo = ModInfo::getByModID(m_OrganizerCore.managedGame()->gameShortName(), result["id"].toInt());
+        info.reserve(info.size() + mainInfo.size());
+        info.insert(info.end(), mainInfo.begin(), mainInfo.end());
+      }
+      for (auto iter = info.begin(); iter != info.end(); ++iter) {
+        (*iter)->setNewestVersion(result["version"].toString());
+        (*iter)->setNexusDescription(result["description"].toString());
+        if (NexusInterface::instance(&m_PluginContainer)->getAccessManager()->loggedIn() &&
+            result.contains("voted_by_user") &&
+            Settings::instance().endorsementIntegration()) {
+          // don't use endorsement info if we're not logged in or if the response doesn't contain it
+          (*iter)->setIsEndorsed(result["voted_by_user"].toBool());
+        }
+      }
+    }
+  }
+
+  if (m_ModsToUpdate <= 0) {
+    statusBar()->hide();
+    m_ModListSortProxy->setCategoryFilter(boost::assign::list_of(CategoryFactory::CATEGORY_SPECIAL_UPDATEAVAILABLE));
+    for (int i = 0; i < ui->categoriesList->topLevelItemCount(); ++i) {
+      if (ui->categoriesList->topLevelItem(i)->data(0, Qt::UserRole) == CategoryFactory::CATEGORY_SPECIAL_UPDATEAVAILABLE) {
+        ui->categoriesList->setCurrentItem(ui->categoriesList->topLevelItem(i));
+        break;
+      }
+    }
+  } else {
+    m_RefreshProgress->setValue(m_RefreshProgress->maximum() - m_ModsToUpdate);
+  }
+}
+
+void MainWindow::nxmEndorsementToggled(QString, int, QVariant, QVariant resultData, int)
+{
+  if (resultData.toBool()) {
+    ui->actionEndorseMO->setVisible(false);
+    QMessageBox::information(this, tr("Thank you!"), tr("Thank you for your endorsement!"));
+  }
+
+  if (!disconnect(sender(), SIGNAL(nxmEndorsementToggled(QString, int, QVariant, QVariant, int)),
+             this, SLOT(nxmEndorsementToggled(QString, int, QVariant, QVariant, int)))) {
+    qCritical("failed to disconnect endorsement slot");
+  }
+}
+
+void MainWindow::nxmDownloadURLs(QString, int, int, QVariant, QVariant resultData, int)
+{
+  QVariantList serverList = resultData.toList();
+
+  QList<ServerInfo> servers;
+  for (const QVariant &server : serverList) {
+    QVariantMap serverInfo = server.toMap();
+    ServerInfo info;
+    info.name = serverInfo["Name"].toString();
+    info.premium = serverInfo["IsPremium"].toBool();
+    info.lastSeen = QDate::currentDate();
+    info.preferred = !info.name.compare("CDN", Qt::CaseInsensitive);
+    // other keys: ConnectedUsers, Country, URI
+    servers.append(info);
+  }
+  m_OrganizerCore.settings().updateServers(servers);
+}
+
+
+void MainWindow::nxmRequestFailed(QString, int modID, int, QVariant, int, const QString &errorString)
+{
+  if (modID == -1) {
+    // must be the update-check that failed
+    m_ModsToUpdate = 0;
+    statusBar()->hide();
+  }
+  MessageDialog::showMessage(tr("Request to Nexus failed: %1").arg(errorString), this);
+}
+
+
+BSA::EErrorCode MainWindow::extractBSA(BSA::Archive &archive, BSA::Folder::Ptr folder, const QString &destination,
+                           QProgressDialog &progress)
+{
+  QDir().mkdir(destination);
+  BSA::EErrorCode result = BSA::ERROR_NONE;
+  QString errorFile;
+
+  for (unsigned int i = 0; i < folder->getNumFiles(); ++i) {
+    BSA::File::Ptr file = folder->getFile(i);
+    BSA::EErrorCode res = archive.extract(file, destination.toUtf8().constData());
+    if (res != BSA::ERROR_NONE) {
+      reportError(tr("failed to read %1: %2").arg(file->getName().c_str()).arg(res));
+      result = res;
+    }
+    progress.setLabelText(file->getName().c_str());
+    progress.setValue(progress.value() + 1);
+    QCoreApplication::processEvents();
+    if (progress.wasCanceled()) {
+      result = BSA::ERROR_CANCELED;
+    }
+  }
+
+  if (result != BSA::ERROR_NONE) {
+    if (QMessageBox::critical(this, tr("Error"), tr("failed to extract %1 (errorcode %2)").arg(errorFile).arg(result),
+                              QMessageBox::Ok | QMessageBox::Cancel) == QMessageBox::Cancel) {
+      return result;
+    }
+  }
+
+  for (unsigned int i = 0; i < folder->getNumSubFolders(); ++i) {
+    BSA::Folder::Ptr subFolder = folder->getSubFolder(i);
+    BSA::EErrorCode res = extractBSA(archive, subFolder,
+                                     destination.mid(0).append("/").append(subFolder->getName().c_str()), progress);
+    if (res != BSA::ERROR_NONE) {
+      return res;
+    }
+  }
+  return BSA::ERROR_NONE;
+}
+
+
+bool MainWindow::extractProgress(QProgressDialog &progress, int percentage, std::string fileName)
+{
+  progress.setLabelText(fileName.c_str());
+  progress.setValue(percentage);
+  QCoreApplication::processEvents();
+  return !progress.wasCanceled();
+}
+
+
+void MainWindow::extractBSATriggered()
+{
+  QTreeWidgetItem *item = m_ContextItem;
+  QString origin;
+
+  QString targetFolder = FileDialogMemory::getExistingDirectory("extractBSA", this, tr("Extract BSA"));
+  QStringList archives = {};
+  if (!targetFolder.isEmpty()) {
+    if (!item->parent()) {
+      for (int i = 0; i < item->childCount(); ++i) {
+        archives.append(item->child(i)->text(0));
+      }
+      origin = QDir::fromNativeSeparators(ToQString(m_OrganizerCore.directoryStructure()->getOriginByName(ToWString(item->text(0))).getPath()));
+    } else {
+      origin = QDir::fromNativeSeparators(ToQString(m_OrganizerCore.directoryStructure()->getOriginByName(ToWString(item->text(1))).getPath()));
+      archives = QStringList({ item->text(0) });
+    }
+
+    for (auto archiveName : archives) {
+      BSA::Archive archive;
+      QString archivePath = QString("%1\\%2").arg(origin).arg(archiveName);
+      BSA::EErrorCode result = archive.read(archivePath.toLocal8Bit().constData(), true);
+      if ((result != BSA::ERROR_NONE) && (result != BSA::ERROR_INVALIDHASHES)) {
+        reportError(tr("failed to read %1: %2").arg(archivePath).arg(result));
+        return;
+      }
+
+      QProgressDialog progress(this);
+      progress.setMaximum(100);
+      progress.setValue(0);
+      progress.show();
+      archive.extractAll(QDir::toNativeSeparators(targetFolder).toLocal8Bit().constData(),
+        boost::bind(&MainWindow::extractProgress, this, boost::ref(progress), _1, _2));
+      if (result == BSA::ERROR_INVALIDHASHES) {
+        reportError(tr("This archive contains invalid hashes. Some files may be broken."));
+      }
+      archive.close();
+    }
+  }
+}
+
+
+void MainWindow::displayColumnSelection(const QPoint &pos)
+{
+  QMenu menu;
+
+  // display a list of all headers as checkboxes
+  QAbstractItemModel *model = ui->modList->header()->model();
+  for (int i = 1; i < model->columnCount(); ++i) {
+    QString columnName = model->headerData(i, Qt::Horizontal).toString();
+    QCheckBox *checkBox = new QCheckBox(&menu);
+    checkBox->setText(columnName);
+    checkBox->setChecked(!ui->modList->header()->isSectionHidden(i));
+    QWidgetAction *checkableAction = new QWidgetAction(&menu);
+    checkableAction->setDefaultWidget(checkBox);
+    menu.addAction(checkableAction);
+  }
+  menu.exec(pos);
+
+  // view/hide columns depending on check-state
+  int i = 1;
+  for (const QAction *action : menu.actions()) {
+    const QWidgetAction *widgetAction = qobject_cast<const QWidgetAction*>(action);
+    if (widgetAction != nullptr) {
+      const QCheckBox *checkBox = qobject_cast<const QCheckBox*>(widgetAction->defaultWidget());
+      if (checkBox != nullptr) {
+        ui->modList->header()->setSectionHidden(i, !checkBox->isChecked());
+      }
+    }
+    ++i;
+  }
+}
+
+void MainWindow::on_bsaList_customContextMenuRequested(const QPoint &pos)
+{
+  m_ContextItem = ui->bsaList->itemAt(pos);
+
+//  m_ContextRow = ui->bsaList->indexOfTopLevelItem(ui->bsaList->itemAt(pos));
+
+  QMenu menu;
+  menu.addAction(tr("Extract..."), this, SLOT(extractBSATriggered()));
+
+  menu.exec(ui->bsaList->mapToGlobal(pos));
+}
+
+void MainWindow::on_bsaList_itemChanged(QTreeWidgetItem*, int)
+{
+  m_ArchiveListWriter.write();
+  m_CheckBSATimer.start(500);
+}
+
+void MainWindow::on_actionProblems_triggered()
+{
+  ProblemsDialog problems(m_PluginContainer.plugins<IPluginDiagnose>(), this);
+  if (problems.hasProblems()) {
+    problems.exec();
+    updateProblemsButton();
+  }
+}
+
+void MainWindow::on_actionChange_Game_triggered()
+{
+  if (QMessageBox::question(this, tr("Are you sure?"),
+                            tr("This will restart MO, continue?"),
+                            QMessageBox::Yes | QMessageBox::Cancel)
+      == QMessageBox::Yes) {
+    InstanceManager::instance().clearCurrentInstance();
+    qApp->exit(INT_MAX);
+  }
+}
+
+void MainWindow::setCategoryListVisible(bool visible)
+{
+  if (visible) {
+    ui->categoriesGroup->show();
+    ui->displayCategoriesBtn->setText(ToQString(L"\u00ab"));
+  } else {
+    ui->categoriesGroup->hide();
+    ui->displayCategoriesBtn->setText(ToQString(L"\u00bb"));
+  }
+}
+
+void MainWindow::on_displayCategoriesBtn_toggled(bool checked)
+{
+  setCategoryListVisible(checked);
+}
+
+void MainWindow::editCategories()
+{
+  CategoriesDialog dialog(this);
+  QSettings &settings = m_OrganizerCore.settings().directInterface();
+  QString key = QString("geometry/%1").arg(dialog.objectName());
+  if (settings.contains(key)) {
+    dialog.restoreGeometry(settings.value(key).toByteArray());
+  }
+  if (dialog.exec() == QDialog::Accepted) {
+    dialog.commitChanges();
+  }
+  settings.setValue(key, dialog.saveGeometry());
+
+}
+
+void MainWindow::deselectFilters()
+{
+  ui->categoriesList->clearSelection();
+}
+
+void MainWindow::on_categoriesList_customContextMenuRequested(const QPoint &pos)
+{
+  QMenu menu;
+  menu.addAction(tr("Edit Categories..."), this, SLOT(editCategories()));
+  menu.addAction(tr("Deselect filter"), this, SLOT(deselectFilters()));
+
+  menu.exec(ui->categoriesList->mapToGlobal(pos));
+}
+
+
+void MainWindow::updateESPLock(bool locked)
+{
+  QItemSelection currentSelection = ui->espList->selectionModel()->selection();
+  if (currentSelection.count() == 0) {
+    // this path is probably useless
+    m_OrganizerCore.pluginList()->lockESPIndex(m_ContextRow, locked);
+  } else {
+    Q_FOREACH (const QModelIndex &idx, currentSelection.indexes()) {
+      m_OrganizerCore.pluginList()->lockESPIndex(mapToModel(m_OrganizerCore.pluginList(), idx).row(), locked);
+    }
+  }
+}
+
+
+void MainWindow::lockESPIndex()
+{
+  updateESPLock(true);
+}
+
+void MainWindow::unlockESPIndex()
+{
+  updateESPLock(false);
+}
+
+
+void MainWindow::removeFromToolbar()
+{
+  try {
+    Executable &exe = m_OrganizerCore.executablesList()->find(m_ContextAction->text());
+    exe.showOnToolbar(false);
+  } catch (const std::runtime_error&) {
+    qDebug("executable doesn't exist any more");
+  }
+
+  updateToolBar();
+}
+
+
+void MainWindow::toolBar_customContextMenuRequested(const QPoint &point)
+{
+  QAction *action = ui->toolBar->actionAt(point);
+  if (action != nullptr) {
+    if (action->objectName().startsWith("custom_")) {
+      m_ContextAction = action;
+      QMenu menu;
+      menu.addAction(tr("Remove"), this, SLOT(removeFromToolbar()));
+      menu.exec(ui->toolBar->mapToGlobal(point));
+    }
+  }
+}
+
+void MainWindow::on_espList_customContextMenuRequested(const QPoint &pos)
+{
+  m_ContextRow = m_PluginListSortProxy->mapToSource(ui->espList->indexAt(pos)).row();
+
+  QMenu menu;
+  menu.addAction(tr("Enable selected"), this, SLOT(enableSelectedPlugins_clicked()));
+  menu.addAction(tr("Disable selected"), this, SLOT(disableSelectedPlugins_clicked()));
+
+  menu.addSeparator();
+
+  menu.addAction(tr("Enable all"), m_OrganizerCore.pluginList(), SLOT(enableAll()));
+  menu.addAction(tr("Disable all"), m_OrganizerCore.pluginList(), SLOT(disableAll()));
+
+  menu.addSeparator();
+
+  addPluginSendToContextMenu(&menu);
+
+  QItemSelection currentSelection = ui->espList->selectionModel()->selection();
+  bool hasLocked = false;
+  bool hasUnlocked = false;
+  for (const QModelIndex &idx : currentSelection.indexes()) {
+    int row = m_PluginListSortProxy->mapToSource(idx).row();
+    if (m_OrganizerCore.pluginList()->isEnabled(row)) {
+      if (m_OrganizerCore.pluginList()->isESPLocked(row)) {
+        hasLocked = true;
+      } else {
+        hasUnlocked = true;
+      }
+    }
+  }
+
+  if (hasLocked) {
+    menu.addAction(tr("Unlock load order"), this, SLOT(unlockESPIndex()));
+  }
+  if (hasUnlocked) {
+    menu.addAction(tr("Lock load order"), this, SLOT(lockESPIndex()));
+  }
+
+  menu.addSeparator();
+  menu.addAction(tr("Open Origin in Explorer"), this, SLOT(openOriginExplorer_clicked()));
+
+  QModelIndex idx = ui->espList->selectionModel()->currentIndex();
+  ModInfo::Ptr modInfo = ModInfo::getByIndex(ModInfo::getIndex(m_OrganizerCore.pluginList()->origin(idx.data().toString())));
+  std::vector<ModInfo::EFlag> flags = modInfo->getFlags();
+
+  if (std::find(flags.begin(), flags.end(), ModInfo::FLAG_FOREIGN) == flags.end()) {
+    QAction *infoAction = menu.addAction(tr("Open Origin Info..."), this, SLOT(openOriginInformation_clicked()));
+    menu.setDefaultAction(infoAction);
+  }
+
+  try {
+    menu.exec(ui->espList->mapToGlobal(pos));
+  } catch (const std::exception &e) {
+    reportError(tr("Exception: ").arg(e.what()));
+  } catch (...) {
+    reportError(tr("Unknown exception"));
+  }
+}
+
+void MainWindow::on_groupCombo_currentIndexChanged(int index)
+{
+  if (m_ModListSortProxy == nullptr) {
+    return;
+  }
+  QAbstractProxyModel *newModel = nullptr;
+  switch (index) {
+    case 1: {
+        newModel = new QtGroupingProxy(m_OrganizerCore.modList(), QModelIndex(), ModList::COL_CATEGORY, Qt::UserRole,
+                                       0, Qt::UserRole + 2);
+      } break;
+    case 2: {
+        newModel = new QtGroupingProxy(m_OrganizerCore.modList(), QModelIndex(), ModList::COL_MODID, Qt::DisplayRole,
+                                       QtGroupingProxy::FLAG_NOGROUPNAME | QtGroupingProxy::FLAG_NOSINGLE,
+                                       Qt::UserRole + 2);
+      } break;
+    default: {
+        newModel = nullptr;
+      } break;
+  }
+
+  if (newModel != nullptr) {
+#ifdef TEST_MODELS
+    new ModelTest(newModel, this);
+#endif // TEST_MODELS
+    m_ModListSortProxy->setSourceModel(newModel);
+    connect(ui->modList, SIGNAL(expanded(QModelIndex)),newModel, SLOT(expanded(QModelIndex)));
+    connect(ui->modList, SIGNAL(collapsed(QModelIndex)), newModel, SLOT(collapsed(QModelIndex)));
+    connect(newModel, SIGNAL(expandItem(QModelIndex)), this, SLOT(expandModList(QModelIndex)));
+  } else {
+    m_ModListSortProxy->setSourceModel(m_OrganizerCore.modList());
+  }
+  modFilterActive(m_ModListSortProxy->isFilterActive());
+}
+
+const Executable &MainWindow::getSelectedExecutable() const
+{
+  QString name = ui->executablesListBox->itemText(ui->executablesListBox->currentIndex());
+  return m_OrganizerCore.executablesList()->find(name);
+}
+
+Executable &MainWindow::getSelectedExecutable()
+{
+  QString name = ui->executablesListBox->itemText(ui->executablesListBox->currentIndex());
+  return m_OrganizerCore.executablesList()->find(name);
+}
+
+void MainWindow::on_linkButton_pressed()
+{
+  const Executable &selectedExecutable(getSelectedExecutable());
+
+  const QIcon addIcon(":/MO/gui/link");
+  const QIcon removeIcon(":/MO/gui/remove");
+
+  const QFileInfo linkDesktopFile(getDesktopLinkfile(selectedExecutable));
+  const QFileInfo linkMenuFile(getStartMenuLinkfile(selectedExecutable));
+
+  ui->linkButton->menu()->actions().at(static_cast<int>(ShortcutType::Toolbar))->setIcon(selectedExecutable.isShownOnToolbar() ? removeIcon : addIcon);
+  ui->linkButton->menu()->actions().at(static_cast<int>(ShortcutType::Desktop))->setIcon(linkDesktopFile.exists() ? removeIcon : addIcon);
+  ui->linkButton->menu()->actions().at(static_cast<int>(ShortcutType::StartMenu))->setIcon(linkMenuFile.exists() ? removeIcon : addIcon);
+}
+
+void MainWindow::on_showHiddenBox_toggled(bool checked)
+{
+  m_OrganizerCore.downloadManager()->setShowHidden(checked);
+}
+
+
+void MainWindow::createStdoutPipe(HANDLE *stdOutRead, HANDLE *stdOutWrite)
+{
+  SECURITY_ATTRIBUTES secAttributes;
+  secAttributes.nLength = sizeof(SECURITY_ATTRIBUTES);
+  secAttributes.bInheritHandle = TRUE;
+  secAttributes.lpSecurityDescriptor = nullptr;
+
+  if (!::CreatePipe(stdOutRead, stdOutWrite, &secAttributes, 0)) {
+    qCritical("failed to create stdout reroute");
+  }
+
+  if (!::SetHandleInformation(*stdOutRead, HANDLE_FLAG_INHERIT, 0)) {
+    qCritical("failed to correctly set up the stdout reroute");
+    *stdOutWrite = *stdOutRead = INVALID_HANDLE_VALUE;
+  }
+}
+
+std::string MainWindow::readFromPipe(HANDLE stdOutRead)
+{
+  static const int chunkSize = 128;
+  std::string result;
+
+  char buffer[chunkSize + 1];
+  buffer[chunkSize] = '\0';
+
+  DWORD read = 1;
+  while (read > 0) {
+    if (!::ReadFile(stdOutRead, buffer, chunkSize, &read, nullptr)) {
+      break;
+    }
+    if (read > 0) {
+      result.append(buffer, read);
+      if (read < chunkSize) {
+        break;
+      }
+    }
+  }
+  return result;
+}
+
+void MainWindow::processLOOTOut(const std::string &lootOut, std::string &errorMessages, QProgressDialog &dialog)
+{
+  std::vector<std::string> lines;
+  boost::split(lines, lootOut, boost::is_any_of("\r\n"));
+
+  std::regex exRequires("\"([^\"]*)\" requires \"([^\"]*)\", but it is missing\\.");
+  std::regex exIncompatible("\"([^\"]*)\" is incompatible with \"([^\"]*)\", but both are present\\.");
+
+  for (const std::string &line : lines) {
+    if (line.length() > 0) {
+      size_t progidx    = line.find("[progress]");
+      size_t erroridx   = line.find("[error]");
+      if (progidx != std::string::npos) {
+        dialog.setLabelText(line.substr(progidx + 11).c_str());
+      } else if (erroridx != std::string::npos) {
+        qWarning("%s", line.c_str());
+        errorMessages.append(boost::algorithm::trim_copy(line.substr(erroridx + 8)) + "\n");
+      } else {
+        std::smatch match;
+        if (std::regex_match(line, match, exRequires)) {
+          std::string modName(match[1].first, match[1].second);
+          std::string dependency(match[2].first, match[2].second);
+          m_OrganizerCore.pluginList()->addInformation(modName.c_str(), tr("depends on missing \"%1\"").arg(dependency.c_str()));
+        } else if (std::regex_match(line, match, exIncompatible)) {
+          std::string modName(match[1].first, match[1].second);
+          std::string dependency(match[2].first, match[2].second);
+          m_OrganizerCore.pluginList()->addInformation(modName.c_str(), tr("incompatible with \"%1\"").arg(dependency.c_str()));
+        } else {
+          qDebug("[loot] %s", line.c_str());
+        }
+      }
+    }
+  }
+}
+
+void MainWindow::on_bossButton_clicked()
+{
+  std::string reportURL;
+  std::string errorMessages;
+
+  //m_OrganizerCore.currentProfile()->writeModlistNow();
+  m_OrganizerCore.savePluginList();
+  //Create a backup of the load orders w/ LOOT in name
+  //to make sure that any sorting is easily undo-able.
+  //Need to figure out how I want to do that.
+
+  bool success = false;
+
+  try {
+    setEnabled(false);
+    ON_BLOCK_EXIT([&] () { setEnabled(true); });
+    QProgressDialog dialog(this);
+    dialog.setLabelText(tr("Please wait while LOOT is running"));
+    dialog.setMaximum(0);
+    dialog.show();
+
+    QString outPath = QDir::temp().absoluteFilePath("lootreport.json");
+
+    QStringList parameters;
+    parameters << "--game" << m_OrganizerCore.managedGame()->gameShortName()
+        << "--gamePath" << QString("\"%1\"").arg(m_OrganizerCore.managedGame()->gameDirectory().absolutePath())
+        << "--pluginListPath" << QString("\"%1/loadorder.txt\"").arg(m_OrganizerCore.profilePath())
+        << "--out" << QString("\"%1\"").arg(outPath);
+
+    if (m_DidUpdateMasterList) {
+      parameters << "--skipUpdateMasterlist";
+    }
+    HANDLE stdOutWrite = INVALID_HANDLE_VALUE;
+    HANDLE stdOutRead = INVALID_HANDLE_VALUE;
+    createStdoutPipe(&stdOutRead, &stdOutWrite);
+    try {
+      m_OrganizerCore.prepareVFS();
+    } catch (const UsvfsConnectorException &e) {
+      qDebug(e.what());
+      return;
+    } catch (const std::exception &e) {
+      QMessageBox::warning(qApp->activeWindow(), tr("Error"), e.what());
+      return;
+    }
+
+    HANDLE loot = startBinary(QFileInfo(qApp->applicationDirPath() + "/loot/lootcli.exe"),
+                              parameters.join(" "),
+                              qApp->applicationDirPath() + "/loot",
+                              true,
+                              stdOutWrite);
+
+    // we don't use the write end
+    ::CloseHandle(stdOutWrite);
+
+    m_OrganizerCore.pluginList()->clearAdditionalInformation();
+
+    DWORD retLen;
+    JOBOBJECT_BASIC_PROCESS_ID_LIST info;
+    HANDLE processHandle = loot;
+
+    if (loot != INVALID_HANDLE_VALUE) {
+      bool isJobHandle = true;
+      ULONG lastProcessID;
+      DWORD res = ::MsgWaitForMultipleObjects(1, &loot, false, 100, QS_KEY | QS_MOUSE);
+      while ((res != WAIT_FAILED) && (res != WAIT_OBJECT_0)) {
+        if (isJobHandle) {
+          if (::QueryInformationJobObject(loot, JobObjectBasicProcessIdList, &info, sizeof(info), &retLen) > 0) {
+            if (info.NumberOfProcessIdsInList == 0) {
+              qDebug("no more processes in job");
+              break;
+            } else {
+              if (lastProcessID != info.ProcessIdList[0]) {
+                lastProcessID = info.ProcessIdList[0];
+                if (processHandle != loot) {
+                  ::CloseHandle(processHandle);
+                }
+                processHandle = ::OpenProcess(PROCESS_QUERY_INFORMATION, FALSE, lastProcessID);
+              }
+            }
+          } else {
+            // the info-object I passed only provides space for 1 process id. but since this code only cares about whether there
+            // is more than one that's good enough. ERROR_MORE_DATA simply signals there are at least two processes running.
+            // any other error probably means the handle is a regular process handle, probably caused by running MO in a job without
+            // the right to break out.
+            if (::GetLastError() != ERROR_MORE_DATA) {
+              isJobHandle = false;
+            }
+          }
+        }
+
+        if (dialog.wasCanceled()) {
+          if (isJobHandle) {
+            ::TerminateJobObject(loot, 1);
+          } else {
+            ::TerminateProcess(loot, 1);
+          }
+        }
+
+        // keep processing events so the app doesn't appear dead
+        QCoreApplication::processEvents();
+        std::string lootOut = readFromPipe(stdOutRead);
+        processLOOTOut(lootOut, errorMessages, dialog);
+
+        res = ::MsgWaitForMultipleObjects(1, &loot, false, 100, QS_KEY | QS_MOUSE);
+      }
+
+      std::string remainder = readFromPipe(stdOutRead).c_str();
+      if (remainder.length() > 0) {
+        processLOOTOut(remainder, errorMessages, dialog);
+      }
+      DWORD exitCode = 0UL;
+      ::GetExitCodeProcess(processHandle, &exitCode);
+      ::CloseHandle(processHandle);
+      if (exitCode != 0UL) {
+        reportError(tr("loot failed. Exit code was: %1").arg(exitCode));
+        return;
+      } else {
+        success = true;
+        QFile outFile(outPath);
+        outFile.open(QIODevice::ReadOnly);
+        QJsonDocument doc = QJsonDocument::fromJson(outFile.readAll());
+        QJsonArray array = doc.array();
+        for (auto iter = array.begin();  iter != array.end(); ++iter) {
+          QJsonObject pluginObj = (*iter).toObject();
+          QJsonArray pluginMessages = pluginObj["messages"].toArray();
+          for (auto msgIter = pluginMessages.begin(); msgIter != pluginMessages.end(); ++msgIter) {
+            QJsonObject msg = (*msgIter).toObject();
+            m_OrganizerCore.pluginList()->addInformation(pluginObj["name"].toString(),
+                QString("%1: %2").arg(msg["type"].toString(), msg["message"].toString()));
+          }
+          if (pluginObj["dirty"].toString() == "yes")
+            m_OrganizerCore.pluginList()->addInformation(pluginObj["name"].toString(), "dirty");
+        }
+
+      }
+    } else {
+      reportError(tr("failed to start loot"));
+    }
+  } catch (const std::exception &e) {
+    reportError(tr("failed to run loot: %1").arg(e.what()));
+  }
+
+  if (errorMessages.length() > 0) {
+    QMessageBox *warn = new QMessageBox(QMessageBox::Warning, tr("Errors occured"), errorMessages.c_str(), QMessageBox::Ok, this);
+    warn->setModal(false);
+    warn->show();
+  }
+
+  if (success) {
+    m_DidUpdateMasterList = true;
+    if (reportURL.length() > 0) {
+      m_IntegratedBrowser.setWindowTitle("LOOT Report");
+      QString report(reportURL.c_str());
+      QStringList temp = report.split("?");
+      QUrl url = QUrl::fromLocalFile(temp.at(0));
+      if (temp.size() > 1) {
+        url.setQuery(temp.at(1).toUtf8());
+      }
+      m_IntegratedBrowser.openUrl(url);
+    }
+    m_OrganizerCore.refreshESPList(false);
+    m_OrganizerCore.savePluginList();
+  }
+}
+
+
+const char *MainWindow::PATTERN_BACKUP_GLOB = ".????_??_??_??_??_??";
+const char *MainWindow::PATTERN_BACKUP_REGEX = "\\.(\\d\\d\\d\\d_\\d\\d_\\d\\d_\\d\\d_\\d\\d_\\d\\d)";
+const char *MainWindow::PATTERN_BACKUP_DATE = "yyyy_MM_dd_hh_mm_ss";
+
+
+bool MainWindow::createBackup(const QString &filePath, const QDateTime &time)
+{
+  QString outPath = filePath + "." + time.toString(PATTERN_BACKUP_DATE);
+  if (shellCopy(QStringList(filePath), QStringList(outPath), this)) {
+    QFileInfo fileInfo(filePath);
+    removeOldFiles(fileInfo.absolutePath(), fileInfo.fileName() + PATTERN_BACKUP_GLOB, 10, QDir::Name);
+    return true;
+  } else {
+    return false;
+  }
+}
+
+void MainWindow::on_saveButton_clicked()
+{
+  m_OrganizerCore.savePluginList();
+  QDateTime now = QDateTime::currentDateTime();
+  if (createBackup(m_OrganizerCore.currentProfile()->getPluginsFileName(), now)
+      && createBackup(m_OrganizerCore.currentProfile()->getLoadOrderFileName(), now)
+      && createBackup(m_OrganizerCore.currentProfile()->getLockedOrderFileName(), now)) {
+    MessageDialog::showMessage(tr("Backup of load order created"), this);
+  }
+}
+
+QString MainWindow::queryRestore(const QString &filePath)
+{
+  QFileInfo pluginFileInfo(filePath);
+  QString pattern = pluginFileInfo.fileName() + ".*";
+  QFileInfoList files = pluginFileInfo.absoluteDir().entryInfoList(QStringList(pattern), QDir::Files, QDir::Name);
+
+  SelectionDialog dialog(tr("Choose backup to restore"), this);
+  QRegExp exp(pluginFileInfo.fileName() + PATTERN_BACKUP_REGEX);
+  QRegExp exp2(pluginFileInfo.fileName() + "\\.(.*)");
+  for(const QFileInfo &info : boost::adaptors::reverse(files)) {
+    if (exp.exactMatch(info.fileName())) {
+      QDateTime time = QDateTime::fromString(exp.cap(1), PATTERN_BACKUP_DATE);
+      dialog.addChoice(time.toString(), "", exp.cap(1));
+    } else if (exp2.exactMatch(info.fileName())) {
+      dialog.addChoice(exp2.cap(1), "", exp2.cap(1));
+    }
+  }
+
+  if (dialog.numChoices() == 0) {
+    QMessageBox::information(this, tr("No Backups"), tr("There are no backups to restore"));
+    return QString();
+  }
+
+  if (dialog.exec() == QDialog::Accepted) {
+    return dialog.getChoiceData().toString();
+  } else {
+    return QString();
+  }
+}
+
+void MainWindow::on_restoreButton_clicked()
+{
+  QString pluginName = m_OrganizerCore.currentProfile()->getPluginsFileName();
+  QString choice = queryRestore(pluginName);
+  if (!choice.isEmpty()) {
+    QString loadOrderName = m_OrganizerCore.currentProfile()->getLoadOrderFileName();
+    QString lockedName = m_OrganizerCore.currentProfile()->getLockedOrderFileName();
+    if (!shellCopy(pluginName    + "." + choice, pluginName, true, this) ||
+        !shellCopy(loadOrderName + "." + choice, loadOrderName, true, this) ||
+        !shellCopy(lockedName    + "." + choice, lockedName, true, this)) {
+      QMessageBox::critical(this, tr("Restore failed"),
+                            tr("Failed to restore the backup. Errorcode: %1").arg(windowsErrorString(::GetLastError())));
+    }
+    m_OrganizerCore.refreshESPList(true);
+  }
+}
+
+void MainWindow::on_saveModsButton_clicked()
+{
+  m_OrganizerCore.currentProfile()->writeModlistNow(true);
+  QDateTime now = QDateTime::currentDateTime();
+  if (createBackup(m_OrganizerCore.currentProfile()->getModlistFileName(), now)) {
+    MessageDialog::showMessage(tr("Backup of modlist created"), this);
+  }
+}
+
+void MainWindow::on_restoreModsButton_clicked()
+{
+  QString modlistName = m_OrganizerCore.currentProfile()->getModlistFileName();
+  QString choice = queryRestore(modlistName);
+  if (!choice.isEmpty()) {
+    if (!shellCopy(modlistName + "." + choice, modlistName, true, this)) {
+      QMessageBox::critical(this, tr("Restore failed"),
+                            tr("Failed to restore the backup. Errorcode: %1").arg(windowsErrorString(::GetLastError())));
+    }
+    m_OrganizerCore.refreshModList(false);
+  }
+}
+
+void MainWindow::on_actionCopy_Log_to_Clipboard_triggered()
+{
+  QStringList lines;
+  QAbstractItemModel *model = ui->logList->model();
+  for (int i = 0; i < model->rowCount(); ++i) {
+    lines.append(QString("%1 [%2] %3").arg(model->index(i, 0).data().toString())
+                                      .arg(model->index(i, 1).data(Qt::UserRole).toString())
+                                      .arg(model->index(i, 1).data().toString()));
+  }
+  QApplication::clipboard()->setText(lines.join("\n"));
+}
+
+void MainWindow::on_categoriesAndBtn_toggled(bool checked)
+{
+  if (checked) {
+    m_ModListSortProxy->setFilterMode(ModListSortProxy::FILTER_AND);
+  }
+}
+
+void MainWindow::on_categoriesOrBtn_toggled(bool checked)
+{
+  if (checked) {
+    m_ModListSortProxy->setFilterMode(ModListSortProxy::FILTER_OR);
+  }
+}
+
+void MainWindow::on_managedArchiveLabel_linkHovered(const QString&)
+{
+  QToolTip::showText(QCursor::pos(),
+  ui->managedArchiveLabel->toolTip());
+}
+
+void MainWindow::dragEnterEvent(QDragEnterEvent *event)
+{
+  //Accept copy or move drags to the download window. Link drags are not
+  //meaningful (Well, they are - we could drop a link in the download folder,
+  //but you need privileges to do that).
+  if (ui->downloadTab->isVisible() &&
+      (event->proposedAction() == Qt::CopyAction ||
+       event->proposedAction() == Qt::MoveAction) &&
+      event->answerRect().intersects(ui->downloadTab->rect())) {
+
+    //If I read the documentation right, this won't work under a motif windows
+    //manager and the check needs to be done at the drop. However, that means
+    //the user might be allowed to drop things which we can't sanely process
+    QMimeData const *data = event->mimeData();
+
+    if (data->hasUrls()) {
+      QStringList extensions =
+                m_OrganizerCore.installationManager()->getSupportedExtensions();
+
+      //This is probably OK - scan to see if these are moderately sane archive
+      //types
+      QList<QUrl> urls = data->urls();
+      bool ok = true;
+      for (const QUrl &url : urls) {
+        if (url.isLocalFile()) {
+          QString local = url.toLocalFile();
+          bool fok = false;
+          for (auto ext : extensions) {
+            if (local.endsWith(ext, Qt::CaseInsensitive)) {
+              fok = true;
+              break;
+            }
+          }
+          if (! fok) {
+            ok = false;
+            break;
+          }
+        }
+      }
+      if (ok) {
+        event->accept();
+      }
+    }
+  }
+}
+
+void MainWindow::dropLocalFile(const QUrl &url, const QString &outputDir, bool move)
+{
+  QFileInfo file(url.toLocalFile());
+  if (!file.exists()) {
+    qWarning("invalid source file %s", qPrintable(file.absoluteFilePath()));
+    return;
+  }
+  QString target = outputDir + "/" + file.fileName();
+  if (QFile::exists(target)) {
+    QMessageBox box(QMessageBox::Question,
+                    file.fileName(),
+                    tr("A file with the same name has already been downloaded. "
+                       "What would you like to do?"));
+    box.addButton(tr("Overwrite"), QMessageBox::ActionRole);
+    box.addButton(tr("Rename new file"), QMessageBox::YesRole);
+    box.addButton(tr("Ignore file"), QMessageBox::RejectRole);
+
+    box.exec();
+    switch (box.buttonRole(box.clickedButton())) {
+      case QMessageBox::RejectRole:
+        return;
+      case QMessageBox::ActionRole:
+        break;
+      default:
+      case QMessageBox::YesRole:
+        target = m_OrganizerCore.downloadManager()->getDownloadFileName(file.fileName());
+        break;
+    }
+  }
+
+  bool success = false;
+  if (move) {
+    success = shellMove(file.absoluteFilePath(), target, true, this);
+  } else {
+    success = shellCopy(file.absoluteFilePath(), target, true, this);
+  }
+  if (!success) {
+    qCritical("file operation failed: %s", qPrintable(windowsErrorString(::GetLastError())));
+  }
+}
+
+bool MainWindow::registerWidgetState(const QString &name, QHeaderView *view, const char *oldSettingName) {
+  // register the view so it's geometry gets saved at exit
+  m_PersistedGeometry.push_back(std::make_pair(name, view));
+
+  // also, restore the geometry if it was saved before
+  QSettings &settings = m_OrganizerCore.settings().directInterface();
+
+  QString key = QString("geometry/%1").arg(name);
+  QByteArray data;
+
+  if ((oldSettingName != nullptr) && settings.contains(oldSettingName)) {
+    data = settings.value(oldSettingName).toByteArray();
+    settings.remove(oldSettingName);
+  } else if (settings.contains(key)) {
+    data = settings.value(key).toByteArray();
+  }
+
+  if (!data.isEmpty()) {
+    view->restoreState(data);
+    return true;
+  } else {
+    return false;
+  }
+}
+
+void MainWindow::dropEvent(QDropEvent *event)
+{
+  Qt::DropAction action = event->proposedAction();
+  QString outputDir = m_OrganizerCore.downloadManager()->getOutputDirectory();
+  if (action == Qt::MoveAction) {
+    //Tell windows I'm taking control and will delete the source of a move.
+    event->setDropAction(Qt::TargetMoveAction);
+  }
+  for (const QUrl &url : event->mimeData()->urls()) {
+    if (url.isLocalFile()) {
+      dropLocalFile(url, outputDir, action == Qt::MoveAction);
+    } else {
+      m_OrganizerCore.downloadManager()->startDownloadURLs(QStringList() << url.url());
+    }
+  }
+  event->accept();
+}
+
+
+void MainWindow::on_clickBlankButton_clicked()
+{
+  deselectFilters();
+}
+
+void MainWindow::on_clearFiltersButton_clicked()
+{
+  ui->modFilterEdit->clear();
+	deselectFilters();
+}
+
+void MainWindow::sendSelectedModsToPriority(int newPriority)
+{
+  QItemSelectionModel *selection = ui->modList->selectionModel();
+  if (selection->hasSelection() && selection->selectedRows().count() > 1) {
+    std::vector<int> modsToMove;
+    for (auto idx : selection->selectedRows(ModList::COL_PRIORITY)) {
+      modsToMove.push_back(m_OrganizerCore.currentProfile()->modIndexByPriority(idx.data().toInt()));
+    }
+    m_OrganizerCore.modList()->changeModPriority(modsToMove, newPriority);
+  } else {
+    m_OrganizerCore.modList()->changeModPriority(m_ContextRow, newPriority);
+  }
+}
+
+void MainWindow::sendSelectedModsToTop_clicked()
+{
+  sendSelectedModsToPriority(0);
+}
+
+void MainWindow::sendSelectedModsToBottom_clicked()
+{
+  sendSelectedModsToPriority(INT_MAX);
+}
+
+void MainWindow::sendSelectedModsToPriority_clicked()
+{
+  bool ok;
+  int newPriority = QInputDialog::getInt(this,
+    tr("Set Priority"), tr("Set the priority of the selected mods"),
+    0, 0, INT_MAX, 1, &ok);
+  if (!ok) return;
+
+ sendSelectedModsToPriority(newPriority);
+}
+
+void MainWindow::sendSelectedModsToSeparator_clicked()
+{
+  QStringList separators;
+  for (auto mod : m_OrganizerCore.modList()->allMods()) {
+    ModInfo::Ptr modInfo = ModInfo::getByIndex(ModInfo::getIndex(mod));
+    if (modInfo->hasFlag(ModInfo::FLAG_SEPARATOR)) {
+      separators << mod.chopped(10);
+    }
+  }
+
+  ListDialog dialog(this);
+  QSettings &settings = m_OrganizerCore.settings().directInterface();
+  QString key = QString("geometry/%1").arg(dialog.objectName());
+
+  dialog.setWindowTitle("Select a separator...");
+  dialog.setChoices(separators);
+  dialog.restoreGeometry(settings.value(key).toByteArray());
+  if (dialog.exec() == QDialog::Accepted) {
+    QString result = dialog.getChoice();
+    if (!result.isEmpty()) {
+      result += "_separator";
+
+      int newPriority = INT_MAX;
+      bool foundSection = false;
+      for (auto mod : m_OrganizerCore.modsSortedByProfilePriority()) {
+        unsigned int modIndex = ModInfo::getIndex(mod);
+        ModInfo::Ptr modInfo = ModInfo::getByIndex(modIndex);
+        if (!foundSection && result.compare(mod) == 0) {
+          foundSection = true;
+        } else if (foundSection && modInfo->hasFlag(ModInfo::FLAG_SEPARATOR)) {
+          newPriority = m_OrganizerCore.currentProfile()->getModPriority(modIndex);
+          break;
+        }
+      }
+
+      QItemSelectionModel *selection = ui->modList->selectionModel();
+      if (selection->hasSelection() && selection->selectedRows().count() > 1) {
+        std::vector<int> modsToMove;
+        for (QModelIndex idx : selection->selectedRows(ModList::COL_PRIORITY)) {
+          modsToMove.push_back(m_OrganizerCore.currentProfile()->modIndexByPriority(idx.data().toInt()));
+        }
+        m_OrganizerCore.modList()->changeModPriority(modsToMove, newPriority);
+      } else {
+        int oldPriority = m_OrganizerCore.currentProfile()->getModPriority(m_ContextRow);
+        if (oldPriority < newPriority)
+          --newPriority;
+        m_OrganizerCore.modList()->changeModPriority(m_ContextRow, newPriority);
+      }
+    }
+  }
+  settings.setValue(key, dialog.saveGeometry());
+}
+
+void MainWindow::on_showArchiveDataCheckBox_toggled(const bool checked)
+{
+  if (m_OrganizerCore.getArchiveParsing() && checked)
+  {
+    m_showArchiveData = checked;
+  }
+  else
+  {
+    m_showArchiveData = false;
+  }
+  refreshDataTree();
+}
+