--- conflicted
+++ resolved
@@ -1,112 +1,109 @@
-/*
-Copyright (C) 2012 Sebastian Herbord. All rights reserved.
-
-This file is part of Mod Organizer.
-
-Mod Organizer is free software: you can redistribute it and/or modify
-it under the terms of the GNU General Public License as published by
-the Free Software Foundation, either version 3 of the License, or
-(at your option) any later version.
-
-Mod Organizer is distributed in the hope that it will be useful,
-but WITHOUT ANY WARRANTY; without even the implied warranty of
-MERCHANTABILITY or FITNESS FOR A PARTICULAR PURPOSE.  See the
-GNU General Public License for more details.
-
-You should have received a copy of the GNU General Public License
-along with Mod Organizer.  If not, see <http://www.gnu.org/licenses/>.
-*/
-
-#include "singleinstance.h"
-#include "report.h"
-#include "utility.h"
-#include <QLocalSocket>
-
-static const char s_Key[] = "mo-43d1a3ad-eeb0-4818-97c9-eda5216c29b5";
-static const int s_Timeout = 5000;
-
-
-SingleInstance::SingleInstance(bool forcePrimary, QObject *parent) :
-  QObject(parent), m_PrimaryInstance(false)
-{
-  m_SharedMem.setKey(s_Key);
-  if (!m_SharedMem.create(1)) {
-    if (forcePrimary) {
-      while (m_SharedMem.error() == QSharedMemory::AlreadyExists) {
-        Sleep(500);
-        if (m_SharedMem.create(1)) {
-          m_PrimaryInstance = true;
-          break;
-        }
-      }
-    }
-
-    if (m_SharedMem.error() == QSharedMemory::AlreadyExists) {
-      m_SharedMem.attach();
-      m_PrimaryInstance = false;
-    }
-    if ((m_SharedMem.error() != QSharedMemory::NoError) &&
-        (m_SharedMem.error() != QSharedMemory::AlreadyExists)) {
-      throw MOBase::MyException(tr("SHM error: %1").arg(m_SharedMem.errorString()));
-    }
-  } else {
-    m_PrimaryInstance = true;
-  }
-  if (m_PrimaryInstance) {
-    connect(&m_Server, SIGNAL(newConnection()), this, SLOT(receiveMessage()));
-<<<<<<< HEAD
-=======
-    // has to be called before listen
-    m_Server.setSocketOptions(QLocalServer::WorldAccessOption);
->>>>>>> f2f9e11f
-    m_Server.listen(s_Key);
-  }
-}
-
-
-void SingleInstance::sendMessage(const QString &message)
-{
-  if (m_PrimaryInstance) {
-    // nobody there to receive the message
-    return;
-  }
-  QLocalSocket socket(this);
-
-  bool connected = false;
-  for(int i = 0; i < 2 && !connected; ++i) {
-    if (i > 0) {
-      Sleep(250);
-    }
-
-    // other instance may be just starting up
-    socket.connectToServer(s_Key, QIODevice::WriteOnly);
-    connected = socket.waitForConnected(s_Timeout);
-  }
-
-  if (!connected) {
-    reportError(tr("failed to connect to running instance: %1").arg(socket.errorString()));
-    return;
-  }
-
-  socket.write(message.toUtf8());
-  if (!socket.waitForBytesWritten(s_Timeout)) {
-    reportError(tr("failed to communicate with running instance: %1").arg(socket.errorString()));
-    return;
-  }
-
-  socket.disconnectFromServer();
-}
-
-
-void SingleInstance::receiveMessage()
-{
-  QLocalSocket *socket = m_Server.nextPendingConnection();
-  if (!socket->waitForReadyRead(s_Timeout)) {
-    reportError(tr("failed to receive data from secondary instance: %1").arg(socket->errorString()));
-    return;
-  }
-
-  QString message = QString::fromUtf8(socket->readAll().constData());
-  emit messageSent(message);
-  socket->disconnectFromServer();
-}
+/*
+Copyright (C) 2012 Sebastian Herbord. All rights reserved.
+
+This file is part of Mod Organizer.
+
+Mod Organizer is free software: you can redistribute it and/or modify
+it under the terms of the GNU General Public License as published by
+the Free Software Foundation, either version 3 of the License, or
+(at your option) any later version.
+
+Mod Organizer is distributed in the hope that it will be useful,
+but WITHOUT ANY WARRANTY; without even the implied warranty of
+MERCHANTABILITY or FITNESS FOR A PARTICULAR PURPOSE.  See the
+GNU General Public License for more details.
+
+You should have received a copy of the GNU General Public License
+along with Mod Organizer.  If not, see <http://www.gnu.org/licenses/>.
+*/
+
+#include "singleinstance.h"
+#include "report.h"
+#include "utility.h"
+#include <QLocalSocket>
+
+static const char s_Key[] = "mo-43d1a3ad-eeb0-4818-97c9-eda5216c29b5";
+static const int s_Timeout = 5000;
+
+
+SingleInstance::SingleInstance(bool forcePrimary, QObject *parent) :
+  QObject(parent), m_PrimaryInstance(false)
+{
+  m_SharedMem.setKey(s_Key);
+  if (!m_SharedMem.create(1)) {
+    if (forcePrimary) {
+      while (m_SharedMem.error() == QSharedMemory::AlreadyExists) {
+        Sleep(500);
+        if (m_SharedMem.create(1)) {
+          m_PrimaryInstance = true;
+          break;
+        }
+      }
+    }
+
+    if (m_SharedMem.error() == QSharedMemory::AlreadyExists) {
+      m_SharedMem.attach();
+      m_PrimaryInstance = false;
+    }
+    if ((m_SharedMem.error() != QSharedMemory::NoError) &&
+        (m_SharedMem.error() != QSharedMemory::AlreadyExists)) {
+      throw MOBase::MyException(tr("SHM error: %1").arg(m_SharedMem.errorString()));
+    }
+  } else {
+    m_PrimaryInstance = true;
+  }
+  if (m_PrimaryInstance) {
+    connect(&m_Server, SIGNAL(newConnection()), this, SLOT(receiveMessage()));
+    // has to be called before listen
+    m_Server.setSocketOptions(QLocalServer::WorldAccessOption);
+    m_Server.listen(s_Key);
+  }
+}
+
+
+void SingleInstance::sendMessage(const QString &message)
+{
+  if (m_PrimaryInstance) {
+    // nobody there to receive the message
+    return;
+  }
+  QLocalSocket socket(this);
+
+  bool connected = false;
+  for(int i = 0; i < 2 && !connected; ++i) {
+    if (i > 0) {
+      Sleep(250);
+    }
+
+    // other instance may be just starting up
+    socket.connectToServer(s_Key, QIODevice::WriteOnly);
+    connected = socket.waitForConnected(s_Timeout);
+  }
+
+  if (!connected) {
+    reportError(tr("failed to connect to running instance: %1").arg(socket.errorString()));
+    return;
+  }
+
+  socket.write(message.toUtf8());
+  if (!socket.waitForBytesWritten(s_Timeout)) {
+    reportError(tr("failed to communicate with running instance: %1").arg(socket.errorString()));
+    return;
+  }
+
+  socket.disconnectFromServer();
+}
+
+
+void SingleInstance::receiveMessage()
+{
+  QLocalSocket *socket = m_Server.nextPendingConnection();
+  if (!socket->waitForReadyRead(s_Timeout)) {
+    reportError(tr("failed to receive data from secondary instance: %1").arg(socket->errorString()));
+    return;
+  }
+
+  QString message = QString::fromUtf8(socket->readAll().constData());
+  emit messageSent(message);
+  socket->disconnectFromServer();
+}