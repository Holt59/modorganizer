--- conflicted
+++ resolved
@@ -1,443 +1,220 @@
-<<<<<<< HEAD
-/*
-Copyright (C) 2012 Sebastian Herbord. All rights reserved.
-
-This file is part of Mod Organizer.
-
-Mod Organizer is free software: you can redistribute it and/or modify
-it under the terms of the GNU General Public License as published by
-the Free Software Foundation, either version 3 of the License, or
-(at your option) any later version.
-
-Mod Organizer is distributed in the hope that it will be useful,
-but WITHOUT ANY WARRANTY; without even the implied warranty of
-MERCHANTABILITY or FITNESS FOR A PARTICULAR PURPOSE.  See the
-GNU General Public License for more details.
-
-You should have received a copy of the GNU General Public License
-along with Mod Organizer.  If not, see <http://www.gnu.org/licenses/>.
-*/
-
-#include "nxmaccessmanager.h"
-#include "nxmurl.h"
-#include "report.h"
-#include "utility.h"
-#include "selfupdater.h"
-#include "persistentcookiejar.h"
-#include <QMessageBox>
-#include <QPushButton>
-#include <QNetworkProxy>
-#include <QNetworkRequest>
-#include <QNetworkCookie>
-#include <QNetworkCookieJar>
-#include <QCoreApplication>
-#include <QDir>
-#include <gameinfo.h>
-
-#if QT_VERSION >= QT_VERSION_CHECK(5,0,0)
-#include <QUrlQuery>
-#endif
-
-using namespace MOBase;
-using namespace MOShared;
-
-
-NXMAccessManager::NXMAccessManager(QObject *parent, const QString &moVersion)
-  : QNetworkAccessManager(parent)
-  , m_LoginReply(NULL)
-  , m_ProgressDialog()
-  , m_MOVersion(moVersion)
-  , m_LoginAttempted(false)
-{
-  setCookieJar(new PersistentCookieJar(
-      QDir::fromNativeSeparators(MOBase::ToQString(MOShared::GameInfo::instance().getCacheDir())) + "/nexus_cookies.dat", this));
-}
-
-NXMAccessManager::~NXMAccessManager()
-{
-  if (m_LoginReply != NULL) {
-    m_LoginReply->deleteLater();
-    m_LoginReply = NULL;
-  }
-}
-
-void NXMAccessManager::setNMMVersion(const QString &nmmVersion)
-{
-  m_NMMVersion = nmmVersion;
-}
-
-QNetworkReply *NXMAccessManager::createRequest(
-    QNetworkAccessManager::Operation operation, const QNetworkRequest &request,
-    QIODevice *device)
-{
-  if (request.url().scheme() != "nxm") {
-    return QNetworkAccessManager::createRequest(operation, request, device);
-  }
-  if (operation == GetOperation) {
-    emit requestNXMDownload(request.url().toString());
-
-    // eat the request, everything else will be done by the download manager
-    return QNetworkAccessManager::createRequest(QNetworkAccessManager::GetOperation,
-                                                QNetworkRequest(QUrl()));
-  } else if (operation == PostOperation) {
-    return QNetworkAccessManager::createRequest(operation, request, device);;
-  } else {
-    return QNetworkAccessManager::createRequest(operation, request, device);
-  }
-}
-
-
-void NXMAccessManager::showCookies()
-{
-  QList<QNetworkCookie> cookies = cookieJar()->cookiesForUrl(QUrl(ToQString(GameInfo::instance().getNexusPage()) + "/"));
-  foreach (QNetworkCookie cookie, cookies) {
-    qDebug("%s - %s", cookie.name().constData(), cookie.value().constData());
-  }
-}
-
-
-bool NXMAccessManager::loggedIn() const
-{
-  return hasLoginCookies();
-}
-
-bool NXMAccessManager::loginWaiting() const
-{
-  return m_LoginReply != NULL;
-}
-
-
-void NXMAccessManager::login(const QString &username, const QString &password)
-{
-  if (m_LoginReply != NULL) {
-    return;
-  }
-
-  if (hasLoginCookies()) {
-    emit loginSuccessful(false);
-    return;
-  }
-
-  m_LoginAttempted = true;
-
-  m_Username = username;
-  m_Password = password;
-  pageLogin();
-}
-
-
-void NXMAccessManager::pageLogin()
-{
-  QString requestString = (ToQString(GameInfo::instance().getNexusPage()) + "/Sessions/?Login&uri=%1")
-                             .arg(QString(QUrl::toPercentEncoding(ToQString(GameInfo::instance().getNexusPage()))));
-
-  QNetworkRequest request(requestString);
-  request.setHeader(QNetworkRequest::ContentTypeHeader, "application/x-www-form-urlencoded");
-
-  QByteArray postDataQuery;
-#if QT_VERSION >= QT_VERSION_CHECK(5,0,0)
-  QUrlQuery postData;
-  postData.addQueryItem("username", m_Username);
-  postData.addQueryItem("password", m_Password);
-  postDataQuery = postData.query(QUrl::FullyEncoded).toUtf8();
-#else
-  QUrl postData;
-  postData.addQueryItem("username", m_Username);
-  postData.addQueryItem("password", m_Password);
-  postDataQuery = postData.encodedQuery();
-#endif
-
-  QString userAgent = QString("Mod Organizer v%1 (compatible to Nexus Client v%2)").arg(m_MOVersion).arg(m_NMMVersion);
-  request.setRawHeader("User-Agent", userAgent.toUtf8());
-
-  m_ProgressDialog.setLabelText(tr("Logging into Nexus"));
-  QList<QPushButton*> buttons = m_ProgressDialog.findChildren<QPushButton*>();
-  buttons.at(0)->setEnabled(false);
-  m_ProgressDialog.show();
-  QCoreApplication::processEvents(); // for some reason the whole app hangs during the login. This way the user has at least a little feedback
-
-  m_LoginReply = post(request, postDataQuery);
-  m_LoginTimeout.start();
-  connect(m_LoginReply, SIGNAL(finished()), this, SLOT(loginFinished()));
-  connect(m_LoginReply, SIGNAL(error(QNetworkReply::NetworkError)), this, SLOT(loginError(QNetworkReply::NetworkError)));
-}
-
-
-void NXMAccessManager::loginTimeout()
-{
-  emit loginFailed(tr("timeout"));
-  m_LoginReply->deleteLater();
-  m_LoginReply = NULL;
-  m_LoginAttempted = false; // this usually means we might have usccess later
-  m_LoginTimeout.stop();
-  m_Username.clear();
-  m_Password.clear();
-}
-
-
-void NXMAccessManager::loginError(QNetworkReply::NetworkError)
-{
-  m_ProgressDialog.hide();
-  m_LoginTimeout.stop();
-  if (m_LoginReply != NULL) {
-    emit loginFailed(m_LoginReply->errorString());
-    m_LoginReply->deleteLater();
-    m_LoginReply = NULL;
-  } else {
-    emit loginFailed(tr("Unknown error"));
-  }
-  m_Username.clear();
-  m_Password.clear();
-}
-
-
-bool NXMAccessManager::hasLoginCookies() const
-{
-  bool sidCookie = false;
-  QList<QNetworkCookie> cookies = cookieJar()->cookiesForUrl(QUrl(ToQString(GameInfo::instance().getNexusPage()) + "/"));
-  foreach (QNetworkCookie cookie, cookies) {
-    if (cookie.name() == "sid") {
-      sidCookie = true;
-    }
-  }
-  return sidCookie;
-}
-
-
-void NXMAccessManager::loginFinished()
-{
-  m_ProgressDialog.hide();
-  if (hasLoginCookies()) {
-    emit loginSuccessful(true);
-  } else {
-    emit loginFailed(tr("Please check your password"));
-  }
-
-  m_LoginTimeout.stop();
-  m_LoginReply->deleteLater();
-  m_LoginReply = NULL;
-  m_Username.clear();
-  m_Password.clear();
-}
-=======
-/*
-Copyright (C) 2012 Sebastian Herbord. All rights reserved.
-
-This file is part of Mod Organizer.
-
-Mod Organizer is free software: you can redistribute it and/or modify
-it under the terms of the GNU General Public License as published by
-the Free Software Foundation, either version 3 of the License, or
-(at your option) any later version.
-
-Mod Organizer is distributed in the hope that it will be useful,
-but WITHOUT ANY WARRANTY; without even the implied warranty of
-MERCHANTABILITY or FITNESS FOR A PARTICULAR PURPOSE.  See the
-GNU General Public License for more details.
-
-You should have received a copy of the GNU General Public License
-along with Mod Organizer.  If not, see <http://www.gnu.org/licenses/>.
-*/
-
-#include "nxmaccessmanager.h"
-#include "nxmurl.h"
-#include "report.h"
-#include "utility.h"
-#include "selfupdater.h"
-#include "persistentcookiejar.h"
-#include <QMessageBox>
-#include <QPushButton>
-#include <QNetworkProxy>
-#include <QNetworkRequest>
-#include <QNetworkCookie>
-#include <QNetworkCookieJar>
-#include <QCoreApplication>
-#include <QDir>
-#include <gameinfo.h>
-
-#if QT_VERSION >= QT_VERSION_CHECK(5,0,0)
-#include <QUrlQuery>
-#endif
-
-using namespace MOBase;
-using namespace MOShared;
-
-
-NXMAccessManager::NXMAccessManager(QObject *parent, const QString &moVersion)
-  : QNetworkAccessManager(parent)
-  , m_LoginReply(NULL)
-  , m_ProgressDialog()
-  , m_MOVersion(moVersion)
-  , m_LoginAttempted(false)
-{
-  setCookieJar(new PersistentCookieJar(
-      QDir::fromNativeSeparators(MOBase::ToQString(MOShared::GameInfo::instance().getCacheDir())) + "/nexus_cookies.dat", this));
-}
-
-NXMAccessManager::~NXMAccessManager()
-{
-  if (m_LoginReply != NULL) {
-    m_LoginReply->deleteLater();
-    m_LoginReply = NULL;
-  }
-}
-
-void NXMAccessManager::setNMMVersion(const QString &nmmVersion)
-{
-  m_NMMVersion = nmmVersion;
-}
-
-QNetworkReply *NXMAccessManager::createRequest(
-    QNetworkAccessManager::Operation operation, const QNetworkRequest &request,
-    QIODevice *device)
-{
-  if (request.url().scheme() != "nxm") {
-    return QNetworkAccessManager::createRequest(operation, request, device);
-  }
-  if (operation == GetOperation) {
-    emit requestNXMDownload(request.url().toString());
-
-    // eat the request, everything else will be done by the download manager
-    return QNetworkAccessManager::createRequest(QNetworkAccessManager::GetOperation,
-                                                QNetworkRequest(QUrl()));
-  } else if (operation == PostOperation) {
-    return QNetworkAccessManager::createRequest(operation, request, device);;
-  } else {
-    return QNetworkAccessManager::createRequest(operation, request, device);
-  }
-}
-
-
-void NXMAccessManager::showCookies()
-{
-  QList<QNetworkCookie> cookies = cookieJar()->cookiesForUrl(QUrl(ToQString(GameInfo::instance().getNexusPage()) + "/"));
-  foreach (QNetworkCookie cookie, cookies) {
-    qDebug("%s - %s", cookie.name().constData(), cookie.value().constData());
-  }
-}
-
-
-bool NXMAccessManager::loggedIn() const
-{
-  return hasLoginCookies();
-}
-
-bool NXMAccessManager::loginWaiting() const
-{
-  return m_LoginReply != NULL;
-}
-
-
-void NXMAccessManager::login(const QString &username, const QString &password)
-{
-  if (m_LoginReply != NULL) {
-    return;
-  }
-
-  if (hasLoginCookies()) {
-    emit loginSuccessful(false);
-    return;
-  }
-
-  m_LoginAttempted = true;
-
-  m_Username = username;
-  m_Password = password;
-  pageLogin();
-}
-
-
-void NXMAccessManager::pageLogin()
-{
-  QString requestString = (ToQString(GameInfo::instance().getNexusPage()) + "/Sessions/?Login&uri=%1")
-                             .arg(QString(QUrl::toPercentEncoding(ToQString(GameInfo::instance().getNexusPage()))));
-
-  QNetworkRequest request(requestString);
-  request.setHeader(QNetworkRequest::ContentTypeHeader, "application/x-www-form-urlencoded");
-
-  QByteArray postDataQuery;
-#if QT_VERSION >= QT_VERSION_CHECK(5,0,0)
-  QUrlQuery postData;
-  postData.addQueryItem("username", m_Username);
-  postData.addQueryItem("password", m_Password);
-  postDataQuery = postData.query(QUrl::FullyEncoded).toUtf8();
-#else
-  QUrl postData;
-  postData.addQueryItem("username", m_Username);
-  postData.addQueryItem("password", m_Password);
-  postDataQuery = postData.encodedQuery();
-#endif
-
-  QString userAgent = QString("Mod Organizer v%1 (compatible to Nexus Client v%2)").arg(m_MOVersion).arg(m_NMMVersion);
-  request.setRawHeader("User-Agent", userAgent.toUtf8());
-
-  m_ProgressDialog.setLabelText(tr("Logging into Nexus"));
-  QList<QPushButton*> buttons = m_ProgressDialog.findChildren<QPushButton*>();
-  buttons.at(0)->setEnabled(false);
-  m_ProgressDialog.show();
-  QCoreApplication::processEvents(); // for some reason the whole app hangs during the login. This way the user has at least a little feedback
-
-  m_LoginReply = post(request, postDataQuery);
-  m_LoginTimeout.start();
-  connect(m_LoginReply, SIGNAL(finished()), this, SLOT(loginFinished()));
-  connect(m_LoginReply, SIGNAL(error(QNetworkReply::NetworkError)), this, SLOT(loginError(QNetworkReply::NetworkError)));
-}
-
-
-void NXMAccessManager::loginTimeout()
-{
-  emit loginFailed(tr("timeout"));
-  m_LoginReply->deleteLater();
-  m_LoginReply = NULL;
-  m_LoginAttempted = false; // this usually means we might have usccess later
-  m_LoginTimeout.stop();
-  m_Username.clear();
-  m_Password.clear();
-}
-
-
-void NXMAccessManager::loginError(QNetworkReply::NetworkError)
-{
-  m_ProgressDialog.hide();
-  m_LoginTimeout.stop();
-  if (m_LoginReply != NULL) {
-    emit loginFailed(m_LoginReply->errorString());
-    m_LoginReply->deleteLater();
-    m_LoginReply = NULL;
-  } else {
-    emit loginFailed(tr("Unknown error"));
-  }
-  m_Username.clear();
-  m_Password.clear();
-}
-
-
-bool NXMAccessManager::hasLoginCookies() const
-{
-  bool sidCookie = false;
-  QList<QNetworkCookie> cookies = cookieJar()->cookiesForUrl(QUrl(ToQString(GameInfo::instance().getNexusPage()) + "/"));
-  foreach (QNetworkCookie cookie, cookies) {
-    if (cookie.name() == "sid") {
-      sidCookie = true;
-    }
-  }
-  return sidCookie;
-}
-
-
-void NXMAccessManager::loginFinished()
-{
-  m_ProgressDialog.hide();
-  if (hasLoginCookies()) {
-    emit loginSuccessful(true);
-  } else {
-    emit loginFailed(tr("Please check your password"));
-  }
-
-  m_LoginTimeout.stop();
-  m_LoginReply->deleteLater();
-  m_LoginReply = NULL;
-  m_Username.clear();
-  m_Password.clear();
-}
->>>>>>> f2f9e11f
+/*
+Copyright (C) 2012 Sebastian Herbord. All rights reserved.
+
+This file is part of Mod Organizer.
+
+Mod Organizer is free software: you can redistribute it and/or modify
+it under the terms of the GNU General Public License as published by
+the Free Software Foundation, either version 3 of the License, or
+(at your option) any later version.
+
+Mod Organizer is distributed in the hope that it will be useful,
+but WITHOUT ANY WARRANTY; without even the implied warranty of
+MERCHANTABILITY or FITNESS FOR A PARTICULAR PURPOSE.  See the
+GNU General Public License for more details.
+
+You should have received a copy of the GNU General Public License
+along with Mod Organizer.  If not, see <http://www.gnu.org/licenses/>.
+*/
+
+#include "nxmaccessmanager.h"
+#include "nxmurl.h"
+#include "report.h"
+#include "utility.h"
+#include "selfupdater.h"
+#include "persistentcookiejar.h"
+#include <QMessageBox>
+#include <QPushButton>
+#include <QNetworkProxy>
+#include <QNetworkRequest>
+#include <QNetworkCookie>
+#include <QNetworkCookieJar>
+#include <QCoreApplication>
+#include <QDir>
+#include <gameinfo.h>
+
+#if QT_VERSION >= QT_VERSION_CHECK(5,0,0)
+#include <QUrlQuery>
+#endif
+
+using namespace MOBase;
+using namespace MOShared;
+
+
+NXMAccessManager::NXMAccessManager(QObject *parent, const QString &moVersion)
+  : QNetworkAccessManager(parent)
+  , m_LoginReply(NULL)
+  , m_ProgressDialog()
+  , m_MOVersion(moVersion)
+  , m_LoginAttempted(false)
+{
+  setCookieJar(new PersistentCookieJar(
+      QDir::fromNativeSeparators(MOBase::ToQString(MOShared::GameInfo::instance().getCacheDir())) + "/nexus_cookies.dat", this));
+}
+
+NXMAccessManager::~NXMAccessManager()
+{
+  if (m_LoginReply != NULL) {
+    m_LoginReply->deleteLater();
+    m_LoginReply = NULL;
+  }
+}
+
+void NXMAccessManager::setNMMVersion(const QString &nmmVersion)
+{
+  m_NMMVersion = nmmVersion;
+}
+
+QNetworkReply *NXMAccessManager::createRequest(
+    QNetworkAccessManager::Operation operation, const QNetworkRequest &request,
+    QIODevice *device)
+{
+  if (request.url().scheme() != "nxm") {
+    return QNetworkAccessManager::createRequest(operation, request, device);
+  }
+  if (operation == GetOperation) {
+    emit requestNXMDownload(request.url().toString());
+
+    // eat the request, everything else will be done by the download manager
+    return QNetworkAccessManager::createRequest(QNetworkAccessManager::GetOperation,
+                                                QNetworkRequest(QUrl()));
+  } else if (operation == PostOperation) {
+    return QNetworkAccessManager::createRequest(operation, request, device);;
+  } else {
+    return QNetworkAccessManager::createRequest(operation, request, device);
+  }
+}
+
+
+void NXMAccessManager::showCookies()
+{
+  QList<QNetworkCookie> cookies = cookieJar()->cookiesForUrl(QUrl(ToQString(GameInfo::instance().getNexusPage()) + "/"));
+  foreach (QNetworkCookie cookie, cookies) {
+    qDebug("%s - %s", cookie.name().constData(), cookie.value().constData());
+  }
+}
+
+
+bool NXMAccessManager::loggedIn() const
+{
+  return hasLoginCookies();
+}
+
+bool NXMAccessManager::loginWaiting() const
+{
+  return m_LoginReply != NULL;
+}
+
+
+void NXMAccessManager::login(const QString &username, const QString &password)
+{
+  if (m_LoginReply != NULL) {
+    return;
+  }
+
+  if (hasLoginCookies()) {
+    emit loginSuccessful(false);
+    return;
+  }
+
+  m_LoginAttempted = true;
+
+  m_Username = username;
+  m_Password = password;
+  pageLogin();
+}
+
+
+void NXMAccessManager::pageLogin()
+{
+  QString requestString = (ToQString(GameInfo::instance().getNexusPage()) + "/Sessions/?Login&uri=%1")
+                             .arg(QString(QUrl::toPercentEncoding(ToQString(GameInfo::instance().getNexusPage()))));
+
+  QNetworkRequest request(requestString);
+  request.setHeader(QNetworkRequest::ContentTypeHeader, "application/x-www-form-urlencoded");
+
+  QByteArray postDataQuery;
+#if QT_VERSION >= QT_VERSION_CHECK(5,0,0)
+  QUrlQuery postData;
+  postData.addQueryItem("username", m_Username);
+  postData.addQueryItem("password", m_Password);
+  postDataQuery = postData.query(QUrl::FullyEncoded).toUtf8();
+#else
+  QUrl postData;
+  postData.addQueryItem("username", m_Username);
+  postData.addQueryItem("password", m_Password);
+  postDataQuery = postData.encodedQuery();
+#endif
+
+  QString userAgent = QString("Mod Organizer v%1 (compatible to Nexus Client v%2)").arg(m_MOVersion).arg(m_NMMVersion);
+  request.setRawHeader("User-Agent", userAgent.toUtf8());
+
+  m_ProgressDialog.setLabelText(tr("Logging into Nexus"));
+  QList<QPushButton*> buttons = m_ProgressDialog.findChildren<QPushButton*>();
+  buttons.at(0)->setEnabled(false);
+  m_ProgressDialog.show();
+  QCoreApplication::processEvents(); // for some reason the whole app hangs during the login. This way the user has at least a little feedback
+
+  m_LoginReply = post(request, postDataQuery);
+  m_LoginTimeout.start();
+  connect(m_LoginReply, SIGNAL(finished()), this, SLOT(loginFinished()));
+  connect(m_LoginReply, SIGNAL(error(QNetworkReply::NetworkError)), this, SLOT(loginError(QNetworkReply::NetworkError)));
+}
+
+
+void NXMAccessManager::loginTimeout()
+{
+  emit loginFailed(tr("timeout"));
+  m_LoginReply->deleteLater();
+  m_LoginReply = NULL;
+  m_LoginAttempted = false; // this usually means we might have usccess later
+  m_LoginTimeout.stop();
+  m_Username.clear();
+  m_Password.clear();
+}
+
+
+void NXMAccessManager::loginError(QNetworkReply::NetworkError)
+{
+  m_ProgressDialog.hide();
+  m_LoginTimeout.stop();
+  if (m_LoginReply != NULL) {
+    emit loginFailed(m_LoginReply->errorString());
+    m_LoginReply->deleteLater();
+    m_LoginReply = NULL;
+  } else {
+    emit loginFailed(tr("Unknown error"));
+  }
+  m_Username.clear();
+  m_Password.clear();
+}
+
+
+bool NXMAccessManager::hasLoginCookies() const
+{
+  bool sidCookie = false;
+  QList<QNetworkCookie> cookies = cookieJar()->cookiesForUrl(QUrl(ToQString(GameInfo::instance().getNexusPage()) + "/"));
+  foreach (QNetworkCookie cookie, cookies) {
+    if (cookie.name() == "sid") {
+      sidCookie = true;
+    }
+  }
+  return sidCookie;
+}
+
+
+void NXMAccessManager::loginFinished()
+{
+  m_ProgressDialog.hide();
+  if (hasLoginCookies()) {
+    emit loginSuccessful(true);
+  } else {
+    emit loginFailed(tr("Please check your password"));
+  }
+
+  m_LoginTimeout.stop();
+  m_LoginReply->deleteLater();
+  m_LoginReply = NULL;
+  m_Username.clear();
+  m_Password.clear();
+}