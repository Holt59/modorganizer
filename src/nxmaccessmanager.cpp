--- conflicted
+++ resolved
@@ -1,345 +1,340 @@
-/*
-Copyright (C) 2012 Sebastian Herbord. All rights reserved.
-
-This file is part of Mod Organizer.
-
-Mod Organizer is free software: you can redistribute it and/or modify
-it under the terms of the GNU General Public License as published by
-the Free Software Foundation, either version 3 of the License, or
-(at your option) any later version.
-
-Mod Organizer is distributed in the hope that it will be useful,
-but WITHOUT ANY WARRANTY; without even the implied warranty of
-MERCHANTABILITY or FITNESS FOR A PARTICULAR PURPOSE.  See the
-GNU General Public License for more details.
-
-You should have received a copy of the GNU General Public License
-along with Mod Organizer.  If not, see <http://www.gnu.org/licenses/>.
-*/
-
-#include "nxmaccessmanager.h"
-
-#include "iplugingame.h"
-#include "nxmurl.h"
-#include "report.h"
-#include "utility.h"
-#include "selfupdater.h"
-#include "persistentcookiejar.h"
-#include "settings.h"
-<<<<<<< HEAD
-#include <json.h>
-
-=======
-#include <gameinfo.h>
->>>>>>> ec9c78f8
-#include <QMessageBox>
-#include <QPushButton>
-#include <QNetworkProxy>
-#include <QNetworkRequest>
-#include <QNetworkCookie>
-#include <QNetworkCookieJar>
-#include <QCoreApplication>
-#include <QDir>
-#include <QUrlQuery>
-#include <QThread>
-#include <QJsonDocument>
-#include <QJsonArray>
-
-using namespace MOBase;
-
-namespace {
-  QString const Nexus_Management_URL("http://nmm.nexusmods.com");
-}
-
-// unfortunately Nexus doesn't seem to document these states, all I know is all these listed
-// are considered premium (27 should be lifetime premium)
-const std::set<int> NXMAccessManager::s_PremiumAccountStates { 4, 6, 13, 27, 31, 32 };
-
-
-NXMAccessManager::NXMAccessManager(QObject *parent, const QString &moVersion)
-  : QNetworkAccessManager(parent)
-  , m_LoginReply(nullptr)
-  , m_MOVersion(moVersion)
-{
-  m_LoginTimeout.setSingleShot(true);
-  m_LoginTimeout.setInterval(30000);
-  setCookieJar(new PersistentCookieJar(
-      QDir::fromNativeSeparators(Settings::instance().getCacheDirectory() + "/nexus_cookies.dat")));
-}
-
-NXMAccessManager::~NXMAccessManager()
-{
-  if (m_LoginReply != nullptr) {
-    m_LoginReply->deleteLater();
-    m_LoginReply = nullptr;
-  }
-}
-
-void NXMAccessManager::setNMMVersion(const QString &nmmVersion)
-{
-  m_NMMVersion = nmmVersion;
-}
-
-QNetworkReply *NXMAccessManager::createRequest(
-    QNetworkAccessManager::Operation operation, const QNetworkRequest &request,
-    QIODevice *device)
-{
-  if (request.url().scheme() != "nxm") {
-    return QNetworkAccessManager::createRequest(operation, request, device);
-  }
-  if (operation == GetOperation) {
-    emit requestNXMDownload(request.url().toString());
-
-    // eat the request, everything else will be done by the download manager
-    return QNetworkAccessManager::createRequest(QNetworkAccessManager::GetOperation,
-                                                QNetworkRequest(QUrl()));
-  } else if (operation == PostOperation) {
-    return QNetworkAccessManager::createRequest(operation, request, device);;
-  } else {
-    return QNetworkAccessManager::createRequest(operation, request, device);
-  }
-}
-
-
-void NXMAccessManager::showCookies() const
-{
-  QUrl url(Nexus_Management_URL + "/");
-  for (const QNetworkCookie &cookie : cookieJar()->cookiesForUrl(url)) {
-    qDebug("%s - %s (expires: %s)",
-           cookie.name().constData(), cookie.value().constData(),
-           qPrintable(cookie.expirationDate().toString()));
-  }
-}
-
-
-void NXMAccessManager::startLoginCheck()
-{
-  if (hasLoginCookies()) {
-    qDebug("validating login cookies");
-    QNetworkRequest request(Nexus_Management_URL + "/Sessions/?Validate");
-    request.setHeader(QNetworkRequest::ContentTypeHeader, "application/x-www-form-urlencoded");
-    request.setRawHeader("User-Agent", userAgent().toUtf8());
-
-    m_LoginReply = get(request);
-    m_LoginTimeout.start();
-    m_LoginState = LOGIN_CHECKING;
-    connect(m_LoginReply, SIGNAL(finished()), this, SLOT(loginChecked()));
-    connect(m_LoginReply, SIGNAL(error(QNetworkReply::NetworkError)),
-            this, SLOT(loginError(QNetworkReply::NetworkError)));
-  }
-}
-
-
-void NXMAccessManager::retrieveCredentials()
-{
-  qDebug("retrieving credentials");
-
-  QNetworkRequest request(Nexus_Management_URL + "/Core/Libs/Flamework/Entities/User?GetCredentials");
-  request.setHeader(QNetworkRequest::ContentTypeHeader, "application/x-www-form-urlencoded");
-  request.setRawHeader("User-Agent", userAgent().toUtf8());
-
-  QNetworkReply *reply = get(request);
-  QTimer timeout;
-  connect(&timeout, &QTimer::timeout, [reply] () {
-    reply->deleteLater();
-  });
-  timeout.start();
-
-  connect(reply, &QNetworkReply::finished, [reply, this] () {
-    QJsonDocument jdoc = QJsonDocument::fromJson(reply->readAll());
-    QJsonArray credentialsData = jdoc.array();
-    emit credentialsReceived(credentialsData.at(2).toString(),
-                             s_PremiumAccountStates.find(credentialsData.at(1).toInt())
-                                                         != s_PremiumAccountStates.end());
-    reply->deleteLater();
-  });
-
-  connect(reply, static_cast<void (QNetworkReply::*)(QNetworkReply::NetworkError)>(&QNetworkReply::error),
-          [=] (QNetworkReply::NetworkError) {
-    qDebug("failed to retrieve account credentials: %s", qPrintable(reply->errorString()));
-    reply->deleteLater();
-  });
-}
-
-
-bool NXMAccessManager::loggedIn() const
-{
-  if (m_LoginState == LOGIN_CHECKING) {
-    QProgressDialog progress;
-    progress.setLabelText(tr("Verifying Nexus login"));
-    progress.show();
-    while (m_LoginState == LOGIN_CHECKING) {
-      QCoreApplication::processEvents();
-      QThread::msleep(100);
-    }
-    progress.hide();
-  }
-
-  return m_LoginState == LOGIN_VALID;
-}
-
-
-void NXMAccessManager::refuseLogin()
-{
-  m_LoginState = LOGIN_REFUSED;
-}
-
-
-bool NXMAccessManager::loginAttempted() const
-{
-  return m_LoginState != LOGIN_NOT_CHECKED;
-}
-
-
-bool NXMAccessManager::loginWaiting() const
-{
-  return m_LoginReply != nullptr;
-}
-
-
-void NXMAccessManager::login(const QString &username, const QString &password)
-{
-  if (m_LoginReply != nullptr) {
-    return;
-  }
-
-  if (m_LoginState == LOGIN_VALID) {
-    emit loginSuccessful(false);
-    return;
-  }
-
-  m_Username = username;
-  m_Password = password;
-  pageLogin();
-}
-
-
-QString NXMAccessManager::userAgent(const QString &subModule) const
-{
-  QStringList comments;
-  comments << "compatible to Nexus Client v" + m_NMMVersion;
-  if (!subModule.isEmpty()) {
-    comments << "module: " + subModule;
-  }
-
-  return  QString("Mod Organizer v%1 (%2)").arg(m_MOVersion, comments.join("; "));
-}
-
-
-void NXMAccessManager::pageLogin()
-{
-  qDebug("logging %s in on Nexus", qPrintable(m_Username));
-
-  QString requestString = (Nexus_Management_URL + "/Sessions/?Login&uri=%1")
-                            .arg(QString(QUrl::toPercentEncoding(Nexus_Management_URL)));
-
-  QNetworkRequest request(requestString);
-  request.setHeader(QNetworkRequest::ContentTypeHeader, "application/x-www-form-urlencoded");
-
-  QByteArray postDataQuery;
-  QUrlQuery postData;
-  postData.addQueryItem("username", m_Username);
-  postData.addQueryItem("password", m_Password);
-  postDataQuery = postData.query(QUrl::FullyEncoded).toUtf8();
-
-  request.setRawHeader("User-Agent", userAgent().toUtf8());
-
-  m_ProgressDialog = new QProgressDialog(nullptr);
-  m_ProgressDialog->setLabelText(tr("Logging into Nexus"));
-  QList<QPushButton*> buttons = m_ProgressDialog->findChildren<QPushButton*>();
-  buttons.at(0)->setEnabled(false);
-  m_ProgressDialog->show();
-  QCoreApplication::processEvents(); // for some reason the whole app hangs during the login. This way the user has at least a little feedback
-
-  m_LoginReply = post(request, postDataQuery);
-  m_LoginTimeout.start();
-  m_LoginState = LOGIN_CHECKING;
-  connect(m_LoginReply, SIGNAL(finished()), this, SLOT(loginFinished()));
-  connect(m_LoginReply, SIGNAL(error(QNetworkReply::NetworkError)), this, SLOT(loginError(QNetworkReply::NetworkError)));
-}
-
-
-void NXMAccessManager::loginTimeout()
-{
-  m_LoginReply->deleteLater();
-  m_LoginReply = nullptr;
-  m_LoginAttempted = false; // this usually means we might have success later
-  m_Username.clear();
-  m_Password.clear();
-  m_LoginState = LOGIN_NOT_VALID;
-
-  emit loginFailed(tr("timeout"));
-}
-
-
-void NXMAccessManager::loginError(QNetworkReply::NetworkError)
-{
-  qDebug("login error");
-  if (m_ProgressDialog != nullptr) {
-    m_ProgressDialog->deleteLater();
-    m_ProgressDialog = nullptr;
-  }
-  m_Username.clear();
-  m_Password.clear();
-  m_LoginState = LOGIN_NOT_VALID;
-
-  if (m_LoginReply != nullptr) {
-    emit loginFailed(m_LoginReply->errorString());
-    m_LoginReply->deleteLater();
-    m_LoginReply = nullptr;
-  } else {
-    emit loginFailed(tr("Unknown error"));
-  }
-}
-
-
-bool NXMAccessManager::hasLoginCookies() const
-{
-  QUrl url(Nexus_Management_URL + "/");
-  QList<QNetworkCookie> cookies = cookieJar()->cookiesForUrl(url);
-  for (const QNetworkCookie &cookie : cookies) {
-    if (cookie.name() == "sid") {
-      return true;
-    }
-  }
-  return false;
-}
-
-
-void NXMAccessManager::loginFinished()
-{
-  if (m_ProgressDialog != nullptr) {
-    m_ProgressDialog->deleteLater();
-    m_ProgressDialog = nullptr;
-  }
-
-  m_LoginReply->deleteLater();
-  m_LoginReply = nullptr;
-  m_Username.clear();
-  m_Password.clear();
-
-  if (hasLoginCookies()) {
-    m_LoginState = LOGIN_VALID;
-    retrieveCredentials();
-    emit loginSuccessful(true);
-  } else {
-    m_LoginState = LOGIN_NOT_VALID;
-    emit loginFailed(tr("Please check your password"));
-  }
-}
-
-
-void NXMAccessManager::loginChecked()
-{
-  QNetworkReply *reply = static_cast<QNetworkReply*>(sender());
-  QByteArray data = reply->readAll();
-  m_LoginState = data == "null" ? LOGIN_NOT_VALID
-                                : LOGIN_VALID;
-  if (m_LoginState == LOGIN_VALID) {
-    retrieveCredentials();
-  } else {
-    qDebug("cookies seem to be invalid");
-  }
-  m_LoginReply->deleteLater();
-  m_LoginReply = nullptr;
-}
+/*
+Copyright (C) 2012 Sebastian Herbord. All rights reserved.
+
+This file is part of Mod Organizer.
+
+Mod Organizer is free software: you can redistribute it and/or modify
+it under the terms of the GNU General Public License as published by
+the Free Software Foundation, either version 3 of the License, or
+(at your option) any later version.
+
+Mod Organizer is distributed in the hope that it will be useful,
+but WITHOUT ANY WARRANTY; without even the implied warranty of
+MERCHANTABILITY or FITNESS FOR A PARTICULAR PURPOSE.  See the
+GNU General Public License for more details.
+
+You should have received a copy of the GNU General Public License
+along with Mod Organizer.  If not, see <http://www.gnu.org/licenses/>.
+*/
+
+#include "nxmaccessmanager.h"
+
+#include "iplugingame.h"
+#include "nxmurl.h"
+#include "report.h"
+#include "utility.h"
+#include "selfupdater.h"
+#include "persistentcookiejar.h"
+#include "settings.h"
+#include <gameinfo.h>
+#include <QMessageBox>
+#include <QPushButton>
+#include <QNetworkProxy>
+#include <QNetworkRequest>
+#include <QNetworkCookie>
+#include <QNetworkCookieJar>
+#include <QCoreApplication>
+#include <QDir>
+#include <QUrlQuery>
+#include <QThread>
+#include <QJsonDocument>
+#include <QJsonArray>
+
+using namespace MOBase;
+
+namespace {
+  QString const Nexus_Management_URL("http://nmm.nexusmods.com");
+}
+
+// unfortunately Nexus doesn't seem to document these states, all I know is all these listed
+// are considered premium (27 should be lifetime premium)
+const std::set<int> NXMAccessManager::s_PremiumAccountStates { 4, 6, 13, 27, 31, 32 };
+
+
+NXMAccessManager::NXMAccessManager(QObject *parent, const QString &moVersion)
+  : QNetworkAccessManager(parent)
+  , m_LoginReply(nullptr)
+  , m_MOVersion(moVersion)
+{
+  m_LoginTimeout.setSingleShot(true);
+  m_LoginTimeout.setInterval(30000);
+  setCookieJar(new PersistentCookieJar(
+      QDir::fromNativeSeparators(Settings::instance().getCacheDirectory() + "/nexus_cookies.dat")));
+}
+
+NXMAccessManager::~NXMAccessManager()
+{
+  if (m_LoginReply != nullptr) {
+    m_LoginReply->deleteLater();
+    m_LoginReply = nullptr;
+  }
+}
+
+void NXMAccessManager::setNMMVersion(const QString &nmmVersion)
+{
+  m_NMMVersion = nmmVersion;
+}
+
+QNetworkReply *NXMAccessManager::createRequest(
+    QNetworkAccessManager::Operation operation, const QNetworkRequest &request,
+    QIODevice *device)
+{
+  if (request.url().scheme() != "nxm") {
+    return QNetworkAccessManager::createRequest(operation, request, device);
+  }
+  if (operation == GetOperation) {
+    emit requestNXMDownload(request.url().toString());
+
+    // eat the request, everything else will be done by the download manager
+    return QNetworkAccessManager::createRequest(QNetworkAccessManager::GetOperation,
+                                                QNetworkRequest(QUrl()));
+  } else if (operation == PostOperation) {
+    return QNetworkAccessManager::createRequest(operation, request, device);;
+  } else {
+    return QNetworkAccessManager::createRequest(operation, request, device);
+  }
+}
+
+
+void NXMAccessManager::showCookies() const
+{
+  QUrl url(Nexus_Management_URL + "/");
+  for (const QNetworkCookie &cookie : cookieJar()->cookiesForUrl(url)) {
+    qDebug("%s - %s (expires: %s)",
+           cookie.name().constData(), cookie.value().constData(),
+           qPrintable(cookie.expirationDate().toString()));
+  }
+}
+
+
+void NXMAccessManager::startLoginCheck()
+{
+  if (hasLoginCookies()) {
+    qDebug("validating login cookies");
+    QNetworkRequest request(Nexus_Management_URL + "/Sessions/?Validate");
+    request.setHeader(QNetworkRequest::ContentTypeHeader, "application/x-www-form-urlencoded");
+    request.setRawHeader("User-Agent", userAgent().toUtf8());
+
+    m_LoginReply = get(request);
+    m_LoginTimeout.start();
+    m_LoginState = LOGIN_CHECKING;
+    connect(m_LoginReply, SIGNAL(finished()), this, SLOT(loginChecked()));
+    connect(m_LoginReply, SIGNAL(error(QNetworkReply::NetworkError)),
+            this, SLOT(loginError(QNetworkReply::NetworkError)));
+  }
+}
+
+
+void NXMAccessManager::retrieveCredentials()
+{
+  qDebug("retrieving credentials");
+
+  QNetworkRequest request(Nexus_Management_URL + "/Core/Libs/Flamework/Entities/User?GetCredentials");
+  request.setHeader(QNetworkRequest::ContentTypeHeader, "application/x-www-form-urlencoded");
+  request.setRawHeader("User-Agent", userAgent().toUtf8());
+
+  QNetworkReply *reply = get(request);
+  QTimer timeout;
+  connect(&timeout, &QTimer::timeout, [reply] () {
+    reply->deleteLater();
+  });
+  timeout.start();
+
+  connect(reply, &QNetworkReply::finished, [reply, this] () {
+    QJsonDocument jdoc = QJsonDocument::fromJson(reply->readAll());
+    QJsonArray credentialsData = jdoc.array();
+    emit credentialsReceived(credentialsData.at(2).toString(),
+                             s_PremiumAccountStates.find(credentialsData.at(1).toInt())
+                                                         != s_PremiumAccountStates.end());
+    reply->deleteLater();
+  });
+
+  connect(reply, static_cast<void (QNetworkReply::*)(QNetworkReply::NetworkError)>(&QNetworkReply::error),
+          [=] (QNetworkReply::NetworkError) {
+    qDebug("failed to retrieve account credentials: %s", qPrintable(reply->errorString()));
+    reply->deleteLater();
+  });
+}
+
+
+bool NXMAccessManager::loggedIn() const
+{
+  if (m_LoginState == LOGIN_CHECKING) {
+    QProgressDialog progress;
+    progress.setLabelText(tr("Verifying Nexus login"));
+    progress.show();
+    while (m_LoginState == LOGIN_CHECKING) {
+      QCoreApplication::processEvents();
+      QThread::msleep(100);
+    }
+    progress.hide();
+  }
+
+  return m_LoginState == LOGIN_VALID;
+}
+
+
+void NXMAccessManager::refuseLogin()
+{
+  m_LoginState = LOGIN_REFUSED;
+}
+
+
+bool NXMAccessManager::loginAttempted() const
+{
+  return m_LoginState != LOGIN_NOT_CHECKED;
+}
+
+
+bool NXMAccessManager::loginWaiting() const
+{
+  return m_LoginReply != nullptr;
+}
+
+
+void NXMAccessManager::login(const QString &username, const QString &password)
+{
+  if (m_LoginReply != nullptr) {
+    return;
+  }
+
+  if (m_LoginState == LOGIN_VALID) {
+    emit loginSuccessful(false);
+    return;
+  }
+
+  m_Username = username;
+  m_Password = password;
+  pageLogin();
+}
+
+
+QString NXMAccessManager::userAgent(const QString &subModule) const
+{
+  QStringList comments;
+  comments << "compatible to Nexus Client v" + m_NMMVersion;
+  if (!subModule.isEmpty()) {
+    comments << "module: " + subModule;
+  }
+
+  return  QString("Mod Organizer v%1 (%2)").arg(m_MOVersion, comments.join("; "));
+}
+
+
+void NXMAccessManager::pageLogin()
+{
+  qDebug("logging %s in on Nexus", qPrintable(m_Username));
+
+  QString requestString = (Nexus_Management_URL + "/Sessions/?Login&uri=%1")
+                            .arg(QString(QUrl::toPercentEncoding(Nexus_Management_URL)));
+
+  QNetworkRequest request(requestString);
+  request.setHeader(QNetworkRequest::ContentTypeHeader, "application/x-www-form-urlencoded");
+
+  QByteArray postDataQuery;
+  QUrlQuery postData;
+  postData.addQueryItem("username", m_Username);
+  postData.addQueryItem("password", m_Password);
+  postDataQuery = postData.query(QUrl::FullyEncoded).toUtf8();
+
+  request.setRawHeader("User-Agent", userAgent().toUtf8());
+
+  m_ProgressDialog = new QProgressDialog(nullptr);
+  m_ProgressDialog->setLabelText(tr("Logging into Nexus"));
+  QList<QPushButton*> buttons = m_ProgressDialog->findChildren<QPushButton*>();
+  buttons.at(0)->setEnabled(false);
+  m_ProgressDialog->show();
+  QCoreApplication::processEvents(); // for some reason the whole app hangs during the login. This way the user has at least a little feedback
+
+  m_LoginReply = post(request, postDataQuery);
+  m_LoginTimeout.start();
+  m_LoginState = LOGIN_CHECKING;
+  connect(m_LoginReply, SIGNAL(finished()), this, SLOT(loginFinished()));
+  connect(m_LoginReply, SIGNAL(error(QNetworkReply::NetworkError)), this, SLOT(loginError(QNetworkReply::NetworkError)));
+}
+
+
+void NXMAccessManager::loginTimeout()
+{
+  m_LoginReply->deleteLater();
+  m_LoginReply = nullptr;
+  m_LoginAttempted = false; // this usually means we might have success later
+  m_Username.clear();
+  m_Password.clear();
+  m_LoginState = LOGIN_NOT_VALID;
+
+  emit loginFailed(tr("timeout"));
+}
+
+
+void NXMAccessManager::loginError(QNetworkReply::NetworkError)
+{
+  qDebug("login error");
+  if (m_ProgressDialog != nullptr) {
+    m_ProgressDialog->deleteLater();
+    m_ProgressDialog = nullptr;
+  }
+  m_Username.clear();
+  m_Password.clear();
+  m_LoginState = LOGIN_NOT_VALID;
+
+  if (m_LoginReply != nullptr) {
+    emit loginFailed(m_LoginReply->errorString());
+    m_LoginReply->deleteLater();
+    m_LoginReply = nullptr;
+  } else {
+    emit loginFailed(tr("Unknown error"));
+  }
+}
+
+
+bool NXMAccessManager::hasLoginCookies() const
+{
+  QUrl url(Nexus_Management_URL + "/");
+  QList<QNetworkCookie> cookies = cookieJar()->cookiesForUrl(url);
+  for (const QNetworkCookie &cookie : cookies) {
+    if (cookie.name() == "sid") {
+      return true;
+    }
+  }
+  return false;
+}
+
+
+void NXMAccessManager::loginFinished()
+{
+  if (m_ProgressDialog != nullptr) {
+    m_ProgressDialog->deleteLater();
+    m_ProgressDialog = nullptr;
+  }
+
+  m_LoginReply->deleteLater();
+  m_LoginReply = nullptr;
+  m_Username.clear();
+  m_Password.clear();
+
+  if (hasLoginCookies()) {
+    m_LoginState = LOGIN_VALID;
+    retrieveCredentials();
+    emit loginSuccessful(true);
+  } else {
+    m_LoginState = LOGIN_NOT_VALID;
+    emit loginFailed(tr("Please check your password"));
+  }
+}
+
+
+void NXMAccessManager::loginChecked()
+{
+  QNetworkReply *reply = static_cast<QNetworkReply*>(sender());
+  QByteArray data = reply->readAll();
+  m_LoginState = data == "null" ? LOGIN_NOT_VALID
+                                : LOGIN_VALID;
+  if (m_LoginState == LOGIN_VALID) {
+    retrieveCredentials();
+  } else {
+    qDebug("cookies seem to be invalid");
+  }
+  m_LoginReply->deleteLater();
+  m_LoginReply = nullptr;
+}