<?xml version="1.0" encoding="UTF-8"?>
<ui version="4.0">
 <class>MainWindow</class>
 <widget class="QMainWindow" name="MainWindow">
  <property name="geometry">
   <rect>
    <x>0</x>
    <y>0</y>
    <width>868</width>
    <height>701</height>
   </rect>
  </property>
  <property name="windowTitle">
   <string notr="true">Mod Organizer</string>
  </property>
  <property name="windowIcon">
   <iconset>
    <normaloff>mo_icon.ico</normaloff>mo_icon.ico</iconset>
  </property>
  <property name="documentMode">
   <bool>false</bool>
  </property>
  <widget class="QWidget" name="centralWidget">
   <property name="sizePolicy">
    <sizepolicy hsizetype="Preferred" vsizetype="Preferred">
     <horstretch>0</horstretch>
     <verstretch>0</verstretch>
    </sizepolicy>
   </property>
   <layout class="QHBoxLayout" name="horizontalLayout_8" stretch="0,1">
    <property name="spacing">
     <number>4</number>
    </property>
    <property name="margin">
     <number>6</number>
    </property>
    <item>
     <layout class="QVBoxLayout" name="verticalLayout_8">
      <item>
       <widget class="QGroupBox" name="categoriesGroup">
        <property name="title">
         <string>Categories</string>
        </property>
        <layout class="QVBoxLayout" name="verticalLayout_10">
         <property name="leftMargin">
          <number>3</number>
         </property>
         <property name="topMargin">
          <number>7</number>
         </property>
         <property name="rightMargin">
          <number>3</number>
         </property>
         <property name="bottomMargin">
          <number>1</number>
         </property>
         <item>
          <widget class="QTreeWidget" name="categoriesList">
           <property name="minimumSize">
            <size>
             <width>100</width>
             <height>0</height>
            </size>
           </property>
           <property name="maximumSize">
            <size>
             <width>161</width>
             <height>16777215</height>
            </size>
           </property>
           <property name="contextMenuPolicy">
            <enum>Qt::CustomContextMenu</enum>
           </property>
           <attribute name="headerVisible">
            <bool>false</bool>
           </attribute>
           <column>
            <property name="text">
             <string notr="true">1</string>
            </property>
           </column>
          </widget>
         </item>
        </layout>
       </widget>
      </item>
     </layout>
    </item>
    <item>
     <widget class="QSplitter" name="splitter">
      <property name="sizePolicy">
       <sizepolicy hsizetype="Expanding" vsizetype="Expanding">
        <horstretch>0</horstretch>
        <verstretch>0</verstretch>
       </sizepolicy>
      </property>
      <property name="orientation">
       <enum>Qt::Horizontal</enum>
      </property>
      <widget class="QWidget" name="layoutWidget">
       <layout class="QVBoxLayout" name="verticalLayout">
        <property name="spacing">
         <number>2</number>
        </property>
        <item>
         <layout class="QHBoxLayout" name="horizontalLayout_6">
          <item>
           <widget class="QLabel" name="label_3">
            <property name="sizePolicy">
             <sizepolicy hsizetype="Fixed" vsizetype="Preferred">
              <horstretch>0</horstretch>
              <verstretch>0</verstretch>
             </sizepolicy>
            </property>
            <property name="text">
             <string>Profile</string>
            </property>
            <property name="buddy">
             <cstring>profileBox</cstring>
            </property>
           </widget>
          </item>
          <item>
           <widget class="QComboBox" name="profileBox">
            <property name="toolTip">
             <string>Pick a module collection</string>
            </property>
            <property name="whatsThis">
             <string>&lt;!DOCTYPE HTML PUBLIC &quot;-//W3C//DTD HTML 4.0//EN&quot; &quot;http://www.w3.org/TR/REC-html40/strict.dtd&quot;&gt;
&lt;html&gt;&lt;head&gt;&lt;meta name=&quot;qrichtext&quot; content=&quot;1&quot; /&gt;&lt;style type=&quot;text/css&quot;&gt;
p, li { white-space: pre-wrap; }
&lt;/style&gt;&lt;/head&gt;&lt;body style=&quot; font-family:'MS Shell Dlg 2'; font-size:8.25pt; font-weight:400; font-style:normal;&quot;&gt;
&lt;p style=&quot; margin-top:0px; margin-bottom:0px; margin-left:0px; margin-right:0px; -qt-block-indent:0; text-indent:0px;&quot;&gt;&lt;span style=&quot; font-size:8pt;&quot;&gt;Create profiles here. Each profile contains its own list of active mods and esps. This way you can quickly switch between setups for different play throughs.&lt;/span&gt;&lt;/p&gt;
&lt;p style=&quot; margin-top:0px; margin-bottom:0px; margin-left:0px; margin-right:0px; -qt-block-indent:0; text-indent:0px;&quot;&gt;&lt;span style=&quot; font-size:8pt;&quot;&gt;Please note that right now your esp load order is not kept seperate for different profiles.&lt;/span&gt;&lt;/p&gt;&lt;/body&gt;&lt;/html&gt;</string>
            </property>
           </widget>
          </item>
          <item>
           <widget class="QPushButton" name="profileRefreshBtn">
            <property name="maximumSize">
             <size>
              <width>24</width>
              <height>16777215</height>
             </size>
            </property>
            <property name="toolTip">
             <string>Refresh list</string>
            </property>
            <property name="whatsThis">
             <string>Refresh list. This is usually not necessary unless you modified data outside the program.</string>
            </property>
            <property name="text">
             <string/>
            </property>
            <property name="icon">
             <iconset resource="resources.qrc">
              <normaloff>:/MO/gui/resources/view-refresh.png</normaloff>:/MO/gui/resources/view-refresh.png</iconset>
            </property>
           </widget>
          </item>
         </layout>
        </item>
        <item>
         <widget class="QTreeView" name="modList">
          <property name="minimumSize">
           <size>
            <width>330</width>
            <height>400</height>
           </size>
          </property>
<<<<<<< HEAD
          <layout class="QVBoxLayout" name="verticalLayout_11">
           <property name="margin">
            <number>3</number>
           </property>
           <item>
            <widget class="QTreeView" name="modList">
             <property name="minimumSize">
              <size>
               <width>330</width>
               <height>400</height>
              </size>
             </property>
             <property name="palette">
              <palette>
               <active>
                <colorrole role="ButtonText">
                 <brush brushstyle="SolidPattern">
                  <color alpha="255">
                   <red>64</red>
                   <green>64</green>
                   <blue>64</blue>
                  </color>
                 </brush>
                </colorrole>
                <colorrole role="Link">
                 <brush brushstyle="SolidPattern">
                  <color alpha="255">
                   <red>255</red>
                   <green>0</green>
                   <blue>0</blue>
                  </color>
                 </brush>
                </colorrole>
                <colorrole role="LinkVisited">
                 <brush brushstyle="SolidPattern">
                  <color alpha="255">
                   <red>0</red>
                   <green>170</green>
                   <blue>0</blue>
                  </color>
                 </brush>
                </colorrole>
               </active>
               <inactive>
                <colorrole role="ButtonText">
                 <brush brushstyle="SolidPattern">
                  <color alpha="255">
                   <red>64</red>
                   <green>64</green>
                   <blue>64</blue>
                  </color>
                 </brush>
                </colorrole>
                <colorrole role="Link">
                 <brush brushstyle="SolidPattern">
                  <color alpha="255">
                   <red>255</red>
                   <green>0</green>
                   <blue>0</blue>
                  </color>
                 </brush>
                </colorrole>
                <colorrole role="LinkVisited">
                 <brush brushstyle="SolidPattern">
                  <color alpha="255">
                   <red>0</red>
                   <green>170</green>
                   <blue>0</blue>
                  </color>
                 </brush>
                </colorrole>
               </inactive>
               <disabled>
                <colorrole role="ButtonText">
                 <brush brushstyle="SolidPattern">
                  <color alpha="255">
                   <red>120</red>
                   <green>120</green>
                   <blue>120</blue>
                  </color>
                 </brush>
                </colorrole>
                <colorrole role="Link">
                 <brush brushstyle="SolidPattern">
                  <color alpha="255">
                   <red>255</red>
                   <green>0</green>
                   <blue>0</blue>
                  </color>
                 </brush>
                </colorrole>
                <colorrole role="LinkVisited">
                 <brush brushstyle="SolidPattern">
                  <color alpha="255">
                   <red>0</red>
                   <green>170</green>
                   <blue>0</blue>
                  </color>
                 </brush>
                </colorrole>
               </disabled>
              </palette>
             </property>
             <property name="contextMenuPolicy">
              <enum>Qt::CustomContextMenu</enum>
             </property>
             <property name="toolTip">
              <string>List of available mods.</string>
             </property>
             <property name="whatsThis">
              <string>This is a list of installed mods. Use the checkboxes to activate/deactivate mods and drag &amp; drop mods to change their &quot;installation&quot; orders.</string>
             </property>
             <property name="editTriggers">
              <set>QAbstractItemView::EditKeyPressed|QAbstractItemView::SelectedClicked</set>
             </property>
             <property name="showDropIndicator" stdset="0">
              <bool>true</bool>
             </property>
             <property name="dragEnabled">
              <bool>true</bool>
             </property>
             <property name="dragDropOverwriteMode">
              <bool>false</bool>
             </property>
             <property name="dragDropMode">
              <enum>QAbstractItemView::InternalMove</enum>
             </property>
             <property name="defaultDropAction">
              <enum>Qt::MoveAction</enum>
             </property>
             <property name="alternatingRowColors">
              <bool>true</bool>
             </property>
             <property name="selectionMode">
              <enum>QAbstractItemView::ExtendedSelection</enum>
             </property>
             <property name="selectionBehavior">
              <enum>QAbstractItemView::SelectRows</enum>
             </property>
             <property name="indentation">
              <number>20</number>
             </property>
             <property name="uniformRowHeights">
              <bool>true</bool>
             </property>
             <property name="itemsExpandable">
              <bool>true</bool>
             </property>
             <property name="sortingEnabled">
              <bool>true</bool>
             </property>
             <property name="animated">
              <bool>true</bool>
             </property>
             <property name="expandsOnDoubleClick">
              <bool>false</bool>
             </property>
             <attribute name="headerDefaultSectionSize">
              <number>10</number>
             </attribute>
             <attribute name="headerShowSortIndicator" stdset="0">
              <bool>true</bool>
             </attribute>
             <attribute name="headerStretchLastSection">
              <bool>false</bool>
             </attribute>
            </widget>
           </item>
          </layout>
=======
          <property name="palette">
           <palette>
            <active>
             <colorrole role="ButtonText">
              <brush brushstyle="SolidPattern">
               <color alpha="255">
                <red>64</red>
                <green>64</green>
                <blue>64</blue>
               </color>
              </brush>
             </colorrole>
             <colorrole role="Link">
              <brush brushstyle="SolidPattern">
               <color alpha="255">
                <red>255</red>
                <green>0</green>
                <blue>0</blue>
               </color>
              </brush>
             </colorrole>
             <colorrole role="LinkVisited">
              <brush brushstyle="SolidPattern">
               <color alpha="255">
                <red>0</red>
                <green>170</green>
                <blue>0</blue>
               </color>
              </brush>
             </colorrole>
            </active>
            <inactive>
             <colorrole role="ButtonText">
              <brush brushstyle="SolidPattern">
               <color alpha="255">
                <red>64</red>
                <green>64</green>
                <blue>64</blue>
               </color>
              </brush>
             </colorrole>
             <colorrole role="Link">
              <brush brushstyle="SolidPattern">
               <color alpha="255">
                <red>255</red>
                <green>0</green>
                <blue>0</blue>
               </color>
              </brush>
             </colorrole>
             <colorrole role="LinkVisited">
              <brush brushstyle="SolidPattern">
               <color alpha="255">
                <red>0</red>
                <green>170</green>
                <blue>0</blue>
               </color>
              </brush>
             </colorrole>
            </inactive>
            <disabled>
             <colorrole role="ButtonText">
              <brush brushstyle="SolidPattern">
               <color alpha="255">
                <red>120</red>
                <green>120</green>
                <blue>120</blue>
               </color>
              </brush>
             </colorrole>
             <colorrole role="Link">
              <brush brushstyle="SolidPattern">
               <color alpha="255">
                <red>255</red>
                <green>0</green>
                <blue>0</blue>
               </color>
              </brush>
             </colorrole>
             <colorrole role="LinkVisited">
              <brush brushstyle="SolidPattern">
               <color alpha="255">
                <red>0</red>
                <green>170</green>
                <blue>0</blue>
               </color>
              </brush>
             </colorrole>
            </disabled>
           </palette>
          </property>
          <property name="contextMenuPolicy">
           <enum>Qt::CustomContextMenu</enum>
          </property>
          <property name="toolTip">
           <string>List of available mods.</string>
          </property>
          <property name="whatsThis">
           <string>This is a list of installed mods. Use the checkboxes to activate/deactivate mods and drag &amp; drop mods to change their &quot;installation&quot; orders.</string>
          </property>
          <property name="styleSheet">
           <string notr="true"/>
          </property>
          <property name="editTriggers">
           <set>QAbstractItemView::EditKeyPressed|QAbstractItemView::SelectedClicked</set>
          </property>
          <property name="showDropIndicator" stdset="0">
           <bool>true</bool>
          </property>
          <property name="dragEnabled">
           <bool>true</bool>
          </property>
          <property name="dragDropOverwriteMode">
           <bool>false</bool>
          </property>
          <property name="dragDropMode">
           <enum>QAbstractItemView::InternalMove</enum>
          </property>
          <property name="defaultDropAction">
           <enum>Qt::MoveAction</enum>
          </property>
          <property name="alternatingRowColors">
           <bool>true</bool>
          </property>
          <property name="selectionMode">
           <enum>QAbstractItemView::ExtendedSelection</enum>
          </property>
          <property name="selectionBehavior">
           <enum>QAbstractItemView::SelectRows</enum>
          </property>
          <property name="indentation">
           <number>0</number>
          </property>
          <property name="itemsExpandable">
           <bool>false</bool>
          </property>
          <property name="sortingEnabled">
           <bool>true</bool>
          </property>
          <property name="expandsOnDoubleClick">
           <bool>false</bool>
          </property>
          <attribute name="headerDefaultSectionSize">
           <number>10</number>
          </attribute>
          <attribute name="headerShowSortIndicator" stdset="0">
           <bool>true</bool>
          </attribute>
          <attribute name="headerStretchLastSection">
           <bool>false</bool>
          </attribute>
>>>>>>> e0eb9792
         </widget>
        </item>
        <item>
         <layout class="QHBoxLayout" name="horizontalLayout_4" stretch="0,0,1,1,1">
          <item>
           <widget class="QPushButton" name="displayCategoriesBtn">
            <property name="maximumSize">
             <size>
              <width>20</width>
              <height>16777215</height>
             </size>
            </property>
            <property name="text">
             <string notr="true">x</string>
            </property>
            <property name="iconSize">
             <size>
              <width>20</width>
              <height>20</height>
             </size>
            </property>
            <property name="checkable">
             <bool>true</bool>
            </property>
           </widget>
          </item>
          <item>
           <widget class="QLabel" name="label_2">
            <property name="sizePolicy">
             <sizepolicy hsizetype="Minimum" vsizetype="Preferred">
              <horstretch>0</horstretch>
              <verstretch>0</verstretch>
             </sizepolicy>
            </property>
            <property name="text">
             <string>Filter</string>
            </property>
           </widget>
          </item>
          <item>
           <widget class="QLabel" name="currentCategoryLabel">
            <property name="font">
             <font>
              <pointsize>8</pointsize>
              <italic>true</italic>
             </font>
            </property>
            <property name="text">
             <string/>
            </property>
           </widget>
          </item>
          <item>
           <widget class="QComboBox" name="groupCombo">
            <item>
             <property name="text">
              <string>No groups</string>
             </property>
            </item>
            <item>
             <property name="text">
              <string>Categories</string>
             </property>
            </item>
            <item>
             <property name="text">
              <string>Nexus IDs</string>
             </property>
            </item>
           </widget>
          </item>
          <item>
           <widget class="MOBase::LineEditClear" name="modFilterEdit">
            <property name="placeholderText">
             <string>Namefilter</string>
            </property>
           </widget>
          </item>
         </layout>
        </item>
       </layout>
      </widget>
      <widget class="QWidget" name="layoutWidget_2">
       <layout class="QVBoxLayout" name="verticalLayout_2">
        <item>
         <layout class="QHBoxLayout" name="horizontalLayout_5" stretch="1,0">
          <item>
           <widget class="QComboBox" name="executablesListBox">
            <property name="sizePolicy">
             <sizepolicy hsizetype="Preferred" vsizetype="Fixed">
              <horstretch>0</horstretch>
              <verstretch>0</verstretch>
             </sizepolicy>
            </property>
            <property name="minimumSize">
             <size>
              <width>0</width>
              <height>40</height>
             </size>
            </property>
            <property name="font">
             <font>
              <pointsize>9</pointsize>
              <weight>75</weight>
              <bold>true</bold>
             </font>
            </property>
            <property name="toolTip">
             <string>Pick a program to run.</string>
            </property>
            <property name="whatsThis">
             <string>&lt;!DOCTYPE HTML PUBLIC &quot;-//W3C//DTD HTML 4.0//EN&quot; &quot;http://www.w3.org/TR/REC-html40/strict.dtd&quot;&gt;
&lt;html&gt;&lt;head&gt;&lt;meta name=&quot;qrichtext&quot; content=&quot;1&quot; /&gt;&lt;style type=&quot;text/css&quot;&gt;
p, li { white-space: pre-wrap; }
&lt;/style&gt;&lt;/head&gt;&lt;body style=&quot; font-family:'MS Shell Dlg 2'; font-size:8.25pt; font-weight:400; font-style:normal;&quot;&gt;
&lt;p style=&quot; margin-top:0px; margin-bottom:0px; margin-left:0px; margin-right:0px; -qt-block-indent:0; text-indent:0px;&quot;&gt;&lt;span style=&quot; font-size:8pt;&quot;&gt;Choose the program to run. Once you start using ModOrganizer, you should always run your game and tools from here or through shortcuts created here, otherwise mods installed through MO will not be visible.&lt;/span&gt;&lt;/p&gt;
&lt;p style=&quot; margin-top:0px; margin-bottom:0px; margin-left:0px; margin-right:0px; -qt-block-indent:0; text-indent:0px;&quot;&gt;&lt;span style=&quot; font-size:8pt;&quot;&gt;You can add new Tools to this list, but I can't promise tools I haven't tested will work.&lt;/span&gt;&lt;/p&gt;&lt;/body&gt;&lt;/html&gt;</string>
            </property>
            <property name="iconSize">
             <size>
              <width>32</width>
              <height>32</height>
             </size>
            </property>
            <property name="frame">
             <bool>false</bool>
            </property>
           </widget>
          </item>
          <item>
           <layout class="QVBoxLayout" name="verticalLayout_12" stretch="0,0">
            <item>
             <widget class="QPushButton" name="startButton">
              <property name="sizePolicy">
               <sizepolicy hsizetype="Expanding" vsizetype="Fixed">
                <horstretch>0</horstretch>
                <verstretch>0</verstretch>
               </sizepolicy>
              </property>
              <property name="minimumSize">
               <size>
                <width>120</width>
                <height>0</height>
               </size>
              </property>
              <property name="maximumSize">
               <size>
                <width>16777215</width>
                <height>16777215</height>
               </size>
              </property>
              <property name="font">
               <font>
                <pointsize>10</pointsize>
                <weight>75</weight>
                <bold>true</bold>
               </font>
              </property>
              <property name="toolTip">
               <string>Run program</string>
              </property>
              <property name="whatsThis">
               <string>&lt;!DOCTYPE HTML PUBLIC &quot;-//W3C//DTD HTML 4.0//EN&quot; &quot;http://www.w3.org/TR/REC-html40/strict.dtd&quot;&gt;
&lt;html&gt;&lt;head&gt;&lt;meta name=&quot;qrichtext&quot; content=&quot;1&quot; /&gt;&lt;style type=&quot;text/css&quot;&gt;
p, li { white-space: pre-wrap; }
&lt;/style&gt;&lt;/head&gt;&lt;body style=&quot; font-family:'MS Shell Dlg 2'; font-size:8.25pt; font-weight:400; font-style:normal;&quot;&gt;
&lt;p style=&quot; margin-top:0px; margin-bottom:0px; margin-left:0px; margin-right:0px; -qt-block-indent:0; text-indent:0px;&quot;&gt;&lt;span style=&quot; font-size:8pt;&quot;&gt;Run the selected program with ModOrganizer enabled.&lt;/span&gt;&lt;/p&gt;&lt;/body&gt;&lt;/html&gt;</string>
              </property>
              <property name="locale">
               <locale language="English" country="UnitedStates"/>
              </property>
              <property name="text">
               <string>Run</string>
              </property>
              <property name="icon">
               <iconset resource="resources.qrc">
                <normaloff>:/MO/gui/run</normaloff>:/MO/gui/run</iconset>
              </property>
              <property name="iconSize">
               <size>
                <width>36</width>
                <height>36</height>
               </size>
              </property>
             </widget>
            </item>
            <item>
             <widget class="QPushButton" name="linkButton">
              <property name="sizePolicy">
               <sizepolicy hsizetype="Fixed" vsizetype="Fixed">
                <horstretch>0</horstretch>
                <verstretch>0</verstretch>
               </sizepolicy>
              </property>
              <property name="minimumSize">
               <size>
                <width>140</width>
                <height>0</height>
               </size>
              </property>
              <property name="maximumSize">
               <size>
                <width>16777215</width>
                <height>16777215</height>
               </size>
              </property>
              <property name="baseSize">
               <size>
                <width>0</width>
                <height>0</height>
               </size>
              </property>
              <property name="toolTip">
               <string>Create a shortcut in your start menu or on the desktop to the specified program</string>
              </property>
              <property name="whatsThis">
               <string>&lt;!DOCTYPE HTML PUBLIC &quot;-//W3C//DTD HTML 4.0//EN&quot; &quot;http://www.w3.org/TR/REC-html40/strict.dtd&quot;&gt;
&lt;html&gt;&lt;head&gt;&lt;meta name=&quot;qrichtext&quot; content=&quot;1&quot; /&gt;&lt;style type=&quot;text/css&quot;&gt;
p, li { white-space: pre-wrap; }
&lt;/style&gt;&lt;/head&gt;&lt;body style=&quot; font-family:'MS Shell Dlg 2'; font-size:8.25pt; font-weight:400; font-style:normal;&quot;&gt;
&lt;p style=&quot; margin-top:0px; margin-bottom:0px; margin-left:0px; margin-right:0px; -qt-block-indent:0; text-indent:0px;&quot;&gt;&lt;span style=&quot; font-size:8pt;&quot;&gt;This creates a start menu shortcut that directly starts the selected program with the MO active.&lt;/span&gt;&lt;/p&gt;&lt;/body&gt;&lt;/html&gt;</string>
              </property>
              <property name="text">
               <string>Shortcut</string>
              </property>
              <property name="icon">
               <iconset resource="resources.qrc">
                <normaloff>:/MO/gui/link</normaloff>:/MO/gui/link</iconset>
              </property>
             </widget>
            </item>
           </layout>
          </item>
         </layout>
        </item>
        <item>
         <widget class="QTabWidget" name="tabWidget">
          <property name="minimumSize">
           <size>
            <width>340</width>
            <height>250</height>
           </size>
          </property>
          <property name="maximumSize">
           <size>
            <width>16777215</width>
            <height>16777215</height>
           </size>
          </property>
          <property name="contextMenuPolicy">
           <enum>Qt::NoContextMenu</enum>
          </property>
          <property name="tabShape">
           <enum>QTabWidget::Rounded</enum>
          </property>
          <property name="currentIndex">
           <number>0</number>
          </property>
          <widget class="QWidget" name="espTab">
           <property name="sizePolicy">
            <sizepolicy hsizetype="Expanding" vsizetype="Expanding">
             <horstretch>0</horstretch>
             <verstretch>0</verstretch>
            </sizepolicy>
           </property>
           <property name="maximumSize">
            <size>
             <width>16777215</width>
             <height>16777215</height>
            </size>
           </property>
           <attribute name="title">
            <string notr="true">Plugins</string>
           </attribute>
           <layout class="QVBoxLayout" name="verticalLayout_4">
            <property name="leftMargin">
             <number>6</number>
            </property>
            <property name="topMargin">
             <number>6</number>
            </property>
            <property name="rightMargin">
             <number>6</number>
            </property>
            <property name="bottomMargin">
             <number>0</number>
            </property>
            <item>
             <widget class="QTreeView" name="espList">
              <property name="minimumSize">
               <size>
                <width>250</width>
                <height>250</height>
               </size>
              </property>
              <property name="palette">
               <palette>
                <active>
                 <colorrole role="ButtonText">
                  <brush brushstyle="SolidPattern">
                   <color alpha="255">
                    <red>64</red>
                    <green>64</green>
                    <blue>64</blue>
                   </color>
                  </brush>
                 </colorrole>
                </active>
                <inactive>
                 <colorrole role="ButtonText">
                  <brush brushstyle="SolidPattern">
                   <color alpha="255">
                    <red>64</red>
                    <green>64</green>
                    <blue>64</blue>
                   </color>
                  </brush>
                 </colorrole>
                </inactive>
                <disabled>
                 <colorrole role="ButtonText">
                  <brush brushstyle="SolidPattern">
                   <color alpha="255">
                    <red>120</red>
                    <green>120</green>
                    <blue>120</blue>
                   </color>
                  </brush>
                 </colorrole>
                </disabled>
               </palette>
              </property>
              <property name="contextMenuPolicy">
               <enum>Qt::CustomContextMenu</enum>
              </property>
              <property name="toolTip">
               <string>List of available esp/esm files</string>
              </property>
              <property name="whatsThis">
               <string>&lt;!DOCTYPE HTML PUBLIC &quot;-//W3C//DTD HTML 4.0//EN&quot; &quot;http://www.w3.org/TR/REC-html40/strict.dtd&quot;&gt;
&lt;html&gt;&lt;head&gt;&lt;meta name=&quot;qrichtext&quot; content=&quot;1&quot; /&gt;&lt;style type=&quot;text/css&quot;&gt;
p, li { white-space: pre-wrap; }
&lt;/style&gt;&lt;/head&gt;&lt;body style=&quot; font-family:'MS Shell Dlg 2'; font-size:8.25pt; font-weight:400; font-style:normal;&quot;&gt;
&lt;p style=&quot; margin-top:0px; margin-bottom:0px; margin-left:0px; margin-right:0px; -qt-block-indent:0; text-indent:0px;&quot;&gt;&lt;span style=&quot; font-size:8pt;&quot;&gt;This list contains the esps and esms contained in the active mods. These require their own load order. Use drag&amp;amp;drop to modify this load order. Please note that MO will only save the load order for mods that are active/checked.&lt;br /&gt;There is a great tool named &amp;quot;BOSS&amp;quot; to automatically sort these files.&lt;/span&gt;&lt;/p&gt;&lt;/body&gt;&lt;/html&gt;</string>
              </property>
              <property name="dragEnabled">
               <bool>true</bool>
              </property>
              <property name="dragDropOverwriteMode">
               <bool>false</bool>
              </property>
              <property name="dragDropMode">
               <enum>QAbstractItemView::InternalMove</enum>
              </property>
              <property name="defaultDropAction">
               <enum>Qt::MoveAction</enum>
              </property>
              <property name="alternatingRowColors">
               <bool>true</bool>
              </property>
              <property name="selectionMode">
               <enum>QAbstractItemView::ExtendedSelection</enum>
              </property>
              <property name="selectionBehavior">
               <enum>QAbstractItemView::SelectRows</enum>
              </property>
              <property name="indentation">
               <number>0</number>
              </property>
              <property name="uniformRowHeights">
               <bool>true</bool>
              </property>
              <property name="itemsExpandable">
               <bool>false</bool>
              </property>
              <property name="sortingEnabled">
               <bool>true</bool>
              </property>
              <attribute name="headerStretchLastSection">
               <bool>false</bool>
              </attribute>
             </widget>
            </item>
            <item>
             <widget class="MOBase::LineEditClear" name="espFilterEdit">
              <property name="text">
               <string/>
              </property>
              <property name="placeholderText">
               <string>Namefilter</string>
              </property>
             </widget>
            </item>
           </layout>
          </widget>
          <widget class="QWidget" name="bsaTab">
           <attribute name="title">
            <string notr="true">Archives</string>
           </attribute>
           <layout class="QVBoxLayout" name="verticalLayout_9">
            <property name="margin">
             <number>6</number>
            </property>
            <item>
             <widget class="QLabel" name="label">
              <property name="text">
               <string>IMPORTANT: You can change the order of BSAs here but installation order of mods has priority over the order specified here!</string>
              </property>
              <property name="wordWrap">
               <bool>true</bool>
              </property>
             </widget>
            </item>
            <item>
             <widget class="QTreeWidget" name="bsaList">
              <property name="contextMenuPolicy">
               <enum>Qt::CustomContextMenu</enum>
              </property>
              <property name="toolTip">
               <string>List of available BS Archives. Archives not checked here are not managed by MO and ignore installation order.</string>
              </property>
              <property name="whatsThis">
               <string>BSA files are archives (comparable to .zip files) that contain data assets (meshes, textures, ...) to be used by the game. As such they &quot;compete&quot; with loose files in your data directory over which is loaded.
By default, BSAs that share their base name with an enabled ESP (i.e. plugin.esp and plugin.bsa) are automatically loaded and will have precedence over all loose files, the installation order you set up to the left is then ignored!

BSAs checked here are loaded in such a way that your installation order is obeyed properly.</string>
              </property>
              <property name="editTriggers">
               <set>QAbstractItemView::NoEditTriggers</set>
              </property>
              <property name="dragEnabled">
               <bool>true</bool>
              </property>
              <property name="dragDropOverwriteMode">
               <bool>false</bool>
              </property>
              <property name="dragDropMode">
               <enum>QAbstractItemView::InternalMove</enum>
              </property>
              <property name="defaultDropAction">
               <enum>Qt::IgnoreAction</enum>
              </property>
              <property name="selectionMode">
               <enum>QAbstractItemView::SingleSelection</enum>
              </property>
              <property name="selectionBehavior">
               <enum>QAbstractItemView::SelectRows</enum>
              </property>
              <property name="indentation">
               <number>0</number>
              </property>
              <property name="itemsExpandable">
               <bool>false</bool>
              </property>
              <attribute name="headerDefaultSectionSize">
               <number>200</number>
              </attribute>
              <column>
               <property name="text">
                <string>File</string>
               </property>
              </column>
              <column>
               <property name="text">
                <string>Mod</string>
               </property>
              </column>
             </widget>
            </item>
           </layout>
          </widget>
          <widget class="QWidget" name="dataTab">
           <attribute name="title">
            <string>Data</string>
           </attribute>
           <layout class="QVBoxLayout" name="verticalLayout_5">
            <property name="margin">
             <number>6</number>
            </property>
            <item>
             <widget class="QPushButton" name="btnRefreshData">
              <property name="toolTip">
               <string>refresh data-directory overview</string>
              </property>
              <property name="whatsThis">
               <string>Refresh the overview. This may take a moment.</string>
              </property>
              <property name="text">
               <string>Refresh</string>
              </property>
              <property name="icon">
               <iconset resource="resources.qrc">
                <normaloff>:/MO/gui/resources/view-refresh.png</normaloff>:/MO/gui/resources/view-refresh.png</iconset>
              </property>
             </widget>
            </item>
            <item>
             <layout class="QHBoxLayout" name="horizontalLayout_2">
              <item>
               <widget class="QTreeWidget" name="dataTree">
                <property name="contextMenuPolicy">
                 <enum>Qt::CustomContextMenu</enum>
                </property>
                <property name="whatsThis">
                 <string>This is an overview of your data directory as visible to the game (and tools). </string>
                </property>
                <property name="animated">
                 <bool>true</bool>
                </property>
                <attribute name="headerDefaultSectionSize">
                 <number>200</number>
                </attribute>
                <column>
                 <property name="text">
                  <string>File</string>
                 </property>
                </column>
                <column>
                 <property name="text">
                  <string>Mod</string>
                 </property>
                </column>
               </widget>
              </item>
             </layout>
            </item>
            <item>
             <widget class="QCheckBox" name="conflictsCheckBox">
              <property name="toolTip">
               <string>Filter the above list so that only conflicts are displayed.</string>
              </property>
              <property name="whatsThis">
               <string>Filter the above list so that only conflicts are displayed.</string>
              </property>
              <property name="text">
               <string>Show only conflicts</string>
              </property>
             </widget>
            </item>
           </layout>
          </widget>
          <widget class="QWidget" name="savesTab">
           <attribute name="title">
            <string>Saves</string>
           </attribute>
           <layout class="QVBoxLayout" name="verticalLayout_3">
            <property name="margin">
             <number>6</number>
            </property>
            <item>
             <widget class="QListWidget" name="savegameList">
              <property name="contextMenuPolicy">
               <enum>Qt::CustomContextMenu</enum>
              </property>
              <property name="toolTip">
               <string notr="true"/>
              </property>
              <property name="whatsThis">
               <string>&lt;!DOCTYPE HTML PUBLIC &quot;-//W3C//DTD HTML 4.0//EN&quot; &quot;http://www.w3.org/TR/REC-html40/strict.dtd&quot;&gt;
&lt;html&gt;&lt;head&gt;&lt;meta name=&quot;qrichtext&quot; content=&quot;1&quot; /&gt;&lt;style type=&quot;text/css&quot;&gt;
p, li { white-space: pre-wrap; }
&lt;/style&gt;&lt;/head&gt;&lt;body style=&quot; font-family:'MS Shell Dlg 2'; font-size:8.25pt; font-weight:400; font-style:normal;&quot;&gt;
&lt;p style=&quot; margin-top:0px; margin-bottom:0px; margin-left:0px; margin-right:0px; -qt-block-indent:0; text-indent:0px;&quot;&gt;&lt;span style=&quot; font-size:8pt;&quot;&gt;This is a list of all savegames for this game. Hover over a list entry to get detailed information about the save including a list of esps/esms that were used at the time this save was created but aren't active now.&lt;/span&gt;&lt;/p&gt;
&lt;p style=&quot;-qt-paragraph-type:empty; margin-top:0px; margin-bottom:0px; margin-left:0px; margin-right:0px; -qt-block-indent:0; text-indent:0px; font-size:8pt;&quot;&gt;&lt;/p&gt;
&lt;p style=&quot; margin-top:0px; margin-bottom:0px; margin-left:0px; margin-right:0px; -qt-block-indent:0; text-indent:0px;&quot;&gt;&lt;span style=&quot; font-size:8pt;&quot;&gt;If you click &amp;quot;Fix Mods...&amp;quot; in the context menu, MO will try to activate all mods and esps to fix those missing esps. It will not disable anything!&lt;/span&gt;&lt;/p&gt;&lt;/body&gt;&lt;/html&gt;</string>
              </property>
             </widget>
            </item>
           </layout>
          </widget>
          <widget class="QWidget" name="downloadTab">
           <attribute name="title">
            <string>Downloads</string>
           </attribute>
           <layout class="QVBoxLayout" name="verticalLayout_7">
            <property name="margin">
             <number>2</number>
            </property>
            <item>
             <layout class="QVBoxLayout" name="downloadLayout">
              <item>
               <widget class="QTreeView" name="downloadView">
                <property name="minimumSize">
                 <size>
                  <width>320</width>
                  <height>0</height>
                 </size>
                </property>
                <property name="contextMenuPolicy">
                 <enum>Qt::PreventContextMenu</enum>
                </property>
                <property name="toolTip">
                 <string/>
                </property>
                <property name="whatsThis">
                 <string>This is a list of mods you downloaded from Nexus. Double click one to install it.</string>
                </property>
                <property name="verticalScrollBarPolicy">
                 <enum>Qt::ScrollBarAlwaysOn</enum>
                </property>
                <property name="horizontalScrollBarPolicy">
                 <enum>Qt::ScrollBarAlwaysOff</enum>
                </property>
                <property name="showDropIndicator" stdset="0">
                 <bool>false</bool>
                </property>
                <property name="alternatingRowColors">
                 <bool>true</bool>
                </property>
                <property name="selectionMode">
                 <enum>QAbstractItemView::SingleSelection</enum>
                </property>
                <property name="selectionBehavior">
                 <enum>QAbstractItemView::SelectRows</enum>
                </property>
                <property name="verticalScrollMode">
                 <enum>QAbstractItemView::ScrollPerPixel</enum>
                </property>
                <property name="indentation">
                 <number>0</number>
                </property>
                <property name="itemsExpandable">
                 <bool>false</bool>
                </property>
                <property name="sortingEnabled">
                 <bool>true</bool>
                </property>
                <attribute name="headerDefaultSectionSize">
                 <number>100</number>
                </attribute>
                <attribute name="headerStretchLastSection">
                 <bool>true</bool>
                </attribute>
               </widget>
              </item>
             </layout>
            </item>
            <item>
             <layout class="QHBoxLayout" name="horizontalLayout" stretch="1,2">
              <item>
               <widget class="QCheckBox" name="compactBox">
                <property name="text">
                 <string>Compact</string>
                </property>
               </widget>
              </item>
              <item>
               <widget class="MOBase::LineEditClear" name="downloadFilterEdit">
                <property name="placeholderText">
                 <string>Namefilter</string>
                </property>
               </widget>
              </item>
             </layout>
            </item>
           </layout>
          </widget>
         </widget>
        </item>
       </layout>
      </widget>
     </widget>
    </item>
   </layout>
  </widget>
  <widget class="QToolBar" name="toolBar">
   <property name="enabled">
    <bool>true</bool>
   </property>
   <property name="contextMenuPolicy">
    <enum>Qt::PreventContextMenu</enum>
   </property>
   <property name="windowTitle">
    <string>Tool Bar</string>
   </property>
   <property name="movable">
    <bool>false</bool>
   </property>
   <property name="iconSize">
    <size>
     <width>42</width>
     <height>36</height>
    </size>
   </property>
   <property name="toolButtonStyle">
    <enum>Qt::ToolButtonIconOnly</enum>
   </property>
   <property name="floatable">
    <bool>false</bool>
   </property>
   <attribute name="toolBarArea">
    <enum>TopToolBarArea</enum>
   </attribute>
   <attribute name="toolBarBreak">
    <bool>false</bool>
   </attribute>
   <addaction name="actionInstallMod"/>
   <addaction name="actionNexus"/>
   <addaction name="actionAdd_Profile"/>
   <addaction name="actionModify_Executables"/>
   <addaction name="actionTool"/>
   <addaction name="actionSettings"/>
   <addaction name="separator"/>
   <addaction name="actionEndorseMO"/>
   <addaction name="actionProblems"/>
   <addaction name="actionUpdate"/>
   <addaction name="actionHelp"/>
  </widget>
  <widget class="QStatusBar" name="statusBar"/>
  <action name="actionInstallMod">
   <property name="icon">
    <iconset resource="resources.qrc">
     <normaloff>:/MO/gui/resources/system-installer.png</normaloff>:/MO/gui/resources/system-installer.png</iconset>
   </property>
   <property name="text">
    <string>Install Mod</string>
   </property>
   <property name="iconText">
    <string>Install &amp;Mod</string>
   </property>
   <property name="toolTip">
    <string>Install a new mod from an archive</string>
   </property>
   <property name="shortcut">
    <string>Ctrl+M</string>
   </property>
  </action>
  <action name="actionAdd_Profile">
   <property name="icon">
    <iconset resource="resources.qrc">
     <normaloff>:/MO/gui/profiles</normaloff>:/MO/gui/profiles</iconset>
   </property>
   <property name="text">
    <string>Profiles</string>
   </property>
   <property name="iconText">
    <string>&amp;Profiles</string>
   </property>
   <property name="toolTip">
    <string>Configure Profiles</string>
   </property>
   <property name="shortcut">
    <string>Ctrl+P</string>
   </property>
  </action>
  <action name="actionModify_Executables">
   <property name="icon">
    <iconset resource="resources.qrc">
     <normaloff>:/MO/gui/icon_executable</normaloff>:/MO/gui/icon_executable</iconset>
   </property>
   <property name="text">
    <string>Executables</string>
   </property>
   <property name="iconText">
    <string>&amp;Executables</string>
   </property>
   <property name="toolTip">
    <string>Configure the executables that can be started through Mod Organizer</string>
   </property>
   <property name="shortcut">
    <string>Ctrl+E</string>
   </property>
  </action>
  <action name="actionTool">
   <property name="icon">
    <iconset resource="resources.qrc">
     <normaloff>:/MO/gui/plugins</normaloff>:/MO/gui/plugins</iconset>
   </property>
   <property name="text">
    <string>Tools</string>
   </property>
   <property name="iconText">
    <string>&amp;Tools</string>
   </property>
   <property name="toolTip">
    <string>Tools</string>
   </property>
   <property name="shortcut">
    <string>Ctrl+I</string>
   </property>
  </action>
  <action name="actionSettings">
   <property name="icon">
    <iconset resource="resources.qrc">
     <normaloff>:/MO/gui/settings</normaloff>:/MO/gui/settings</iconset>
   </property>
   <property name="text">
    <string>Settings</string>
   </property>
   <property name="iconText">
    <string>&amp;Settings</string>
   </property>
   <property name="toolTip">
    <string>Configure settings and workarounds</string>
   </property>
   <property name="shortcut">
    <string>Ctrl+S</string>
   </property>
  </action>
  <action name="actionNexus">
   <property name="icon">
    <iconset resource="resources.qrc">
     <normaloff>:/MO/gui/resources/internet-web-browser.png</normaloff>:/MO/gui/resources/internet-web-browser.png</iconset>
   </property>
   <property name="text">
    <string>Nexus</string>
   </property>
   <property name="toolTip">
    <string>Search nexus network for more mods</string>
   </property>
   <property name="shortcut">
    <string>Ctrl+N</string>
   </property>
  </action>
  <action name="actionUpdate">
   <property name="enabled">
    <bool>false</bool>
   </property>
   <property name="icon">
    <iconset resource="resources.qrc">
     <normaloff>:/MO/gui/update</normaloff>:/MO/gui/update</iconset>
   </property>
   <property name="text">
    <string>Update</string>
   </property>
   <property name="toolTip">
    <string>Mod Organizer is up-to-date</string>
   </property>
  </action>
  <action name="actionProblems">
   <property name="enabled">
    <bool>false</bool>
   </property>
   <property name="icon">
    <iconset resource="resources.qrc">
     <normaloff>:/MO/gui/resources/dialog-warning.png</normaloff>:/MO/gui/resources/dialog-warning.png</iconset>
   </property>
   <property name="text">
    <string>No Problems</string>
   </property>
   <property name="whatsThis">
    <string>This button will be highlighted if MO discovered potential problems in your setup and provide tips on how to fix them.

!Work in progress!
Right now this has very limited functionality</string>
   </property>
  </action>
  <action name="actionHelp">
   <property name="icon">
    <iconset resource="resources.qrc">
     <normaloff>:/MO/gui/help</normaloff>:/MO/gui/help</iconset>
   </property>
   <property name="text">
    <string>Help</string>
   </property>
   <property name="toolTip">
    <string>Help</string>
   </property>
   <property name="shortcut">
    <string>Ctrl+H</string>
   </property>
  </action>
  <action name="actionEndorseMO">
   <property name="icon">
    <iconset resource="resources.qrc">
     <normaloff>:/MO/gui/icon_favorite</normaloff>:/MO/gui/icon_favorite</iconset>
   </property>
   <property name="text">
    <string>Endorse MO</string>
   </property>
   <property name="toolTip">
    <string>Endorse Mod Organizer</string>
   </property>
  </action>
 </widget>
 <layoutdefault spacing="6" margin="11"/>
 <customwidgets>
  <customwidget>
   <class>MOBase::LineEditClear</class>
   <extends>QLineEdit</extends>
   <header>lineeditclear.h</header>
  </customwidget>
 </customwidgets>
 <resources>
  <include location="resources.qrc"/>
 </resources>
 <connections/>
</ui>
<|MERGE_RESOLUTION|>--- conflicted
+++ resolved
@@ -1,1381 +1,1209 @@
-<?xml version="1.0" encoding="UTF-8"?>
-<ui version="4.0">
- <class>MainWindow</class>
- <widget class="QMainWindow" name="MainWindow">
-  <property name="geometry">
-   <rect>
-    <x>0</x>
-    <y>0</y>
-    <width>868</width>
-    <height>701</height>
-   </rect>
-  </property>
-  <property name="windowTitle">
-   <string notr="true">Mod Organizer</string>
-  </property>
-  <property name="windowIcon">
-   <iconset>
-    <normaloff>mo_icon.ico</normaloff>mo_icon.ico</iconset>
-  </property>
-  <property name="documentMode">
-   <bool>false</bool>
-  </property>
-  <widget class="QWidget" name="centralWidget">
-   <property name="sizePolicy">
-    <sizepolicy hsizetype="Preferred" vsizetype="Preferred">
-     <horstretch>0</horstretch>
-     <verstretch>0</verstretch>
-    </sizepolicy>
-   </property>
-   <layout class="QHBoxLayout" name="horizontalLayout_8" stretch="0,1">
-    <property name="spacing">
-     <number>4</number>
-    </property>
-    <property name="margin">
-     <number>6</number>
-    </property>
-    <item>
-     <layout class="QVBoxLayout" name="verticalLayout_8">
-      <item>
-       <widget class="QGroupBox" name="categoriesGroup">
-        <property name="title">
-         <string>Categories</string>
-        </property>
-        <layout class="QVBoxLayout" name="verticalLayout_10">
-         <property name="leftMargin">
-          <number>3</number>
-         </property>
-         <property name="topMargin">
-          <number>7</number>
-         </property>
-         <property name="rightMargin">
-          <number>3</number>
-         </property>
-         <property name="bottomMargin">
-          <number>1</number>
-         </property>
-         <item>
-          <widget class="QTreeWidget" name="categoriesList">
-           <property name="minimumSize">
-            <size>
-             <width>100</width>
-             <height>0</height>
-            </size>
-           </property>
-           <property name="maximumSize">
-            <size>
-             <width>161</width>
-             <height>16777215</height>
-            </size>
-           </property>
-           <property name="contextMenuPolicy">
-            <enum>Qt::CustomContextMenu</enum>
-           </property>
-           <attribute name="headerVisible">
-            <bool>false</bool>
-           </attribute>
-           <column>
-            <property name="text">
-             <string notr="true">1</string>
-            </property>
-           </column>
-          </widget>
-         </item>
-        </layout>
-       </widget>
-      </item>
-     </layout>
-    </item>
-    <item>
-     <widget class="QSplitter" name="splitter">
-      <property name="sizePolicy">
-       <sizepolicy hsizetype="Expanding" vsizetype="Expanding">
-        <horstretch>0</horstretch>
-        <verstretch>0</verstretch>
-       </sizepolicy>
-      </property>
-      <property name="orientation">
-       <enum>Qt::Horizontal</enum>
-      </property>
-      <widget class="QWidget" name="layoutWidget">
-       <layout class="QVBoxLayout" name="verticalLayout">
-        <property name="spacing">
-         <number>2</number>
-        </property>
-        <item>
-         <layout class="QHBoxLayout" name="horizontalLayout_6">
-          <item>
-           <widget class="QLabel" name="label_3">
-            <property name="sizePolicy">
-             <sizepolicy hsizetype="Fixed" vsizetype="Preferred">
-              <horstretch>0</horstretch>
-              <verstretch>0</verstretch>
-             </sizepolicy>
-            </property>
-            <property name="text">
-             <string>Profile</string>
-            </property>
-            <property name="buddy">
-             <cstring>profileBox</cstring>
-            </property>
-           </widget>
-          </item>
-          <item>
-           <widget class="QComboBox" name="profileBox">
-            <property name="toolTip">
-             <string>Pick a module collection</string>
-            </property>
-            <property name="whatsThis">
-             <string>&lt;!DOCTYPE HTML PUBLIC &quot;-//W3C//DTD HTML 4.0//EN&quot; &quot;http://www.w3.org/TR/REC-html40/strict.dtd&quot;&gt;
-&lt;html&gt;&lt;head&gt;&lt;meta name=&quot;qrichtext&quot; content=&quot;1&quot; /&gt;&lt;style type=&quot;text/css&quot;&gt;
-p, li { white-space: pre-wrap; }
-&lt;/style&gt;&lt;/head&gt;&lt;body style=&quot; font-family:'MS Shell Dlg 2'; font-size:8.25pt; font-weight:400; font-style:normal;&quot;&gt;
-&lt;p style=&quot; margin-top:0px; margin-bottom:0px; margin-left:0px; margin-right:0px; -qt-block-indent:0; text-indent:0px;&quot;&gt;&lt;span style=&quot; font-size:8pt;&quot;&gt;Create profiles here. Each profile contains its own list of active mods and esps. This way you can quickly switch between setups for different play throughs.&lt;/span&gt;&lt;/p&gt;
-&lt;p style=&quot; margin-top:0px; margin-bottom:0px; margin-left:0px; margin-right:0px; -qt-block-indent:0; text-indent:0px;&quot;&gt;&lt;span style=&quot; font-size:8pt;&quot;&gt;Please note that right now your esp load order is not kept seperate for different profiles.&lt;/span&gt;&lt;/p&gt;&lt;/body&gt;&lt;/html&gt;</string>
-            </property>
-           </widget>
-          </item>
-          <item>
-           <widget class="QPushButton" name="profileRefreshBtn">
-            <property name="maximumSize">
-             <size>
-              <width>24</width>
-              <height>16777215</height>
-             </size>
-            </property>
-            <property name="toolTip">
-             <string>Refresh list</string>
-            </property>
-            <property name="whatsThis">
-             <string>Refresh list. This is usually not necessary unless you modified data outside the program.</string>
-            </property>
-            <property name="text">
-             <string/>
-            </property>
-            <property name="icon">
-             <iconset resource="resources.qrc">
-              <normaloff>:/MO/gui/resources/view-refresh.png</normaloff>:/MO/gui/resources/view-refresh.png</iconset>
-            </property>
-           </widget>
-          </item>
-         </layout>
-        </item>
-        <item>
-         <widget class="QTreeView" name="modList">
-          <property name="minimumSize">
-           <size>
-            <width>330</width>
-            <height>400</height>
-           </size>
-          </property>
-<<<<<<< HEAD
-          <layout class="QVBoxLayout" name="verticalLayout_11">
-           <property name="margin">
-            <number>3</number>
-           </property>
-           <item>
-            <widget class="QTreeView" name="modList">
-             <property name="minimumSize">
-              <size>
-               <width>330</width>
-               <height>400</height>
-              </size>
-             </property>
-             <property name="palette">
-              <palette>
-               <active>
-                <colorrole role="ButtonText">
-                 <brush brushstyle="SolidPattern">
-                  <color alpha="255">
-                   <red>64</red>
-                   <green>64</green>
-                   <blue>64</blue>
-                  </color>
-                 </brush>
-                </colorrole>
-                <colorrole role="Link">
-                 <brush brushstyle="SolidPattern">
-                  <color alpha="255">
-                   <red>255</red>
-                   <green>0</green>
-                   <blue>0</blue>
-                  </color>
-                 </brush>
-                </colorrole>
-                <colorrole role="LinkVisited">
-                 <brush brushstyle="SolidPattern">
-                  <color alpha="255">
-                   <red>0</red>
-                   <green>170</green>
-                   <blue>0</blue>
-                  </color>
-                 </brush>
-                </colorrole>
-               </active>
-               <inactive>
-                <colorrole role="ButtonText">
-                 <brush brushstyle="SolidPattern">
-                  <color alpha="255">
-                   <red>64</red>
-                   <green>64</green>
-                   <blue>64</blue>
-                  </color>
-                 </brush>
-                </colorrole>
-                <colorrole role="Link">
-                 <brush brushstyle="SolidPattern">
-                  <color alpha="255">
-                   <red>255</red>
-                   <green>0</green>
-                   <blue>0</blue>
-                  </color>
-                 </brush>
-                </colorrole>
-                <colorrole role="LinkVisited">
-                 <brush brushstyle="SolidPattern">
-                  <color alpha="255">
-                   <red>0</red>
-                   <green>170</green>
-                   <blue>0</blue>
-                  </color>
-                 </brush>
-                </colorrole>
-               </inactive>
-               <disabled>
-                <colorrole role="ButtonText">
-                 <brush brushstyle="SolidPattern">
-                  <color alpha="255">
-                   <red>120</red>
-                   <green>120</green>
-                   <blue>120</blue>
-                  </color>
-                 </brush>
-                </colorrole>
-                <colorrole role="Link">
-                 <brush brushstyle="SolidPattern">
-                  <color alpha="255">
-                   <red>255</red>
-                   <green>0</green>
-                   <blue>0</blue>
-                  </color>
-                 </brush>
-                </colorrole>
-                <colorrole role="LinkVisited">
-                 <brush brushstyle="SolidPattern">
-                  <color alpha="255">
-                   <red>0</red>
-                   <green>170</green>
-                   <blue>0</blue>
-                  </color>
-                 </brush>
-                </colorrole>
-               </disabled>
-              </palette>
-             </property>
-             <property name="contextMenuPolicy">
-              <enum>Qt::CustomContextMenu</enum>
-             </property>
-             <property name="toolTip">
-              <string>List of available mods.</string>
-             </property>
-             <property name="whatsThis">
-              <string>This is a list of installed mods. Use the checkboxes to activate/deactivate mods and drag &amp; drop mods to change their &quot;installation&quot; orders.</string>
-             </property>
-             <property name="editTriggers">
-              <set>QAbstractItemView::EditKeyPressed|QAbstractItemView::SelectedClicked</set>
-             </property>
-             <property name="showDropIndicator" stdset="0">
-              <bool>true</bool>
-             </property>
-             <property name="dragEnabled">
-              <bool>true</bool>
-             </property>
-             <property name="dragDropOverwriteMode">
-              <bool>false</bool>
-             </property>
-             <property name="dragDropMode">
-              <enum>QAbstractItemView::InternalMove</enum>
-             </property>
-             <property name="defaultDropAction">
-              <enum>Qt::MoveAction</enum>
-             </property>
-             <property name="alternatingRowColors">
-              <bool>true</bool>
-             </property>
-             <property name="selectionMode">
-              <enum>QAbstractItemView::ExtendedSelection</enum>
-             </property>
-             <property name="selectionBehavior">
-              <enum>QAbstractItemView::SelectRows</enum>
-             </property>
-             <property name="indentation">
-              <number>20</number>
-             </property>
-             <property name="uniformRowHeights">
-              <bool>true</bool>
-             </property>
-             <property name="itemsExpandable">
-              <bool>true</bool>
-             </property>
-             <property name="sortingEnabled">
-              <bool>true</bool>
-             </property>
-             <property name="animated">
-              <bool>true</bool>
-             </property>
-             <property name="expandsOnDoubleClick">
-              <bool>false</bool>
-             </property>
-             <attribute name="headerDefaultSectionSize">
-              <number>10</number>
-             </attribute>
-             <attribute name="headerShowSortIndicator" stdset="0">
-              <bool>true</bool>
-             </attribute>
-             <attribute name="headerStretchLastSection">
-              <bool>false</bool>
-             </attribute>
-            </widget>
-           </item>
-          </layout>
-=======
-          <property name="palette">
-           <palette>
-            <active>
-             <colorrole role="ButtonText">
-              <brush brushstyle="SolidPattern">
-               <color alpha="255">
-                <red>64</red>
-                <green>64</green>
-                <blue>64</blue>
-               </color>
-              </brush>
-             </colorrole>
-             <colorrole role="Link">
-              <brush brushstyle="SolidPattern">
-               <color alpha="255">
-                <red>255</red>
-                <green>0</green>
-                <blue>0</blue>
-               </color>
-              </brush>
-             </colorrole>
-             <colorrole role="LinkVisited">
-              <brush brushstyle="SolidPattern">
-               <color alpha="255">
-                <red>0</red>
-                <green>170</green>
-                <blue>0</blue>
-               </color>
-              </brush>
-             </colorrole>
-            </active>
-            <inactive>
-             <colorrole role="ButtonText">
-              <brush brushstyle="SolidPattern">
-               <color alpha="255">
-                <red>64</red>
-                <green>64</green>
-                <blue>64</blue>
-               </color>
-              </brush>
-             </colorrole>
-             <colorrole role="Link">
-              <brush brushstyle="SolidPattern">
-               <color alpha="255">
-                <red>255</red>
-                <green>0</green>
-                <blue>0</blue>
-               </color>
-              </brush>
-             </colorrole>
-             <colorrole role="LinkVisited">
-              <brush brushstyle="SolidPattern">
-               <color alpha="255">
-                <red>0</red>
-                <green>170</green>
-                <blue>0</blue>
-               </color>
-              </brush>
-             </colorrole>
-            </inactive>
-            <disabled>
-             <colorrole role="ButtonText">
-              <brush brushstyle="SolidPattern">
-               <color alpha="255">
-                <red>120</red>
-                <green>120</green>
-                <blue>120</blue>
-               </color>
-              </brush>
-             </colorrole>
-             <colorrole role="Link">
-              <brush brushstyle="SolidPattern">
-               <color alpha="255">
-                <red>255</red>
-                <green>0</green>
-                <blue>0</blue>
-               </color>
-              </brush>
-             </colorrole>
-             <colorrole role="LinkVisited">
-              <brush brushstyle="SolidPattern">
-               <color alpha="255">
-                <red>0</red>
-                <green>170</green>
-                <blue>0</blue>
-               </color>
-              </brush>
-             </colorrole>
-            </disabled>
-           </palette>
-          </property>
-          <property name="contextMenuPolicy">
-           <enum>Qt::CustomContextMenu</enum>
-          </property>
-          <property name="toolTip">
-           <string>List of available mods.</string>
-          </property>
-          <property name="whatsThis">
-           <string>This is a list of installed mods. Use the checkboxes to activate/deactivate mods and drag &amp; drop mods to change their &quot;installation&quot; orders.</string>
-          </property>
-          <property name="styleSheet">
-           <string notr="true"/>
-          </property>
-          <property name="editTriggers">
-           <set>QAbstractItemView::EditKeyPressed|QAbstractItemView::SelectedClicked</set>
-          </property>
-          <property name="showDropIndicator" stdset="0">
-           <bool>true</bool>
-          </property>
-          <property name="dragEnabled">
-           <bool>true</bool>
-          </property>
-          <property name="dragDropOverwriteMode">
-           <bool>false</bool>
-          </property>
-          <property name="dragDropMode">
-           <enum>QAbstractItemView::InternalMove</enum>
-          </property>
-          <property name="defaultDropAction">
-           <enum>Qt::MoveAction</enum>
-          </property>
-          <property name="alternatingRowColors">
-           <bool>true</bool>
-          </property>
-          <property name="selectionMode">
-           <enum>QAbstractItemView::ExtendedSelection</enum>
-          </property>
-          <property name="selectionBehavior">
-           <enum>QAbstractItemView::SelectRows</enum>
-          </property>
-          <property name="indentation">
-           <number>0</number>
-          </property>
-          <property name="itemsExpandable">
-           <bool>false</bool>
-          </property>
-          <property name="sortingEnabled">
-           <bool>true</bool>
-          </property>
-          <property name="expandsOnDoubleClick">
-           <bool>false</bool>
-          </property>
-          <attribute name="headerDefaultSectionSize">
-           <number>10</number>
-          </attribute>
-          <attribute name="headerShowSortIndicator" stdset="0">
-           <bool>true</bool>
-          </attribute>
-          <attribute name="headerStretchLastSection">
-           <bool>false</bool>
-          </attribute>
->>>>>>> e0eb9792
-         </widget>
-        </item>
-        <item>
-         <layout class="QHBoxLayout" name="horizontalLayout_4" stretch="0,0,1,1,1">
-          <item>
-           <widget class="QPushButton" name="displayCategoriesBtn">
-            <property name="maximumSize">
-             <size>
-              <width>20</width>
-              <height>16777215</height>
-             </size>
-            </property>
-            <property name="text">
-             <string notr="true">x</string>
-            </property>
-            <property name="iconSize">
-             <size>
-              <width>20</width>
-              <height>20</height>
-             </size>
-            </property>
-            <property name="checkable">
-             <bool>true</bool>
-            </property>
-           </widget>
-          </item>
-          <item>
-           <widget class="QLabel" name="label_2">
-            <property name="sizePolicy">
-             <sizepolicy hsizetype="Minimum" vsizetype="Preferred">
-              <horstretch>0</horstretch>
-              <verstretch>0</verstretch>
-             </sizepolicy>
-            </property>
-            <property name="text">
-             <string>Filter</string>
-            </property>
-           </widget>
-          </item>
-          <item>
-           <widget class="QLabel" name="currentCategoryLabel">
-            <property name="font">
-             <font>
-              <pointsize>8</pointsize>
-              <italic>true</italic>
-             </font>
-            </property>
-            <property name="text">
-             <string/>
-            </property>
-           </widget>
-          </item>
-          <item>
-           <widget class="QComboBox" name="groupCombo">
-            <item>
-             <property name="text">
-              <string>No groups</string>
-             </property>
-            </item>
-            <item>
-             <property name="text">
-              <string>Categories</string>
-             </property>
-            </item>
-            <item>
-             <property name="text">
-              <string>Nexus IDs</string>
-             </property>
-            </item>
-           </widget>
-          </item>
-          <item>
-           <widget class="MOBase::LineEditClear" name="modFilterEdit">
-            <property name="placeholderText">
-             <string>Namefilter</string>
-            </property>
-           </widget>
-          </item>
-         </layout>
-        </item>
-       </layout>
-      </widget>
-      <widget class="QWidget" name="layoutWidget_2">
-       <layout class="QVBoxLayout" name="verticalLayout_2">
-        <item>
-         <layout class="QHBoxLayout" name="horizontalLayout_5" stretch="1,0">
-          <item>
-           <widget class="QComboBox" name="executablesListBox">
-            <property name="sizePolicy">
-             <sizepolicy hsizetype="Preferred" vsizetype="Fixed">
-              <horstretch>0</horstretch>
-              <verstretch>0</verstretch>
-             </sizepolicy>
-            </property>
-            <property name="minimumSize">
-             <size>
-              <width>0</width>
-              <height>40</height>
-             </size>
-            </property>
-            <property name="font">
-             <font>
-              <pointsize>9</pointsize>
-              <weight>75</weight>
-              <bold>true</bold>
-             </font>
-            </property>
-            <property name="toolTip">
-             <string>Pick a program to run.</string>
-            </property>
-            <property name="whatsThis">
-             <string>&lt;!DOCTYPE HTML PUBLIC &quot;-//W3C//DTD HTML 4.0//EN&quot; &quot;http://www.w3.org/TR/REC-html40/strict.dtd&quot;&gt;
-&lt;html&gt;&lt;head&gt;&lt;meta name=&quot;qrichtext&quot; content=&quot;1&quot; /&gt;&lt;style type=&quot;text/css&quot;&gt;
-p, li { white-space: pre-wrap; }
-&lt;/style&gt;&lt;/head&gt;&lt;body style=&quot; font-family:'MS Shell Dlg 2'; font-size:8.25pt; font-weight:400; font-style:normal;&quot;&gt;
-&lt;p style=&quot; margin-top:0px; margin-bottom:0px; margin-left:0px; margin-right:0px; -qt-block-indent:0; text-indent:0px;&quot;&gt;&lt;span style=&quot; font-size:8pt;&quot;&gt;Choose the program to run. Once you start using ModOrganizer, you should always run your game and tools from here or through shortcuts created here, otherwise mods installed through MO will not be visible.&lt;/span&gt;&lt;/p&gt;
-&lt;p style=&quot; margin-top:0px; margin-bottom:0px; margin-left:0px; margin-right:0px; -qt-block-indent:0; text-indent:0px;&quot;&gt;&lt;span style=&quot; font-size:8pt;&quot;&gt;You can add new Tools to this list, but I can't promise tools I haven't tested will work.&lt;/span&gt;&lt;/p&gt;&lt;/body&gt;&lt;/html&gt;</string>
-            </property>
-            <property name="iconSize">
-             <size>
-              <width>32</width>
-              <height>32</height>
-             </size>
-            </property>
-            <property name="frame">
-             <bool>false</bool>
-            </property>
-           </widget>
-          </item>
-          <item>
-           <layout class="QVBoxLayout" name="verticalLayout_12" stretch="0,0">
-            <item>
-             <widget class="QPushButton" name="startButton">
-              <property name="sizePolicy">
-               <sizepolicy hsizetype="Expanding" vsizetype="Fixed">
-                <horstretch>0</horstretch>
-                <verstretch>0</verstretch>
-               </sizepolicy>
-              </property>
-              <property name="minimumSize">
-               <size>
-                <width>120</width>
-                <height>0</height>
-               </size>
-              </property>
-              <property name="maximumSize">
-               <size>
-                <width>16777215</width>
-                <height>16777215</height>
-               </size>
-              </property>
-              <property name="font">
-               <font>
-                <pointsize>10</pointsize>
-                <weight>75</weight>
-                <bold>true</bold>
-               </font>
-              </property>
-              <property name="toolTip">
-               <string>Run program</string>
-              </property>
-              <property name="whatsThis">
-               <string>&lt;!DOCTYPE HTML PUBLIC &quot;-//W3C//DTD HTML 4.0//EN&quot; &quot;http://www.w3.org/TR/REC-html40/strict.dtd&quot;&gt;
-&lt;html&gt;&lt;head&gt;&lt;meta name=&quot;qrichtext&quot; content=&quot;1&quot; /&gt;&lt;style type=&quot;text/css&quot;&gt;
-p, li { white-space: pre-wrap; }
-&lt;/style&gt;&lt;/head&gt;&lt;body style=&quot; font-family:'MS Shell Dlg 2'; font-size:8.25pt; font-weight:400; font-style:normal;&quot;&gt;
-&lt;p style=&quot; margin-top:0px; margin-bottom:0px; margin-left:0px; margin-right:0px; -qt-block-indent:0; text-indent:0px;&quot;&gt;&lt;span style=&quot; font-size:8pt;&quot;&gt;Run the selected program with ModOrganizer enabled.&lt;/span&gt;&lt;/p&gt;&lt;/body&gt;&lt;/html&gt;</string>
-              </property>
-              <property name="locale">
-               <locale language="English" country="UnitedStates"/>
-              </property>
-              <property name="text">
-               <string>Run</string>
-              </property>
-              <property name="icon">
-               <iconset resource="resources.qrc">
-                <normaloff>:/MO/gui/run</normaloff>:/MO/gui/run</iconset>
-              </property>
-              <property name="iconSize">
-               <size>
-                <width>36</width>
-                <height>36</height>
-               </size>
-              </property>
-             </widget>
-            </item>
-            <item>
-             <widget class="QPushButton" name="linkButton">
-              <property name="sizePolicy">
-               <sizepolicy hsizetype="Fixed" vsizetype="Fixed">
-                <horstretch>0</horstretch>
-                <verstretch>0</verstretch>
-               </sizepolicy>
-              </property>
-              <property name="minimumSize">
-               <size>
-                <width>140</width>
-                <height>0</height>
-               </size>
-              </property>
-              <property name="maximumSize">
-               <size>
-                <width>16777215</width>
-                <height>16777215</height>
-               </size>
-              </property>
-              <property name="baseSize">
-               <size>
-                <width>0</width>
-                <height>0</height>
-               </size>
-              </property>
-              <property name="toolTip">
-               <string>Create a shortcut in your start menu or on the desktop to the specified program</string>
-              </property>
-              <property name="whatsThis">
-               <string>&lt;!DOCTYPE HTML PUBLIC &quot;-//W3C//DTD HTML 4.0//EN&quot; &quot;http://www.w3.org/TR/REC-html40/strict.dtd&quot;&gt;
-&lt;html&gt;&lt;head&gt;&lt;meta name=&quot;qrichtext&quot; content=&quot;1&quot; /&gt;&lt;style type=&quot;text/css&quot;&gt;
-p, li { white-space: pre-wrap; }
-&lt;/style&gt;&lt;/head&gt;&lt;body style=&quot; font-family:'MS Shell Dlg 2'; font-size:8.25pt; font-weight:400; font-style:normal;&quot;&gt;
-&lt;p style=&quot; margin-top:0px; margin-bottom:0px; margin-left:0px; margin-right:0px; -qt-block-indent:0; text-indent:0px;&quot;&gt;&lt;span style=&quot; font-size:8pt;&quot;&gt;This creates a start menu shortcut that directly starts the selected program with the MO active.&lt;/span&gt;&lt;/p&gt;&lt;/body&gt;&lt;/html&gt;</string>
-              </property>
-              <property name="text">
-               <string>Shortcut</string>
-              </property>
-              <property name="icon">
-               <iconset resource="resources.qrc">
-                <normaloff>:/MO/gui/link</normaloff>:/MO/gui/link</iconset>
-              </property>
-             </widget>
-            </item>
-           </layout>
-          </item>
-         </layout>
-        </item>
-        <item>
-         <widget class="QTabWidget" name="tabWidget">
-          <property name="minimumSize">
-           <size>
-            <width>340</width>
-            <height>250</height>
-           </size>
-          </property>
-          <property name="maximumSize">
-           <size>
-            <width>16777215</width>
-            <height>16777215</height>
-           </size>
-          </property>
-          <property name="contextMenuPolicy">
-           <enum>Qt::NoContextMenu</enum>
-          </property>
-          <property name="tabShape">
-           <enum>QTabWidget::Rounded</enum>
-          </property>
-          <property name="currentIndex">
-           <number>0</number>
-          </property>
-          <widget class="QWidget" name="espTab">
-           <property name="sizePolicy">
-            <sizepolicy hsizetype="Expanding" vsizetype="Expanding">
-             <horstretch>0</horstretch>
-             <verstretch>0</verstretch>
-            </sizepolicy>
-           </property>
-           <property name="maximumSize">
-            <size>
-             <width>16777215</width>
-             <height>16777215</height>
-            </size>
-           </property>
-           <attribute name="title">
-            <string notr="true">Plugins</string>
-           </attribute>
-           <layout class="QVBoxLayout" name="verticalLayout_4">
-            <property name="leftMargin">
-             <number>6</number>
-            </property>
-            <property name="topMargin">
-             <number>6</number>
-            </property>
-            <property name="rightMargin">
-             <number>6</number>
-            </property>
-            <property name="bottomMargin">
-             <number>0</number>
-            </property>
-            <item>
-             <widget class="QTreeView" name="espList">
-              <property name="minimumSize">
-               <size>
-                <width>250</width>
-                <height>250</height>
-               </size>
-              </property>
-              <property name="palette">
-               <palette>
-                <active>
-                 <colorrole role="ButtonText">
-                  <brush brushstyle="SolidPattern">
-                   <color alpha="255">
-                    <red>64</red>
-                    <green>64</green>
-                    <blue>64</blue>
-                   </color>
-                  </brush>
-                 </colorrole>
-                </active>
-                <inactive>
-                 <colorrole role="ButtonText">
-                  <brush brushstyle="SolidPattern">
-                   <color alpha="255">
-                    <red>64</red>
-                    <green>64</green>
-                    <blue>64</blue>
-                   </color>
-                  </brush>
-                 </colorrole>
-                </inactive>
-                <disabled>
-                 <colorrole role="ButtonText">
-                  <brush brushstyle="SolidPattern">
-                   <color alpha="255">
-                    <red>120</red>
-                    <green>120</green>
-                    <blue>120</blue>
-                   </color>
-                  </brush>
-                 </colorrole>
-                </disabled>
-               </palette>
-              </property>
-              <property name="contextMenuPolicy">
-               <enum>Qt::CustomContextMenu</enum>
-              </property>
-              <property name="toolTip">
-               <string>List of available esp/esm files</string>
-              </property>
-              <property name="whatsThis">
-               <string>&lt;!DOCTYPE HTML PUBLIC &quot;-//W3C//DTD HTML 4.0//EN&quot; &quot;http://www.w3.org/TR/REC-html40/strict.dtd&quot;&gt;
-&lt;html&gt;&lt;head&gt;&lt;meta name=&quot;qrichtext&quot; content=&quot;1&quot; /&gt;&lt;style type=&quot;text/css&quot;&gt;
-p, li { white-space: pre-wrap; }
-&lt;/style&gt;&lt;/head&gt;&lt;body style=&quot; font-family:'MS Shell Dlg 2'; font-size:8.25pt; font-weight:400; font-style:normal;&quot;&gt;
-&lt;p style=&quot; margin-top:0px; margin-bottom:0px; margin-left:0px; margin-right:0px; -qt-block-indent:0; text-indent:0px;&quot;&gt;&lt;span style=&quot; font-size:8pt;&quot;&gt;This list contains the esps and esms contained in the active mods. These require their own load order. Use drag&amp;amp;drop to modify this load order. Please note that MO will only save the load order for mods that are active/checked.&lt;br /&gt;There is a great tool named &amp;quot;BOSS&amp;quot; to automatically sort these files.&lt;/span&gt;&lt;/p&gt;&lt;/body&gt;&lt;/html&gt;</string>
-              </property>
-              <property name="dragEnabled">
-               <bool>true</bool>
-              </property>
-              <property name="dragDropOverwriteMode">
-               <bool>false</bool>
-              </property>
-              <property name="dragDropMode">
-               <enum>QAbstractItemView::InternalMove</enum>
-              </property>
-              <property name="defaultDropAction">
-               <enum>Qt::MoveAction</enum>
-              </property>
-              <property name="alternatingRowColors">
-               <bool>true</bool>
-              </property>
-              <property name="selectionMode">
-               <enum>QAbstractItemView::ExtendedSelection</enum>
-              </property>
-              <property name="selectionBehavior">
-               <enum>QAbstractItemView::SelectRows</enum>
-              </property>
-              <property name="indentation">
-               <number>0</number>
-              </property>
-              <property name="uniformRowHeights">
-               <bool>true</bool>
-              </property>
-              <property name="itemsExpandable">
-               <bool>false</bool>
-              </property>
-              <property name="sortingEnabled">
-               <bool>true</bool>
-              </property>
-              <attribute name="headerStretchLastSection">
-               <bool>false</bool>
-              </attribute>
-             </widget>
-            </item>
-            <item>
-             <widget class="MOBase::LineEditClear" name="espFilterEdit">
-              <property name="text">
-               <string/>
-              </property>
-              <property name="placeholderText">
-               <string>Namefilter</string>
-              </property>
-             </widget>
-            </item>
-           </layout>
-          </widget>
-          <widget class="QWidget" name="bsaTab">
-           <attribute name="title">
-            <string notr="true">Archives</string>
-           </attribute>
-           <layout class="QVBoxLayout" name="verticalLayout_9">
-            <property name="margin">
-             <number>6</number>
-            </property>
-            <item>
-             <widget class="QLabel" name="label">
-              <property name="text">
-               <string>IMPORTANT: You can change the order of BSAs here but installation order of mods has priority over the order specified here!</string>
-              </property>
-              <property name="wordWrap">
-               <bool>true</bool>
-              </property>
-             </widget>
-            </item>
-            <item>
-             <widget class="QTreeWidget" name="bsaList">
-              <property name="contextMenuPolicy">
-               <enum>Qt::CustomContextMenu</enum>
-              </property>
-              <property name="toolTip">
-               <string>List of available BS Archives. Archives not checked here are not managed by MO and ignore installation order.</string>
-              </property>
-              <property name="whatsThis">
-               <string>BSA files are archives (comparable to .zip files) that contain data assets (meshes, textures, ...) to be used by the game. As such they &quot;compete&quot; with loose files in your data directory over which is loaded.
-By default, BSAs that share their base name with an enabled ESP (i.e. plugin.esp and plugin.bsa) are automatically loaded and will have precedence over all loose files, the installation order you set up to the left is then ignored!
-
-BSAs checked here are loaded in such a way that your installation order is obeyed properly.</string>
-              </property>
-              <property name="editTriggers">
-               <set>QAbstractItemView::NoEditTriggers</set>
-              </property>
-              <property name="dragEnabled">
-               <bool>true</bool>
-              </property>
-              <property name="dragDropOverwriteMode">
-               <bool>false</bool>
-              </property>
-              <property name="dragDropMode">
-               <enum>QAbstractItemView::InternalMove</enum>
-              </property>
-              <property name="defaultDropAction">
-               <enum>Qt::IgnoreAction</enum>
-              </property>
-              <property name="selectionMode">
-               <enum>QAbstractItemView::SingleSelection</enum>
-              </property>
-              <property name="selectionBehavior">
-               <enum>QAbstractItemView::SelectRows</enum>
-              </property>
-              <property name="indentation">
-               <number>0</number>
-              </property>
-              <property name="itemsExpandable">
-               <bool>false</bool>
-              </property>
-              <attribute name="headerDefaultSectionSize">
-               <number>200</number>
-              </attribute>
-              <column>
-               <property name="text">
-                <string>File</string>
-               </property>
-              </column>
-              <column>
-               <property name="text">
-                <string>Mod</string>
-               </property>
-              </column>
-             </widget>
-            </item>
-           </layout>
-          </widget>
-          <widget class="QWidget" name="dataTab">
-           <attribute name="title">
-            <string>Data</string>
-           </attribute>
-           <layout class="QVBoxLayout" name="verticalLayout_5">
-            <property name="margin">
-             <number>6</number>
-            </property>
-            <item>
-             <widget class="QPushButton" name="btnRefreshData">
-              <property name="toolTip">
-               <string>refresh data-directory overview</string>
-              </property>
-              <property name="whatsThis">
-               <string>Refresh the overview. This may take a moment.</string>
-              </property>
-              <property name="text">
-               <string>Refresh</string>
-              </property>
-              <property name="icon">
-               <iconset resource="resources.qrc">
-                <normaloff>:/MO/gui/resources/view-refresh.png</normaloff>:/MO/gui/resources/view-refresh.png</iconset>
-              </property>
-             </widget>
-            </item>
-            <item>
-             <layout class="QHBoxLayout" name="horizontalLayout_2">
-              <item>
-               <widget class="QTreeWidget" name="dataTree">
-                <property name="contextMenuPolicy">
-                 <enum>Qt::CustomContextMenu</enum>
-                </property>
-                <property name="whatsThis">
-                 <string>This is an overview of your data directory as visible to the game (and tools). </string>
-                </property>
-                <property name="animated">
-                 <bool>true</bool>
-                </property>
-                <attribute name="headerDefaultSectionSize">
-                 <number>200</number>
-                </attribute>
-                <column>
-                 <property name="text">
-                  <string>File</string>
-                 </property>
-                </column>
-                <column>
-                 <property name="text">
-                  <string>Mod</string>
-                 </property>
-                </column>
-               </widget>
-              </item>
-             </layout>
-            </item>
-            <item>
-             <widget class="QCheckBox" name="conflictsCheckBox">
-              <property name="toolTip">
-               <string>Filter the above list so that only conflicts are displayed.</string>
-              </property>
-              <property name="whatsThis">
-               <string>Filter the above list so that only conflicts are displayed.</string>
-              </property>
-              <property name="text">
-               <string>Show only conflicts</string>
-              </property>
-             </widget>
-            </item>
-           </layout>
-          </widget>
-          <widget class="QWidget" name="savesTab">
-           <attribute name="title">
-            <string>Saves</string>
-           </attribute>
-           <layout class="QVBoxLayout" name="verticalLayout_3">
-            <property name="margin">
-             <number>6</number>
-            </property>
-            <item>
-             <widget class="QListWidget" name="savegameList">
-              <property name="contextMenuPolicy">
-               <enum>Qt::CustomContextMenu</enum>
-              </property>
-              <property name="toolTip">
-               <string notr="true"/>
-              </property>
-              <property name="whatsThis">
-               <string>&lt;!DOCTYPE HTML PUBLIC &quot;-//W3C//DTD HTML 4.0//EN&quot; &quot;http://www.w3.org/TR/REC-html40/strict.dtd&quot;&gt;
-&lt;html&gt;&lt;head&gt;&lt;meta name=&quot;qrichtext&quot; content=&quot;1&quot; /&gt;&lt;style type=&quot;text/css&quot;&gt;
-p, li { white-space: pre-wrap; }
-&lt;/style&gt;&lt;/head&gt;&lt;body style=&quot; font-family:'MS Shell Dlg 2'; font-size:8.25pt; font-weight:400; font-style:normal;&quot;&gt;
-&lt;p style=&quot; margin-top:0px; margin-bottom:0px; margin-left:0px; margin-right:0px; -qt-block-indent:0; text-indent:0px;&quot;&gt;&lt;span style=&quot; font-size:8pt;&quot;&gt;This is a list of all savegames for this game. Hover over a list entry to get detailed information about the save including a list of esps/esms that were used at the time this save was created but aren't active now.&lt;/span&gt;&lt;/p&gt;
-&lt;p style=&quot;-qt-paragraph-type:empty; margin-top:0px; margin-bottom:0px; margin-left:0px; margin-right:0px; -qt-block-indent:0; text-indent:0px; font-size:8pt;&quot;&gt;&lt;/p&gt;
-&lt;p style=&quot; margin-top:0px; margin-bottom:0px; margin-left:0px; margin-right:0px; -qt-block-indent:0; text-indent:0px;&quot;&gt;&lt;span style=&quot; font-size:8pt;&quot;&gt;If you click &amp;quot;Fix Mods...&amp;quot; in the context menu, MO will try to activate all mods and esps to fix those missing esps. It will not disable anything!&lt;/span&gt;&lt;/p&gt;&lt;/body&gt;&lt;/html&gt;</string>
-              </property>
-             </widget>
-            </item>
-           </layout>
-          </widget>
-          <widget class="QWidget" name="downloadTab">
-           <attribute name="title">
-            <string>Downloads</string>
-           </attribute>
-           <layout class="QVBoxLayout" name="verticalLayout_7">
-            <property name="margin">
-             <number>2</number>
-            </property>
-            <item>
-             <layout class="QVBoxLayout" name="downloadLayout">
-              <item>
-               <widget class="QTreeView" name="downloadView">
-                <property name="minimumSize">
-                 <size>
-                  <width>320</width>
-                  <height>0</height>
-                 </size>
-                </property>
-                <property name="contextMenuPolicy">
-                 <enum>Qt::PreventContextMenu</enum>
-                </property>
-                <property name="toolTip">
-                 <string/>
-                </property>
-                <property name="whatsThis">
-                 <string>This is a list of mods you downloaded from Nexus. Double click one to install it.</string>
-                </property>
-                <property name="verticalScrollBarPolicy">
-                 <enum>Qt::ScrollBarAlwaysOn</enum>
-                </property>
-                <property name="horizontalScrollBarPolicy">
-                 <enum>Qt::ScrollBarAlwaysOff</enum>
-                </property>
-                <property name="showDropIndicator" stdset="0">
-                 <bool>false</bool>
-                </property>
-                <property name="alternatingRowColors">
-                 <bool>true</bool>
-                </property>
-                <property name="selectionMode">
-                 <enum>QAbstractItemView::SingleSelection</enum>
-                </property>
-                <property name="selectionBehavior">
-                 <enum>QAbstractItemView::SelectRows</enum>
-                </property>
-                <property name="verticalScrollMode">
-                 <enum>QAbstractItemView::ScrollPerPixel</enum>
-                </property>
-                <property name="indentation">
-                 <number>0</number>
-                </property>
-                <property name="itemsExpandable">
-                 <bool>false</bool>
-                </property>
-                <property name="sortingEnabled">
-                 <bool>true</bool>
-                </property>
-                <attribute name="headerDefaultSectionSize">
-                 <number>100</number>
-                </attribute>
-                <attribute name="headerStretchLastSection">
-                 <bool>true</bool>
-                </attribute>
-               </widget>
-              </item>
-             </layout>
-            </item>
-            <item>
-             <layout class="QHBoxLayout" name="horizontalLayout" stretch="1,2">
-              <item>
-               <widget class="QCheckBox" name="compactBox">
-                <property name="text">
-                 <string>Compact</string>
-                </property>
-               </widget>
-              </item>
-              <item>
-               <widget class="MOBase::LineEditClear" name="downloadFilterEdit">
-                <property name="placeholderText">
-                 <string>Namefilter</string>
-                </property>
-               </widget>
-              </item>
-             </layout>
-            </item>
-           </layout>
-          </widget>
-         </widget>
-        </item>
-       </layout>
-      </widget>
-     </widget>
-    </item>
-   </layout>
-  </widget>
-  <widget class="QToolBar" name="toolBar">
-   <property name="enabled">
-    <bool>true</bool>
-   </property>
-   <property name="contextMenuPolicy">
-    <enum>Qt::PreventContextMenu</enum>
-   </property>
-   <property name="windowTitle">
-    <string>Tool Bar</string>
-   </property>
-   <property name="movable">
-    <bool>false</bool>
-   </property>
-   <property name="iconSize">
-    <size>
-     <width>42</width>
-     <height>36</height>
-    </size>
-   </property>
-   <property name="toolButtonStyle">
-    <enum>Qt::ToolButtonIconOnly</enum>
-   </property>
-   <property name="floatable">
-    <bool>false</bool>
-   </property>
-   <attribute name="toolBarArea">
-    <enum>TopToolBarArea</enum>
-   </attribute>
-   <attribute name="toolBarBreak">
-    <bool>false</bool>
-   </attribute>
-   <addaction name="actionInstallMod"/>
-   <addaction name="actionNexus"/>
-   <addaction name="actionAdd_Profile"/>
-   <addaction name="actionModify_Executables"/>
-   <addaction name="actionTool"/>
-   <addaction name="actionSettings"/>
-   <addaction name="separator"/>
-   <addaction name="actionEndorseMO"/>
-   <addaction name="actionProblems"/>
-   <addaction name="actionUpdate"/>
-   <addaction name="actionHelp"/>
-  </widget>
-  <widget class="QStatusBar" name="statusBar"/>
-  <action name="actionInstallMod">
-   <property name="icon">
-    <iconset resource="resources.qrc">
-     <normaloff>:/MO/gui/resources/system-installer.png</normaloff>:/MO/gui/resources/system-installer.png</iconset>
-   </property>
-   <property name="text">
-    <string>Install Mod</string>
-   </property>
-   <property name="iconText">
-    <string>Install &amp;Mod</string>
-   </property>
-   <property name="toolTip">
-    <string>Install a new mod from an archive</string>
-   </property>
-   <property name="shortcut">
-    <string>Ctrl+M</string>
-   </property>
-  </action>
-  <action name="actionAdd_Profile">
-   <property name="icon">
-    <iconset resource="resources.qrc">
-     <normaloff>:/MO/gui/profiles</normaloff>:/MO/gui/profiles</iconset>
-   </property>
-   <property name="text">
-    <string>Profiles</string>
-   </property>
-   <property name="iconText">
-    <string>&amp;Profiles</string>
-   </property>
-   <property name="toolTip">
-    <string>Configure Profiles</string>
-   </property>
-   <property name="shortcut">
-    <string>Ctrl+P</string>
-   </property>
-  </action>
-  <action name="actionModify_Executables">
-   <property name="icon">
-    <iconset resource="resources.qrc">
-     <normaloff>:/MO/gui/icon_executable</normaloff>:/MO/gui/icon_executable</iconset>
-   </property>
-   <property name="text">
-    <string>Executables</string>
-   </property>
-   <property name="iconText">
-    <string>&amp;Executables</string>
-   </property>
-   <property name="toolTip">
-    <string>Configure the executables that can be started through Mod Organizer</string>
-   </property>
-   <property name="shortcut">
-    <string>Ctrl+E</string>
-   </property>
-  </action>
-  <action name="actionTool">
-   <property name="icon">
-    <iconset resource="resources.qrc">
-     <normaloff>:/MO/gui/plugins</normaloff>:/MO/gui/plugins</iconset>
-   </property>
-   <property name="text">
-    <string>Tools</string>
-   </property>
-   <property name="iconText">
-    <string>&amp;Tools</string>
-   </property>
-   <property name="toolTip">
-    <string>Tools</string>
-   </property>
-   <property name="shortcut">
-    <string>Ctrl+I</string>
-   </property>
-  </action>
-  <action name="actionSettings">
-   <property name="icon">
-    <iconset resource="resources.qrc">
-     <normaloff>:/MO/gui/settings</normaloff>:/MO/gui/settings</iconset>
-   </property>
-   <property name="text">
-    <string>Settings</string>
-   </property>
-   <property name="iconText">
-    <string>&amp;Settings</string>
-   </property>
-   <property name="toolTip">
-    <string>Configure settings and workarounds</string>
-   </property>
-   <property name="shortcut">
-    <string>Ctrl+S</string>
-   </property>
-  </action>
-  <action name="actionNexus">
-   <property name="icon">
-    <iconset resource="resources.qrc">
-     <normaloff>:/MO/gui/resources/internet-web-browser.png</normaloff>:/MO/gui/resources/internet-web-browser.png</iconset>
-   </property>
-   <property name="text">
-    <string>Nexus</string>
-   </property>
-   <property name="toolTip">
-    <string>Search nexus network for more mods</string>
-   </property>
-   <property name="shortcut">
-    <string>Ctrl+N</string>
-   </property>
-  </action>
-  <action name="actionUpdate">
-   <property name="enabled">
-    <bool>false</bool>
-   </property>
-   <property name="icon">
-    <iconset resource="resources.qrc">
-     <normaloff>:/MO/gui/update</normaloff>:/MO/gui/update</iconset>
-   </property>
-   <property name="text">
-    <string>Update</string>
-   </property>
-   <property name="toolTip">
-    <string>Mod Organizer is up-to-date</string>
-   </property>
-  </action>
-  <action name="actionProblems">
-   <property name="enabled">
-    <bool>false</bool>
-   </property>
-   <property name="icon">
-    <iconset resource="resources.qrc">
-     <normaloff>:/MO/gui/resources/dialog-warning.png</normaloff>:/MO/gui/resources/dialog-warning.png</iconset>
-   </property>
-   <property name="text">
-    <string>No Problems</string>
-   </property>
-   <property name="whatsThis">
-    <string>This button will be highlighted if MO discovered potential problems in your setup and provide tips on how to fix them.
-
-!Work in progress!
-Right now this has very limited functionality</string>
-   </property>
-  </action>
-  <action name="actionHelp">
-   <property name="icon">
-    <iconset resource="resources.qrc">
-     <normaloff>:/MO/gui/help</normaloff>:/MO/gui/help</iconset>
-   </property>
-   <property name="text">
-    <string>Help</string>
-   </property>
-   <property name="toolTip">
-    <string>Help</string>
-   </property>
-   <property name="shortcut">
-    <string>Ctrl+H</string>
-   </property>
-  </action>
-  <action name="actionEndorseMO">
-   <property name="icon">
-    <iconset resource="resources.qrc">
-     <normaloff>:/MO/gui/icon_favorite</normaloff>:/MO/gui/icon_favorite</iconset>
-   </property>
-   <property name="text">
-    <string>Endorse MO</string>
-   </property>
-   <property name="toolTip">
-    <string>Endorse Mod Organizer</string>
-   </property>
-  </action>
- </widget>
- <layoutdefault spacing="6" margin="11"/>
- <customwidgets>
-  <customwidget>
-   <class>MOBase::LineEditClear</class>
-   <extends>QLineEdit</extends>
-   <header>lineeditclear.h</header>
-  </customwidget>
- </customwidgets>
- <resources>
-  <include location="resources.qrc"/>
- </resources>
- <connections/>
-</ui>
+<?xml version="1.0" encoding="UTF-8"?>
+<ui version="4.0">
+ <class>MainWindow</class>
+ <widget class="QMainWindow" name="MainWindow">
+  <property name="geometry">
+   <rect>
+    <x>0</x>
+    <y>0</y>
+    <width>868</width>
+    <height>701</height>
+   </rect>
+  </property>
+  <property name="windowTitle">
+   <string notr="true">Mod Organizer</string>
+  </property>
+  <property name="windowIcon">
+   <iconset>
+    <normaloff>mo_icon.ico</normaloff>mo_icon.ico</iconset>
+  </property>
+  <property name="documentMode">
+   <bool>false</bool>
+  </property>
+  <widget class="QWidget" name="centralWidget">
+   <property name="sizePolicy">
+    <sizepolicy hsizetype="Preferred" vsizetype="Preferred">
+     <horstretch>0</horstretch>
+     <verstretch>0</verstretch>
+    </sizepolicy>
+   </property>
+   <layout class="QHBoxLayout" name="horizontalLayout_8" stretch="0,1">
+    <property name="spacing">
+     <number>4</number>
+    </property>
+    <property name="margin">
+     <number>6</number>
+    </property>
+    <item>
+     <layout class="QVBoxLayout" name="verticalLayout_8">
+      <item>
+       <widget class="QGroupBox" name="categoriesGroup">
+        <property name="title">
+         <string>Categories</string>
+        </property>
+        <layout class="QVBoxLayout" name="verticalLayout_10">
+         <property name="leftMargin">
+          <number>3</number>
+         </property>
+         <property name="topMargin">
+          <number>7</number>
+         </property>
+         <property name="rightMargin">
+          <number>3</number>
+         </property>
+         <property name="bottomMargin">
+          <number>1</number>
+         </property>
+         <item>
+          <widget class="QTreeWidget" name="categoriesList">
+           <property name="minimumSize">
+            <size>
+             <width>100</width>
+             <height>0</height>
+            </size>
+           </property>
+           <property name="maximumSize">
+            <size>
+             <width>161</width>
+             <height>16777215</height>
+            </size>
+           </property>
+           <property name="contextMenuPolicy">
+            <enum>Qt::CustomContextMenu</enum>
+           </property>
+           <attribute name="headerVisible">
+            <bool>false</bool>
+           </attribute>
+           <column>
+            <property name="text">
+             <string notr="true">1</string>
+            </property>
+           </column>
+          </widget>
+         </item>
+        </layout>
+       </widget>
+      </item>
+     </layout>
+    </item>
+    <item>
+     <widget class="QSplitter" name="splitter">
+      <property name="sizePolicy">
+       <sizepolicy hsizetype="Expanding" vsizetype="Expanding">
+        <horstretch>0</horstretch>
+        <verstretch>0</verstretch>
+       </sizepolicy>
+      </property>
+      <property name="orientation">
+       <enum>Qt::Horizontal</enum>
+      </property>
+      <widget class="QWidget" name="layoutWidget">
+       <layout class="QVBoxLayout" name="verticalLayout">
+        <property name="spacing">
+         <number>2</number>
+        </property>
+        <item>
+         <layout class="QHBoxLayout" name="horizontalLayout_6">
+          <item>
+           <widget class="QLabel" name="label_3">
+            <property name="sizePolicy">
+             <sizepolicy hsizetype="Fixed" vsizetype="Preferred">
+              <horstretch>0</horstretch>
+              <verstretch>0</verstretch>
+             </sizepolicy>
+            </property>
+            <property name="text">
+             <string>Profile</string>
+            </property>
+            <property name="buddy">
+             <cstring>profileBox</cstring>
+            </property>
+           </widget>
+          </item>
+          <item>
+           <widget class="QComboBox" name="profileBox">
+            <property name="toolTip">
+             <string>Pick a module collection</string>
+            </property>
+            <property name="whatsThis">
+             <string>&lt;!DOCTYPE HTML PUBLIC &quot;-//W3C//DTD HTML 4.0//EN&quot; &quot;http://www.w3.org/TR/REC-html40/strict.dtd&quot;&gt;
+&lt;html&gt;&lt;head&gt;&lt;meta name=&quot;qrichtext&quot; content=&quot;1&quot; /&gt;&lt;style type=&quot;text/css&quot;&gt;
+p, li { white-space: pre-wrap; }
+&lt;/style&gt;&lt;/head&gt;&lt;body style=&quot; font-family:'MS Shell Dlg 2'; font-size:8.25pt; font-weight:400; font-style:normal;&quot;&gt;
+&lt;p style=&quot; margin-top:0px; margin-bottom:0px; margin-left:0px; margin-right:0px; -qt-block-indent:0; text-indent:0px;&quot;&gt;&lt;span style=&quot; font-size:8pt;&quot;&gt;Create profiles here. Each profile contains its own list of active mods and esps. This way you can quickly switch between setups for different play throughs.&lt;/span&gt;&lt;/p&gt;
+&lt;p style=&quot; margin-top:0px; margin-bottom:0px; margin-left:0px; margin-right:0px; -qt-block-indent:0; text-indent:0px;&quot;&gt;&lt;span style=&quot; font-size:8pt;&quot;&gt;Please note that right now your esp load order is not kept seperate for different profiles.&lt;/span&gt;&lt;/p&gt;&lt;/body&gt;&lt;/html&gt;</string>
+            </property>
+           </widget>
+          </item>
+          <item>
+           <widget class="QPushButton" name="profileRefreshBtn">
+            <property name="maximumSize">
+             <size>
+              <width>24</width>
+              <height>16777215</height>
+             </size>
+            </property>
+            <property name="toolTip">
+             <string>Refresh list</string>
+            </property>
+            <property name="whatsThis">
+             <string>Refresh list. This is usually not necessary unless you modified data outside the program.</string>
+            </property>
+            <property name="text">
+             <string/>
+            </property>
+            <property name="icon">
+             <iconset resource="resources.qrc">
+              <normaloff>:/MO/gui/resources/view-refresh.png</normaloff>:/MO/gui/resources/view-refresh.png</iconset>
+            </property>
+           </widget>
+          </item>
+         </layout>
+        </item>
+        <item>
+         <widget class="QTreeView" name="modList">
+          <property name="minimumSize">
+           <size>
+            <width>330</width>
+            <height>400</height>
+           </size>
+          </property>
+          <property name="palette">
+           <palette>
+            <active>
+             <colorrole role="ButtonText">
+              <brush brushstyle="SolidPattern">
+               <color alpha="255">
+                <red>64</red>
+                <green>64</green>
+                <blue>64</blue>
+               </color>
+              </brush>
+             </colorrole>
+             <colorrole role="Link">
+              <brush brushstyle="SolidPattern">
+               <color alpha="255">
+                <red>255</red>
+                <green>0</green>
+                <blue>0</blue>
+               </color>
+              </brush>
+             </colorrole>
+             <colorrole role="LinkVisited">
+              <brush brushstyle="SolidPattern">
+               <color alpha="255">
+                <red>0</red>
+                <green>170</green>
+                <blue>0</blue>
+               </color>
+              </brush>
+             </colorrole>
+            </active>
+            <inactive>
+             <colorrole role="ButtonText">
+              <brush brushstyle="SolidPattern">
+               <color alpha="255">
+                <red>64</red>
+                <green>64</green>
+                <blue>64</blue>
+               </color>
+              </brush>
+             </colorrole>
+             <colorrole role="Link">
+              <brush brushstyle="SolidPattern">
+               <color alpha="255">
+                <red>255</red>
+                <green>0</green>
+                <blue>0</blue>
+               </color>
+              </brush>
+             </colorrole>
+             <colorrole role="LinkVisited">
+              <brush brushstyle="SolidPattern">
+               <color alpha="255">
+                <red>0</red>
+                <green>170</green>
+                <blue>0</blue>
+               </color>
+              </brush>
+             </colorrole>
+            </inactive>
+            <disabled>
+             <colorrole role="ButtonText">
+              <brush brushstyle="SolidPattern">
+               <color alpha="255">
+                <red>120</red>
+                <green>120</green>
+                <blue>120</blue>
+               </color>
+              </brush>
+             </colorrole>
+             <colorrole role="Link">
+              <brush brushstyle="SolidPattern">
+               <color alpha="255">
+                <red>255</red>
+                <green>0</green>
+                <blue>0</blue>
+               </color>
+              </brush>
+             </colorrole>
+             <colorrole role="LinkVisited">
+              <brush brushstyle="SolidPattern">
+               <color alpha="255">
+                <red>0</red>
+                <green>170</green>
+                <blue>0</blue>
+               </color>
+              </brush>
+             </colorrole>
+            </disabled>
+           </palette>
+          </property>
+          <property name="contextMenuPolicy">
+           <enum>Qt::CustomContextMenu</enum>
+          </property>
+          <property name="toolTip">
+           <string>List of available mods.</string>
+          </property>
+          <property name="whatsThis">
+           <string>This is a list of installed mods. Use the checkboxes to activate/deactivate mods and drag &amp; drop mods to change their &quot;installation&quot; orders.</string>
+          </property>
+          <property name="styleSheet">
+           <string notr="true"/>
+          </property>
+          <property name="editTriggers">
+           <set>QAbstractItemView::EditKeyPressed|QAbstractItemView::SelectedClicked</set>
+          </property>
+          <property name="showDropIndicator" stdset="0">
+           <bool>true</bool>
+          </property>
+          <property name="dragEnabled">
+           <bool>true</bool>
+          </property>
+          <property name="dragDropOverwriteMode">
+           <bool>false</bool>
+          </property>
+          <property name="dragDropMode">
+           <enum>QAbstractItemView::InternalMove</enum>
+          </property>
+          <property name="defaultDropAction">
+           <enum>Qt::MoveAction</enum>
+          </property>
+          <property name="alternatingRowColors">
+           <bool>true</bool>
+          </property>
+          <property name="selectionMode">
+           <enum>QAbstractItemView::ExtendedSelection</enum>
+          </property>
+          <property name="selectionBehavior">
+           <enum>QAbstractItemView::SelectRows</enum>
+          </property>
+          <property name="indentation">
+           <number>0</number>
+          </property>
+          <property name="itemsExpandable">
+           <bool>false</bool>
+          </property>
+          <property name="sortingEnabled">
+           <bool>true</bool>
+          </property>
+          <property name="expandsOnDoubleClick">
+           <bool>false</bool>
+          </property>
+          <attribute name="headerDefaultSectionSize">
+           <number>10</number>
+          </attribute>
+          <attribute name="headerShowSortIndicator" stdset="0">
+           <bool>true</bool>
+          </attribute>
+          <attribute name="headerStretchLastSection">
+           <bool>false</bool>
+          </attribute>
+         </widget>
+        </item>
+        <item>
+         <layout class="QHBoxLayout" name="horizontalLayout_4" stretch="0,0,1,1,1">
+          <item>
+           <widget class="QPushButton" name="displayCategoriesBtn">
+            <property name="maximumSize">
+             <size>
+              <width>20</width>
+              <height>16777215</height>
+             </size>
+            </property>
+            <property name="text">
+             <string notr="true">x</string>
+            </property>
+            <property name="iconSize">
+             <size>
+              <width>20</width>
+              <height>20</height>
+             </size>
+            </property>
+            <property name="checkable">
+             <bool>true</bool>
+            </property>
+           </widget>
+          </item>
+          <item>
+           <widget class="QLabel" name="label_2">
+            <property name="sizePolicy">
+             <sizepolicy hsizetype="Minimum" vsizetype="Preferred">
+              <horstretch>0</horstretch>
+              <verstretch>0</verstretch>
+             </sizepolicy>
+            </property>
+            <property name="text">
+             <string>Filter</string>
+            </property>
+           </widget>
+          </item>
+          <item>
+           <widget class="QLabel" name="currentCategoryLabel">
+            <property name="font">
+             <font>
+              <pointsize>8</pointsize>
+              <italic>true</italic>
+             </font>
+            </property>
+            <property name="text">
+             <string/>
+            </property>
+           </widget>
+          </item>
+          <item>
+           <widget class="QComboBox" name="groupCombo">
+            <item>
+             <property name="text">
+              <string>No groups</string>
+             </property>
+            </item>
+            <item>
+             <property name="text">
+              <string>Categories</string>
+             </property>
+            </item>
+            <item>
+             <property name="text">
+              <string>Nexus IDs</string>
+             </property>
+            </item>
+           </widget>
+          </item>
+          <item>
+           <widget class="MOBase::LineEditClear" name="modFilterEdit">
+            <property name="placeholderText">
+             <string>Namefilter</string>
+            </property>
+           </widget>
+          </item>
+         </layout>
+        </item>
+       </layout>
+      </widget>
+      <widget class="QWidget" name="layoutWidget_2">
+       <layout class="QVBoxLayout" name="verticalLayout_2">
+        <item>
+         <layout class="QHBoxLayout" name="horizontalLayout_5" stretch="1,0">
+          <item>
+           <widget class="QComboBox" name="executablesListBox">
+            <property name="sizePolicy">
+             <sizepolicy hsizetype="Preferred" vsizetype="Fixed">
+              <horstretch>0</horstretch>
+              <verstretch>0</verstretch>
+             </sizepolicy>
+            </property>
+            <property name="minimumSize">
+             <size>
+              <width>0</width>
+              <height>40</height>
+             </size>
+            </property>
+            <property name="font">
+             <font>
+              <pointsize>9</pointsize>
+              <weight>75</weight>
+              <bold>true</bold>
+             </font>
+            </property>
+            <property name="toolTip">
+             <string>Pick a program to run.</string>
+            </property>
+            <property name="whatsThis">
+             <string>&lt;!DOCTYPE HTML PUBLIC &quot;-//W3C//DTD HTML 4.0//EN&quot; &quot;http://www.w3.org/TR/REC-html40/strict.dtd&quot;&gt;
+&lt;html&gt;&lt;head&gt;&lt;meta name=&quot;qrichtext&quot; content=&quot;1&quot; /&gt;&lt;style type=&quot;text/css&quot;&gt;
+p, li { white-space: pre-wrap; }
+&lt;/style&gt;&lt;/head&gt;&lt;body style=&quot; font-family:'MS Shell Dlg 2'; font-size:8.25pt; font-weight:400; font-style:normal;&quot;&gt;
+&lt;p style=&quot; margin-top:0px; margin-bottom:0px; margin-left:0px; margin-right:0px; -qt-block-indent:0; text-indent:0px;&quot;&gt;&lt;span style=&quot; font-size:8pt;&quot;&gt;Choose the program to run. Once you start using ModOrganizer, you should always run your game and tools from here or through shortcuts created here, otherwise mods installed through MO will not be visible.&lt;/span&gt;&lt;/p&gt;
+&lt;p style=&quot; margin-top:0px; margin-bottom:0px; margin-left:0px; margin-right:0px; -qt-block-indent:0; text-indent:0px;&quot;&gt;&lt;span style=&quot; font-size:8pt;&quot;&gt;You can add new Tools to this list, but I can't promise tools I haven't tested will work.&lt;/span&gt;&lt;/p&gt;&lt;/body&gt;&lt;/html&gt;</string>
+            </property>
+            <property name="iconSize">
+             <size>
+              <width>32</width>
+              <height>32</height>
+             </size>
+            </property>
+            <property name="frame">
+             <bool>false</bool>
+            </property>
+           </widget>
+          </item>
+          <item>
+           <layout class="QVBoxLayout" name="verticalLayout_12" stretch="0,0">
+            <item>
+             <widget class="QPushButton" name="startButton">
+              <property name="sizePolicy">
+               <sizepolicy hsizetype="Expanding" vsizetype="Fixed">
+                <horstretch>0</horstretch>
+                <verstretch>0</verstretch>
+               </sizepolicy>
+              </property>
+              <property name="minimumSize">
+               <size>
+                <width>120</width>
+                <height>0</height>
+               </size>
+              </property>
+              <property name="maximumSize">
+               <size>
+                <width>16777215</width>
+                <height>16777215</height>
+               </size>
+              </property>
+              <property name="font">
+               <font>
+                <pointsize>10</pointsize>
+                <weight>75</weight>
+                <bold>true</bold>
+               </font>
+              </property>
+              <property name="toolTip">
+               <string>Run program</string>
+              </property>
+              <property name="whatsThis">
+               <string>&lt;!DOCTYPE HTML PUBLIC &quot;-//W3C//DTD HTML 4.0//EN&quot; &quot;http://www.w3.org/TR/REC-html40/strict.dtd&quot;&gt;
+&lt;html&gt;&lt;head&gt;&lt;meta name=&quot;qrichtext&quot; content=&quot;1&quot; /&gt;&lt;style type=&quot;text/css&quot;&gt;
+p, li { white-space: pre-wrap; }
+&lt;/style&gt;&lt;/head&gt;&lt;body style=&quot; font-family:'MS Shell Dlg 2'; font-size:8.25pt; font-weight:400; font-style:normal;&quot;&gt;
+&lt;p style=&quot; margin-top:0px; margin-bottom:0px; margin-left:0px; margin-right:0px; -qt-block-indent:0; text-indent:0px;&quot;&gt;&lt;span style=&quot; font-size:8pt;&quot;&gt;Run the selected program with ModOrganizer enabled.&lt;/span&gt;&lt;/p&gt;&lt;/body&gt;&lt;/html&gt;</string>
+              </property>
+              <property name="locale">
+               <locale language="English" country="UnitedStates"/>
+              </property>
+              <property name="text">
+               <string>Run</string>
+              </property>
+              <property name="icon">
+               <iconset resource="resources.qrc">
+                <normaloff>:/MO/gui/run</normaloff>:/MO/gui/run</iconset>
+              </property>
+              <property name="iconSize">
+               <size>
+                <width>36</width>
+                <height>36</height>
+               </size>
+              </property>
+             </widget>
+            </item>
+            <item>
+             <widget class="QPushButton" name="linkButton">
+              <property name="sizePolicy">
+               <sizepolicy hsizetype="Fixed" vsizetype="Fixed">
+                <horstretch>0</horstretch>
+                <verstretch>0</verstretch>
+               </sizepolicy>
+              </property>
+              <property name="minimumSize">
+               <size>
+                <width>140</width>
+                <height>0</height>
+               </size>
+              </property>
+              <property name="maximumSize">
+               <size>
+                <width>16777215</width>
+                <height>16777215</height>
+               </size>
+              </property>
+              <property name="baseSize">
+               <size>
+                <width>0</width>
+                <height>0</height>
+               </size>
+              </property>
+              <property name="toolTip">
+               <string>Create a shortcut in your start menu or on the desktop to the specified program</string>
+              </property>
+              <property name="whatsThis">
+               <string>&lt;!DOCTYPE HTML PUBLIC &quot;-//W3C//DTD HTML 4.0//EN&quot; &quot;http://www.w3.org/TR/REC-html40/strict.dtd&quot;&gt;
+&lt;html&gt;&lt;head&gt;&lt;meta name=&quot;qrichtext&quot; content=&quot;1&quot; /&gt;&lt;style type=&quot;text/css&quot;&gt;
+p, li { white-space: pre-wrap; }
+&lt;/style&gt;&lt;/head&gt;&lt;body style=&quot; font-family:'MS Shell Dlg 2'; font-size:8.25pt; font-weight:400; font-style:normal;&quot;&gt;
+&lt;p style=&quot; margin-top:0px; margin-bottom:0px; margin-left:0px; margin-right:0px; -qt-block-indent:0; text-indent:0px;&quot;&gt;&lt;span style=&quot; font-size:8pt;&quot;&gt;This creates a start menu shortcut that directly starts the selected program with the MO active.&lt;/span&gt;&lt;/p&gt;&lt;/body&gt;&lt;/html&gt;</string>
+              </property>
+              <property name="text">
+               <string>Shortcut</string>
+              </property>
+              <property name="icon">
+               <iconset resource="resources.qrc">
+                <normaloff>:/MO/gui/link</normaloff>:/MO/gui/link</iconset>
+              </property>
+             </widget>
+            </item>
+           </layout>
+          </item>
+         </layout>
+        </item>
+        <item>
+         <widget class="QTabWidget" name="tabWidget">
+          <property name="minimumSize">
+           <size>
+            <width>340</width>
+            <height>250</height>
+           </size>
+          </property>
+          <property name="maximumSize">
+           <size>
+            <width>16777215</width>
+            <height>16777215</height>
+           </size>
+          </property>
+          <property name="contextMenuPolicy">
+           <enum>Qt::NoContextMenu</enum>
+          </property>
+          <property name="tabShape">
+           <enum>QTabWidget::Rounded</enum>
+          </property>
+          <property name="currentIndex">
+           <number>0</number>
+          </property>
+          <widget class="QWidget" name="espTab">
+           <property name="sizePolicy">
+            <sizepolicy hsizetype="Expanding" vsizetype="Expanding">
+             <horstretch>0</horstretch>
+             <verstretch>0</verstretch>
+            </sizepolicy>
+           </property>
+           <property name="maximumSize">
+            <size>
+             <width>16777215</width>
+             <height>16777215</height>
+            </size>
+           </property>
+           <attribute name="title">
+            <string notr="true">Plugins</string>
+           </attribute>
+           <layout class="QVBoxLayout" name="verticalLayout_4">
+            <property name="leftMargin">
+             <number>6</number>
+            </property>
+            <property name="topMargin">
+             <number>6</number>
+            </property>
+            <property name="rightMargin">
+             <number>6</number>
+            </property>
+            <property name="bottomMargin">
+             <number>0</number>
+            </property>
+            <item>
+             <widget class="QTreeView" name="espList">
+              <property name="minimumSize">
+               <size>
+                <width>250</width>
+                <height>250</height>
+               </size>
+              </property>
+              <property name="palette">
+               <palette>
+                <active>
+                 <colorrole role="ButtonText">
+                  <brush brushstyle="SolidPattern">
+                   <color alpha="255">
+                    <red>64</red>
+                    <green>64</green>
+                    <blue>64</blue>
+                   </color>
+                  </brush>
+                 </colorrole>
+                </active>
+                <inactive>
+                 <colorrole role="ButtonText">
+                  <brush brushstyle="SolidPattern">
+                   <color alpha="255">
+                    <red>64</red>
+                    <green>64</green>
+                    <blue>64</blue>
+                   </color>
+                  </brush>
+                 </colorrole>
+                </inactive>
+                <disabled>
+                 <colorrole role="ButtonText">
+                  <brush brushstyle="SolidPattern">
+                   <color alpha="255">
+                    <red>120</red>
+                    <green>120</green>
+                    <blue>120</blue>
+                   </color>
+                  </brush>
+                 </colorrole>
+                </disabled>
+               </palette>
+              </property>
+              <property name="contextMenuPolicy">
+               <enum>Qt::CustomContextMenu</enum>
+              </property>
+              <property name="toolTip">
+               <string>List of available esp/esm files</string>
+              </property>
+              <property name="whatsThis">
+               <string>&lt;!DOCTYPE HTML PUBLIC &quot;-//W3C//DTD HTML 4.0//EN&quot; &quot;http://www.w3.org/TR/REC-html40/strict.dtd&quot;&gt;
+&lt;html&gt;&lt;head&gt;&lt;meta name=&quot;qrichtext&quot; content=&quot;1&quot; /&gt;&lt;style type=&quot;text/css&quot;&gt;
+p, li { white-space: pre-wrap; }
+&lt;/style&gt;&lt;/head&gt;&lt;body style=&quot; font-family:'MS Shell Dlg 2'; font-size:8.25pt; font-weight:400; font-style:normal;&quot;&gt;
+&lt;p style=&quot; margin-top:0px; margin-bottom:0px; margin-left:0px; margin-right:0px; -qt-block-indent:0; text-indent:0px;&quot;&gt;&lt;span style=&quot; font-size:8pt;&quot;&gt;This list contains the esps and esms contained in the active mods. These require their own load order. Use drag&amp;amp;drop to modify this load order. Please note that MO will only save the load order for mods that are active/checked.&lt;br /&gt;There is a great tool named &amp;quot;BOSS&amp;quot; to automatically sort these files.&lt;/span&gt;&lt;/p&gt;&lt;/body&gt;&lt;/html&gt;</string>
+              </property>
+              <property name="dragEnabled">
+               <bool>true</bool>
+              </property>
+              <property name="dragDropOverwriteMode">
+               <bool>false</bool>
+              </property>
+              <property name="dragDropMode">
+               <enum>QAbstractItemView::InternalMove</enum>
+              </property>
+              <property name="defaultDropAction">
+               <enum>Qt::MoveAction</enum>
+              </property>
+              <property name="alternatingRowColors">
+               <bool>true</bool>
+              </property>
+              <property name="selectionMode">
+               <enum>QAbstractItemView::ExtendedSelection</enum>
+              </property>
+              <property name="selectionBehavior">
+               <enum>QAbstractItemView::SelectRows</enum>
+              </property>
+              <property name="indentation">
+               <number>0</number>
+              </property>
+              <property name="uniformRowHeights">
+               <bool>true</bool>
+              </property>
+              <property name="itemsExpandable">
+               <bool>false</bool>
+              </property>
+              <property name="sortingEnabled">
+               <bool>true</bool>
+              </property>
+              <attribute name="headerStretchLastSection">
+               <bool>false</bool>
+              </attribute>
+             </widget>
+            </item>
+            <item>
+             <widget class="MOBase::LineEditClear" name="espFilterEdit">
+              <property name="text">
+               <string/>
+              </property>
+              <property name="placeholderText">
+               <string>Namefilter</string>
+              </property>
+             </widget>
+            </item>
+           </layout>
+          </widget>
+          <widget class="QWidget" name="bsaTab">
+           <attribute name="title">
+            <string notr="true">Archives</string>
+           </attribute>
+           <layout class="QVBoxLayout" name="verticalLayout_9">
+            <property name="margin">
+             <number>6</number>
+            </property>
+            <item>
+             <widget class="QLabel" name="label">
+              <property name="text">
+               <string>IMPORTANT: You can change the order of BSAs here but installation order of mods has priority over the order specified here!</string>
+              </property>
+              <property name="wordWrap">
+               <bool>true</bool>
+              </property>
+             </widget>
+            </item>
+            <item>
+             <widget class="QTreeWidget" name="bsaList">
+              <property name="contextMenuPolicy">
+               <enum>Qt::CustomContextMenu</enum>
+              </property>
+              <property name="toolTip">
+               <string>List of available BS Archives. Archives not checked here are not managed by MO and ignore installation order.</string>
+              </property>
+              <property name="whatsThis">
+               <string>BSA files are archives (comparable to .zip files) that contain data assets (meshes, textures, ...) to be used by the game. As such they &quot;compete&quot; with loose files in your data directory over which is loaded.
+By default, BSAs that share their base name with an enabled ESP (i.e. plugin.esp and plugin.bsa) are automatically loaded and will have precedence over all loose files, the installation order you set up to the left is then ignored!
+
+BSAs checked here are loaded in such a way that your installation order is obeyed properly.</string>
+              </property>
+              <property name="editTriggers">
+               <set>QAbstractItemView::NoEditTriggers</set>
+              </property>
+              <property name="dragEnabled">
+               <bool>true</bool>
+              </property>
+              <property name="dragDropOverwriteMode">
+               <bool>false</bool>
+              </property>
+              <property name="dragDropMode">
+               <enum>QAbstractItemView::InternalMove</enum>
+              </property>
+              <property name="defaultDropAction">
+               <enum>Qt::IgnoreAction</enum>
+              </property>
+              <property name="selectionMode">
+               <enum>QAbstractItemView::SingleSelection</enum>
+              </property>
+              <property name="selectionBehavior">
+               <enum>QAbstractItemView::SelectRows</enum>
+              </property>
+              <property name="indentation">
+               <number>0</number>
+              </property>
+              <property name="itemsExpandable">
+               <bool>false</bool>
+              </property>
+              <attribute name="headerDefaultSectionSize">
+               <number>200</number>
+              </attribute>
+              <column>
+               <property name="text">
+                <string>File</string>
+               </property>
+              </column>
+              <column>
+               <property name="text">
+                <string>Mod</string>
+               </property>
+              </column>
+             </widget>
+            </item>
+           </layout>
+          </widget>
+          <widget class="QWidget" name="dataTab">
+           <attribute name="title">
+            <string>Data</string>
+           </attribute>
+           <layout class="QVBoxLayout" name="verticalLayout_5">
+            <property name="margin">
+             <number>6</number>
+            </property>
+            <item>
+             <widget class="QPushButton" name="btnRefreshData">
+              <property name="toolTip">
+               <string>refresh data-directory overview</string>
+              </property>
+              <property name="whatsThis">
+               <string>Refresh the overview. This may take a moment.</string>
+              </property>
+              <property name="text">
+               <string>Refresh</string>
+              </property>
+              <property name="icon">
+               <iconset resource="resources.qrc">
+                <normaloff>:/MO/gui/resources/view-refresh.png</normaloff>:/MO/gui/resources/view-refresh.png</iconset>
+              </property>
+             </widget>
+            </item>
+            <item>
+             <layout class="QHBoxLayout" name="horizontalLayout_2">
+              <item>
+               <widget class="QTreeWidget" name="dataTree">
+                <property name="contextMenuPolicy">
+                 <enum>Qt::CustomContextMenu</enum>
+                </property>
+                <property name="whatsThis">
+                 <string>This is an overview of your data directory as visible to the game (and tools). </string>
+                </property>
+                <property name="animated">
+                 <bool>true</bool>
+                </property>
+                <attribute name="headerDefaultSectionSize">
+                 <number>200</number>
+                </attribute>
+                <column>
+                 <property name="text">
+                  <string>File</string>
+                 </property>
+                </column>
+                <column>
+                 <property name="text">
+                  <string>Mod</string>
+                 </property>
+                </column>
+               </widget>
+              </item>
+             </layout>
+            </item>
+            <item>
+             <widget class="QCheckBox" name="conflictsCheckBox">
+              <property name="toolTip">
+               <string>Filter the above list so that only conflicts are displayed.</string>
+              </property>
+              <property name="whatsThis">
+               <string>Filter the above list so that only conflicts are displayed.</string>
+              </property>
+              <property name="text">
+               <string>Show only conflicts</string>
+              </property>
+             </widget>
+            </item>
+           </layout>
+          </widget>
+          <widget class="QWidget" name="savesTab">
+           <attribute name="title">
+            <string>Saves</string>
+           </attribute>
+           <layout class="QVBoxLayout" name="verticalLayout_3">
+            <property name="margin">
+             <number>6</number>
+            </property>
+            <item>
+             <widget class="QListWidget" name="savegameList">
+              <property name="contextMenuPolicy">
+               <enum>Qt::CustomContextMenu</enum>
+              </property>
+              <property name="toolTip">
+               <string notr="true"/>
+              </property>
+              <property name="whatsThis">
+               <string>&lt;!DOCTYPE HTML PUBLIC &quot;-//W3C//DTD HTML 4.0//EN&quot; &quot;http://www.w3.org/TR/REC-html40/strict.dtd&quot;&gt;
+&lt;html&gt;&lt;head&gt;&lt;meta name=&quot;qrichtext&quot; content=&quot;1&quot; /&gt;&lt;style type=&quot;text/css&quot;&gt;
+p, li { white-space: pre-wrap; }
+&lt;/style&gt;&lt;/head&gt;&lt;body style=&quot; font-family:'MS Shell Dlg 2'; font-size:8.25pt; font-weight:400; font-style:normal;&quot;&gt;
+&lt;p style=&quot; margin-top:0px; margin-bottom:0px; margin-left:0px; margin-right:0px; -qt-block-indent:0; text-indent:0px;&quot;&gt;&lt;span style=&quot; font-size:8pt;&quot;&gt;This is a list of all savegames for this game. Hover over a list entry to get detailed information about the save including a list of esps/esms that were used at the time this save was created but aren't active now.&lt;/span&gt;&lt;/p&gt;
+&lt;p style=&quot;-qt-paragraph-type:empty; margin-top:0px; margin-bottom:0px; margin-left:0px; margin-right:0px; -qt-block-indent:0; text-indent:0px; font-size:8pt;&quot;&gt;&lt;/p&gt;
+&lt;p style=&quot; margin-top:0px; margin-bottom:0px; margin-left:0px; margin-right:0px; -qt-block-indent:0; text-indent:0px;&quot;&gt;&lt;span style=&quot; font-size:8pt;&quot;&gt;If you click &amp;quot;Fix Mods...&amp;quot; in the context menu, MO will try to activate all mods and esps to fix those missing esps. It will not disable anything!&lt;/span&gt;&lt;/p&gt;&lt;/body&gt;&lt;/html&gt;</string>
+              </property>
+             </widget>
+            </item>
+           </layout>
+          </widget>
+          <widget class="QWidget" name="downloadTab">
+           <attribute name="title">
+            <string>Downloads</string>
+           </attribute>
+           <layout class="QVBoxLayout" name="verticalLayout_7">
+            <property name="margin">
+             <number>2</number>
+            </property>
+            <item>
+             <layout class="QVBoxLayout" name="downloadLayout">
+              <item>
+               <widget class="QTreeView" name="downloadView">
+                <property name="minimumSize">
+                 <size>
+                  <width>320</width>
+                  <height>0</height>
+                 </size>
+                </property>
+                <property name="contextMenuPolicy">
+                 <enum>Qt::PreventContextMenu</enum>
+                </property>
+                <property name="toolTip">
+                 <string/>
+                </property>
+                <property name="whatsThis">
+                 <string>This is a list of mods you downloaded from Nexus. Double click one to install it.</string>
+                </property>
+                <property name="verticalScrollBarPolicy">
+                 <enum>Qt::ScrollBarAlwaysOn</enum>
+                </property>
+                <property name="horizontalScrollBarPolicy">
+                 <enum>Qt::ScrollBarAlwaysOff</enum>
+                </property>
+                <property name="showDropIndicator" stdset="0">
+                 <bool>false</bool>
+                </property>
+                <property name="alternatingRowColors">
+                 <bool>true</bool>
+                </property>
+                <property name="selectionMode">
+                 <enum>QAbstractItemView::SingleSelection</enum>
+                </property>
+                <property name="selectionBehavior">
+                 <enum>QAbstractItemView::SelectRows</enum>
+                </property>
+                <property name="verticalScrollMode">
+                 <enum>QAbstractItemView::ScrollPerPixel</enum>
+                </property>
+                <property name="indentation">
+                 <number>0</number>
+                </property>
+                <property name="itemsExpandable">
+                 <bool>false</bool>
+                </property>
+                <property name="sortingEnabled">
+                 <bool>true</bool>
+                </property>
+                <attribute name="headerDefaultSectionSize">
+                 <number>100</number>
+                </attribute>
+                <attribute name="headerStretchLastSection">
+                 <bool>true</bool>
+                </attribute>
+               </widget>
+              </item>
+             </layout>
+            </item>
+            <item>
+             <layout class="QHBoxLayout" name="horizontalLayout" stretch="1,2">
+              <item>
+               <widget class="QCheckBox" name="compactBox">
+                <property name="text">
+                 <string>Compact</string>
+                </property>
+               </widget>
+              </item>
+              <item>
+               <widget class="MOBase::LineEditClear" name="downloadFilterEdit">
+                <property name="placeholderText">
+                 <string>Namefilter</string>
+                </property>
+               </widget>
+              </item>
+             </layout>
+            </item>
+           </layout>
+          </widget>
+         </widget>
+        </item>
+       </layout>
+      </widget>
+     </widget>
+    </item>
+   </layout>
+  </widget>
+  <widget class="QToolBar" name="toolBar">
+   <property name="enabled">
+    <bool>true</bool>
+   </property>
+   <property name="contextMenuPolicy">
+    <enum>Qt::PreventContextMenu</enum>
+   </property>
+   <property name="windowTitle">
+    <string>Tool Bar</string>
+   </property>
+   <property name="movable">
+    <bool>false</bool>
+   </property>
+   <property name="iconSize">
+    <size>
+     <width>42</width>
+     <height>36</height>
+    </size>
+   </property>
+   <property name="toolButtonStyle">
+    <enum>Qt::ToolButtonIconOnly</enum>
+   </property>
+   <property name="floatable">
+    <bool>false</bool>
+   </property>
+   <attribute name="toolBarArea">
+    <enum>TopToolBarArea</enum>
+   </attribute>
+   <attribute name="toolBarBreak">
+    <bool>false</bool>
+   </attribute>
+   <addaction name="actionInstallMod"/>
+   <addaction name="actionNexus"/>
+   <addaction name="actionAdd_Profile"/>
+   <addaction name="actionModify_Executables"/>
+   <addaction name="actionTool"/>
+   <addaction name="actionSettings"/>
+   <addaction name="separator"/>
+   <addaction name="actionEndorseMO"/>
+   <addaction name="actionProblems"/>
+   <addaction name="actionUpdate"/>
+   <addaction name="actionHelp"/>
+  </widget>
+  <widget class="QStatusBar" name="statusBar"/>
+  <action name="actionInstallMod">
+   <property name="icon">
+    <iconset resource="resources.qrc">
+     <normaloff>:/MO/gui/resources/system-installer.png</normaloff>:/MO/gui/resources/system-installer.png</iconset>
+   </property>
+   <property name="text">
+    <string>Install Mod</string>
+   </property>
+   <property name="iconText">
+    <string>Install &amp;Mod</string>
+   </property>
+   <property name="toolTip">
+    <string>Install a new mod from an archive</string>
+   </property>
+   <property name="shortcut">
+    <string>Ctrl+M</string>
+   </property>
+  </action>
+  <action name="actionAdd_Profile">
+   <property name="icon">
+    <iconset resource="resources.qrc">
+     <normaloff>:/MO/gui/profiles</normaloff>:/MO/gui/profiles</iconset>
+   </property>
+   <property name="text">
+    <string>Profiles</string>
+   </property>
+   <property name="iconText">
+    <string>&amp;Profiles</string>
+   </property>
+   <property name="toolTip">
+    <string>Configure Profiles</string>
+   </property>
+   <property name="shortcut">
+    <string>Ctrl+P</string>
+   </property>
+  </action>
+  <action name="actionModify_Executables">
+   <property name="icon">
+    <iconset resource="resources.qrc">
+     <normaloff>:/MO/gui/icon_executable</normaloff>:/MO/gui/icon_executable</iconset>
+   </property>
+   <property name="text">
+    <string>Executables</string>
+   </property>
+   <property name="iconText">
+    <string>&amp;Executables</string>
+   </property>
+   <property name="toolTip">
+    <string>Configure the executables that can be started through Mod Organizer</string>
+   </property>
+   <property name="shortcut">
+    <string>Ctrl+E</string>
+   </property>
+  </action>
+  <action name="actionTool">
+   <property name="icon">
+    <iconset resource="resources.qrc">
+     <normaloff>:/MO/gui/plugins</normaloff>:/MO/gui/plugins</iconset>
+   </property>
+   <property name="text">
+    <string>Tools</string>
+   </property>
+   <property name="iconText">
+    <string>&amp;Tools</string>
+   </property>
+   <property name="toolTip">
+    <string>Tools</string>
+   </property>
+   <property name="shortcut">
+    <string>Ctrl+I</string>
+   </property>
+  </action>
+  <action name="actionSettings">
+   <property name="icon">
+    <iconset resource="resources.qrc">
+     <normaloff>:/MO/gui/settings</normaloff>:/MO/gui/settings</iconset>
+   </property>
+   <property name="text">
+    <string>Settings</string>
+   </property>
+   <property name="iconText">
+    <string>&amp;Settings</string>
+   </property>
+   <property name="toolTip">
+    <string>Configure settings and workarounds</string>
+   </property>
+   <property name="shortcut">
+    <string>Ctrl+S</string>
+   </property>
+  </action>
+  <action name="actionNexus">
+   <property name="icon">
+    <iconset resource="resources.qrc">
+     <normaloff>:/MO/gui/resources/internet-web-browser.png</normaloff>:/MO/gui/resources/internet-web-browser.png</iconset>
+   </property>
+   <property name="text">
+    <string>Nexus</string>
+   </property>
+   <property name="toolTip">
+    <string>Search nexus network for more mods</string>
+   </property>
+   <property name="shortcut">
+    <string>Ctrl+N</string>
+   </property>
+  </action>
+  <action name="actionUpdate">
+   <property name="enabled">
+    <bool>false</bool>
+   </property>
+   <property name="icon">
+    <iconset resource="resources.qrc">
+     <normaloff>:/MO/gui/update</normaloff>:/MO/gui/update</iconset>
+   </property>
+   <property name="text">
+    <string>Update</string>
+   </property>
+   <property name="toolTip">
+    <string>Mod Organizer is up-to-date</string>
+   </property>
+  </action>
+  <action name="actionProblems">
+   <property name="enabled">
+    <bool>false</bool>
+   </property>
+   <property name="icon">
+    <iconset resource="resources.qrc">
+     <normaloff>:/MO/gui/resources/dialog-warning.png</normaloff>:/MO/gui/resources/dialog-warning.png</iconset>
+   </property>
+   <property name="text">
+    <string>No Problems</string>
+   </property>
+   <property name="whatsThis">
+    <string>This button will be highlighted if MO discovered potential problems in your setup and provide tips on how to fix them.
+
+!Work in progress!
+Right now this has very limited functionality</string>
+   </property>
+  </action>
+  <action name="actionHelp">
+   <property name="icon">
+    <iconset resource="resources.qrc">
+     <normaloff>:/MO/gui/help</normaloff>:/MO/gui/help</iconset>
+   </property>
+   <property name="text">
+    <string>Help</string>
+   </property>
+   <property name="toolTip">
+    <string>Help</string>
+   </property>
+   <property name="shortcut">
+    <string>Ctrl+H</string>
+   </property>
+  </action>
+  <action name="actionEndorseMO">
+   <property name="icon">
+    <iconset resource="resources.qrc">
+     <normaloff>:/MO/gui/icon_favorite</normaloff>:/MO/gui/icon_favorite</iconset>
+   </property>
+   <property name="text">
+    <string>Endorse MO</string>
+   </property>
+   <property name="toolTip">
+    <string>Endorse Mod Organizer</string>
+   </property>
+  </action>
+ </widget>
+ <layoutdefault spacing="6" margin="11"/>
+ <customwidgets>
+  <customwidget>
+   <class>MOBase::LineEditClear</class>
+   <extends>QLineEdit</extends>
+   <header>lineeditclear.h</header>
+  </customwidget>
+ </customwidgets>
+ <resources>
+  <include location="resources.qrc"/>
+ </resources>
+ <connections/>
+</ui>