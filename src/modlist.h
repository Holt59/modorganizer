--- conflicted
+++ resolved
@@ -1,321 +1,309 @@
-/*
-Copyright (C) 2012 Sebastian Herbord. All rights reserved.
-
-This file is part of Mod Organizer.
-
-Mod Organizer is free software: you can redistribute it and/or modify
-it under the terms of the GNU General Public License as published by
-the Free Software Foundation, either version 3 of the License, or
-(at your option) any later version.
-
-Mod Organizer is distributed in the hope that it will be useful,
-but WITHOUT ANY WARRANTY; without even the implied warranty of
-MERCHANTABILITY or FITNESS FOR A PARTICULAR PURPOSE.  See the
-GNU General Public License for more details.
-
-You should have received a copy of the GNU General Public License
-along with Mod Organizer.  If not, see <http://www.gnu.org/licenses/>.
-*/
-
-#ifndef MODLIST_H
-#define MODLIST_H
-
-
-#include "categories.h"
-#include "nexusinterface.h"
-#include "modinfo.h"
-#include "profile.h"
-
-#include <imodlist.h>
-
-#include <QFile>
-#include <QListWidget>
-#include <QNetworkReply>
-#include <QNetworkAccessManager>
-#ifndef Q_MOC_RUN
-#include <boost/signals2.hpp>
-#endif
-#include <set>
-#include <vector>
-#include <QVector>
-
-
-/**
- * Model presenting an overview of the installed mod
- * This is used in a view in the main window of MO. It combines general information about
- * the mods from ModInfo with status information from the Profile
- **/
-class ModList : public QAbstractItemModel, public MOBase::IModList
-{
-  Q_OBJECT
-
-public:
-
-  enum EColumn {
-    COL_NAME,
-    COL_FLAGS,
-<<<<<<< HEAD
-=======
-    COL_CONTENT,
->>>>>>> f2f9e11f
-    COL_CATEGORY,
-    COL_MODID,
-    COL_VERSION,
-    COL_INSTALLTIME,
-    COL_PRIORITY,
-
-    COL_LASTCOLUMN = COL_PRIORITY
-  };
-
-  typedef boost::signals2::signal<void (const QString &, ModStates)> SignalModStateChanged;
-  typedef boost::signals2::signal<void (const QString &, int, int)> SignalModMoved;
-
-public:
-
-  /**
-   * @brief constructor
-   * @todo ensure this view works without a profile set, otherwise there are intransparent dependencies on the initialisation order
-   **/
-  ModList(QObject *parent = NULL);
-
-  ~ModList();
-
-  /**
-   * @brief set the profile used for status information
-   *
-   * @param profile the profile to use
-   **/
-  void setProfile(Profile *profile);
-
-  /**
-   * @brief retrieve the current sorting mode
-   * @note this is used to store the sorting mode between sessions
-   * @return current sorting mode, encoded to be compatible to previous versions
-   **/
-  int getCurrentSortingMode() const;
-
-  /**
-   * @brief remove the specified mod without asking for confirmation
-   * @param row the row to remove
-   */
-  void removeRowForce(int row);
-
-  void notifyChange(int rowStart, int rowEnd = -1);
-  static QString getColumnName(int column);
-
-  void changeModPriority(int sourceIndex, int newPriority);
-
-<<<<<<< HEAD
-=======
-  void setOverwriteMarkers(const std::set<unsigned int> &overwrite, const std::set<unsigned int> &overwritten);
-
->>>>>>> f2f9e11f
-  void modInfoAboutToChange(ModInfo::Ptr info);
-  void modInfoChanged(ModInfo::Ptr info);
-
-  void disconnectSlots();
-
-public:
-
-  /// \copydoc MOBase::IModList::displayName
-  virtual QString displayName(const QString &internalName) const;
-
-  /// \copydoc MOBase::IModList::state
-  virtual ModStates state(const QString &name) const;
-
-  /// \copydoc MOBase::IModList::priority
-  virtual int priority(const QString &name) const;
-
-  /// \copydoc MOBase::IModList::setPriority
-  virtual bool setPriority(const QString &name, int newPriority);
-
-  /// \copydoc MOBase::IModList::onModStateChanged
-  virtual bool onModStateChanged(const std::function<void (const QString &, ModStates)> &func);
-
-  /// \copydoc MOBase::IModList::onModMoved
-  virtual bool onModMoved(const std::function<void (const QString &, int, int)> &func);
-
-public: // implementation of virtual functions of QAbstractItemModel
-
-  virtual int rowCount(const QModelIndex &parent = QModelIndex()) const;
-  virtual bool hasChildren(const QModelIndex &parent = QModelIndex()) const;
-  virtual int columnCount(const QModelIndex &parent = QModelIndex()) const;
-  virtual QVariant data(const QModelIndex &index, int role = Qt::DisplayRole) const;
-  virtual bool setData(const QModelIndex &index, const QVariant &value, int role = Qt::EditRole);
-  virtual QVariant headerData(int section, Qt::Orientation orientation, int role = Qt::DisplayRole) const;
-  virtual Qt::ItemFlags flags(const QModelIndex &modelIndex) const;
-  virtual Qt::DropActions supportedDropActions() const { return Qt::MoveAction | Qt::CopyAction; }
-  virtual QStringList mimeTypes() const;
-  virtual bool dropMimeData(const QMimeData *data, Qt::DropAction action, int row, int column, const QModelIndex &parent);
-  virtual void removeRow(int row, const QModelIndex &parent);
-
-  virtual QModelIndex index(int row, int column,
-                            const QModelIndex &parent = QModelIndex()) const;
-  virtual QModelIndex parent(const QModelIndex &child) const;
-
-  virtual QMap<int, QVariant> itemData(const QModelIndex &index) const;
-
-public slots:
-
-  void dropModeUpdate(bool dropOnItems);
-
-signals:
-
-  /**
-   * @brief emitted whenever the sorting in the list was changed by the user
-   *
-   * the sorting of the list can only be manually changed if the list is sorted by priority
-   * in which case the move is intended to change the priority of a mod
-   **/
-  void modorder_changed();
-
-  /**
-   * @brief emitted when the model wants a text to be displayed by the UI
-   *
-   * @param message the message to display
-   **/
-  void showMessage(const QString &message);
-
-  /**
-   * @brief signals change to the count of headers
-   */
-  void resizeHeaders();
-
-  /**
-   * @brief requestColumnSelect is emitted whenever the user requested a menu to select visible columns
-   * @param pos the position to display the menu at
-   */
-  void requestColumnSelect(QPoint pos);
-
-  /**
-   * @brief emitted to remove a file origin
-   * @param name name of the orign to remove
-   */
-  void removeOrigin(const QString &name);
-
-  /**
-   * @brief emitted after a mod has been renamed
-   * This signal MUST be used to fix the mod names in profiles (except the active one) and to invalidate/refresh other
-   * structures that may have become invalid with the rename
-   *
-   * @param oldName the old name of the mod
-   * @param newName new name of the mod
-   */
-  void modRenamed(const QString &oldName, const QString &newName);
-
-  /**
-   * @brief emitted after a mod has been uninstalled
-   * @param fileName filename of the mod being uninstalled
-   */
-  void modUninstalled(const QString &fileName);
-
-  /**
-   * @brief emitted whenever a row in the list has changed
-   *
-   * @param index the index of the changed field
-   * @param role role of the field that changed
-   * @note this signal must only be emitted if the row really did change.
-   *       Slots handling this signal therefore do not have to verify that a change has happened
-   * @note this signal is currently only used in tutorials
-   **/
-  void modlist_changed(const QModelIndex &index, int role);
-
-  /**
-   * @brief emitted to have all selected mods deleted
-   */
-  void removeSelectedMods();
-
-  /**
-   * @brief fileMoved emitted when a file is moved from one mod to another
-   * @param relativePath relative path of the file moved
-   * @param oldOriginName name of the origin that previously contained the file
-   * @param newOriginName name of the origin that now contains the file
-   */
-  void fileMoved(const QString &relativePath, const QString &oldOriginName, const QString &newOriginName);
-
-protected:
-
-  // event filter, handles event from the header and the tree view itself
-  bool eventFilter(QObject *obj, QEvent *event);
-
-private:
-
-  bool testValid(const QString &modDir);
-
-  void changeModPriority(std::vector<int> sourceIndices, int newPriority);
-
-  QVariant getOverwriteData(int column, int role) const;
-
-  QString getFlagText(ModInfo::EFlag flag, ModInfo::Ptr modInfo) const;
-
-  static QString getColumnToolTip(int column);
-
-  QVariantList contentsToIcons(const std::vector<ModInfo::EContent> &content) const;
-
-  QString contentsToToolTip(const std::vector<ModInfo::EContent> &contents) const;
-
-<<<<<<< HEAD
-=======
-  ModList::EColumn getEnabledColumn(int index) const;
-
->>>>>>> f2f9e11f
-  QVariant categoryData(int categoryID, int column, int role) const;
-  QVariant modData(int modID, int modelColumn, int role) const;
-
-  bool renameMod(int index, const QString &newName);
-
-  bool dropURLs(const QMimeData *mimeData, int row, const QModelIndex &parent);
-
-  bool dropMod(const QMimeData *mimeData, int row, const QModelIndex &parent);
-
-  ModStates state(unsigned int modIndex) const;
-
-private slots:
-
-private:
-
-  struct TModInfo {
-    TModInfo(unsigned int index, ModInfo::Ptr modInfo)
-        : modInfo(modInfo), nameOrder(index), priorityOrder(0), modIDOrder(0), categoryOrder(0) {}
-    ModInfo::Ptr modInfo;
-    unsigned int nameOrder;
-    unsigned int priorityOrder;
-    unsigned int modIDOrder;
-    unsigned int categoryOrder;
-  };
-
-  struct TModInfoChange {
-    QString name;
-    QFlags<IModList::ModState> state;
-  };
-
-private:
-
-  Profile *m_Profile;
-
-  NexusInterface *m_NexusInterface;
-  std::set<int> m_RequestIDs;
-
-  mutable bool m_Modified;
-
-  QFontMetrics m_FontMetrics;
-
-  bool m_DropOnItems;
-
-<<<<<<< HEAD
-=======
-  std::set<unsigned int> m_Overwrite;
-  std::set<unsigned int> m_Overwritten;
-
->>>>>>> f2f9e11f
-  TModInfoChange m_ChangeInfo;
-
-  SignalModStateChanged m_ModStateChanged;
-  SignalModMoved m_ModMoved;
-
-  std::map<ModInfo::EContent, std::tuple<QIcon, QString, QString> > m_ContentIcons;
-
-};
-
-#endif // MODLIST_H
-
+/*
+Copyright (C) 2012 Sebastian Herbord. All rights reserved.
+
+This file is part of Mod Organizer.
+
+Mod Organizer is free software: you can redistribute it and/or modify
+it under the terms of the GNU General Public License as published by
+the Free Software Foundation, either version 3 of the License, or
+(at your option) any later version.
+
+Mod Organizer is distributed in the hope that it will be useful,
+but WITHOUT ANY WARRANTY; without even the implied warranty of
+MERCHANTABILITY or FITNESS FOR A PARTICULAR PURPOSE.  See the
+GNU General Public License for more details.
+
+You should have received a copy of the GNU General Public License
+along with Mod Organizer.  If not, see <http://www.gnu.org/licenses/>.
+*/
+
+#ifndef MODLIST_H
+#define MODLIST_H
+
+
+#include "categories.h"
+#include "nexusinterface.h"
+#include "modinfo.h"
+#include "profile.h"
+
+#include <imodlist.h>
+
+#include <QFile>
+#include <QListWidget>
+#include <QNetworkReply>
+#include <QNetworkAccessManager>
+#ifndef Q_MOC_RUN
+#include <boost/signals2.hpp>
+#endif
+#include <set>
+#include <vector>
+#include <QVector>
+
+
+/**
+ * Model presenting an overview of the installed mod
+ * This is used in a view in the main window of MO. It combines general information about
+ * the mods from ModInfo with status information from the Profile
+ **/
+class ModList : public QAbstractItemModel, public MOBase::IModList
+{
+  Q_OBJECT
+
+public:
+
+  enum EColumn {
+    COL_NAME,
+    COL_FLAGS,
+    COL_CONTENT,
+    COL_CATEGORY,
+    COL_MODID,
+    COL_VERSION,
+    COL_INSTALLTIME,
+    COL_PRIORITY,
+
+    COL_LASTCOLUMN = COL_PRIORITY
+  };
+
+  typedef boost::signals2::signal<void (const QString &, ModStates)> SignalModStateChanged;
+  typedef boost::signals2::signal<void (const QString &, int, int)> SignalModMoved;
+
+public:
+
+  /**
+   * @brief constructor
+   * @todo ensure this view works without a profile set, otherwise there are intransparent dependencies on the initialisation order
+   **/
+  ModList(QObject *parent = NULL);
+
+  ~ModList();
+
+  /**
+   * @brief set the profile used for status information
+   *
+   * @param profile the profile to use
+   **/
+  void setProfile(Profile *profile);
+
+  /**
+   * @brief retrieve the current sorting mode
+   * @note this is used to store the sorting mode between sessions
+   * @return current sorting mode, encoded to be compatible to previous versions
+   **/
+  int getCurrentSortingMode() const;
+
+  /**
+   * @brief remove the specified mod without asking for confirmation
+   * @param row the row to remove
+   */
+  void removeRowForce(int row);
+
+  void notifyChange(int rowStart, int rowEnd = -1);
+  static QString getColumnName(int column);
+
+  void changeModPriority(int sourceIndex, int newPriority);
+
+  void setOverwriteMarkers(const std::set<unsigned int> &overwrite, const std::set<unsigned int> &overwritten);
+
+  void modInfoAboutToChange(ModInfo::Ptr info);
+  void modInfoChanged(ModInfo::Ptr info);
+
+  void disconnectSlots();
+
+public:
+
+  /// \copydoc MOBase::IModList::displayName
+  virtual QString displayName(const QString &internalName) const;
+
+  /// \copydoc MOBase::IModList::state
+  virtual ModStates state(const QString &name) const;
+
+  /// \copydoc MOBase::IModList::priority
+  virtual int priority(const QString &name) const;
+
+  /// \copydoc MOBase::IModList::setPriority
+  virtual bool setPriority(const QString &name, int newPriority);
+
+  /// \copydoc MOBase::IModList::onModStateChanged
+  virtual bool onModStateChanged(const std::function<void (const QString &, ModStates)> &func);
+
+  /// \copydoc MOBase::IModList::onModMoved
+  virtual bool onModMoved(const std::function<void (const QString &, int, int)> &func);
+
+public: // implementation of virtual functions of QAbstractItemModel
+
+  virtual int rowCount(const QModelIndex &parent = QModelIndex()) const;
+  virtual bool hasChildren(const QModelIndex &parent = QModelIndex()) const;
+  virtual int columnCount(const QModelIndex &parent = QModelIndex()) const;
+  virtual QVariant data(const QModelIndex &index, int role = Qt::DisplayRole) const;
+  virtual bool setData(const QModelIndex &index, const QVariant &value, int role = Qt::EditRole);
+  virtual QVariant headerData(int section, Qt::Orientation orientation, int role = Qt::DisplayRole) const;
+  virtual Qt::ItemFlags flags(const QModelIndex &modelIndex) const;
+  virtual Qt::DropActions supportedDropActions() const { return Qt::MoveAction | Qt::CopyAction; }
+  virtual QStringList mimeTypes() const;
+  virtual bool dropMimeData(const QMimeData *data, Qt::DropAction action, int row, int column, const QModelIndex &parent);
+  virtual void removeRow(int row, const QModelIndex &parent);
+
+  virtual QModelIndex index(int row, int column,
+                            const QModelIndex &parent = QModelIndex()) const;
+  virtual QModelIndex parent(const QModelIndex &child) const;
+
+  virtual QMap<int, QVariant> itemData(const QModelIndex &index) const;
+
+public slots:
+
+  void dropModeUpdate(bool dropOnItems);
+
+signals:
+
+  /**
+   * @brief emitted whenever the sorting in the list was changed by the user
+   *
+   * the sorting of the list can only be manually changed if the list is sorted by priority
+   * in which case the move is intended to change the priority of a mod
+   **/
+  void modorder_changed();
+
+  /**
+   * @brief emitted when the model wants a text to be displayed by the UI
+   *
+   * @param message the message to display
+   **/
+  void showMessage(const QString &message);
+
+  /**
+   * @brief signals change to the count of headers
+   */
+  void resizeHeaders();
+
+  /**
+   * @brief requestColumnSelect is emitted whenever the user requested a menu to select visible columns
+   * @param pos the position to display the menu at
+   */
+  void requestColumnSelect(QPoint pos);
+
+  /**
+   * @brief emitted to remove a file origin
+   * @param name name of the orign to remove
+   */
+  void removeOrigin(const QString &name);
+
+  /**
+   * @brief emitted after a mod has been renamed
+   * This signal MUST be used to fix the mod names in profiles (except the active one) and to invalidate/refresh other
+   * structures that may have become invalid with the rename
+   *
+   * @param oldName the old name of the mod
+   * @param newName new name of the mod
+   */
+  void modRenamed(const QString &oldName, const QString &newName);
+
+  /**
+   * @brief emitted after a mod has been uninstalled
+   * @param fileName filename of the mod being uninstalled
+   */
+  void modUninstalled(const QString &fileName);
+
+  /**
+   * @brief emitted whenever a row in the list has changed
+   *
+   * @param index the index of the changed field
+   * @param role role of the field that changed
+   * @note this signal must only be emitted if the row really did change.
+   *       Slots handling this signal therefore do not have to verify that a change has happened
+   * @note this signal is currently only used in tutorials
+   **/
+  void modlist_changed(const QModelIndex &index, int role);
+
+  /**
+   * @brief emitted to have all selected mods deleted
+   */
+  void removeSelectedMods();
+
+  /**
+   * @brief fileMoved emitted when a file is moved from one mod to another
+   * @param relativePath relative path of the file moved
+   * @param oldOriginName name of the origin that previously contained the file
+   * @param newOriginName name of the origin that now contains the file
+   */
+  void fileMoved(const QString &relativePath, const QString &oldOriginName, const QString &newOriginName);
+
+protected:
+
+  // event filter, handles event from the header and the tree view itself
+  bool eventFilter(QObject *obj, QEvent *event);
+
+private:
+
+  bool testValid(const QString &modDir);
+
+  void changeModPriority(std::vector<int> sourceIndices, int newPriority);
+
+  QVariant getOverwriteData(int column, int role) const;
+
+  QString getFlagText(ModInfo::EFlag flag, ModInfo::Ptr modInfo) const;
+
+  static QString getColumnToolTip(int column);
+
+  QVariantList contentsToIcons(const std::vector<ModInfo::EContent> &content) const;
+
+  QString contentsToToolTip(const std::vector<ModInfo::EContent> &contents) const;
+
+  ModList::EColumn getEnabledColumn(int index) const;
+
+  QVariant categoryData(int categoryID, int column, int role) const;
+  QVariant modData(int modID, int modelColumn, int role) const;
+
+  bool renameMod(int index, const QString &newName);
+
+  bool dropURLs(const QMimeData *mimeData, int row, const QModelIndex &parent);
+
+  bool dropMod(const QMimeData *mimeData, int row, const QModelIndex &parent);
+
+  ModStates state(unsigned int modIndex) const;
+
+private slots:
+
+private:
+
+  struct TModInfo {
+    TModInfo(unsigned int index, ModInfo::Ptr modInfo)
+        : modInfo(modInfo), nameOrder(index), priorityOrder(0), modIDOrder(0), categoryOrder(0) {}
+    ModInfo::Ptr modInfo;
+    unsigned int nameOrder;
+    unsigned int priorityOrder;
+    unsigned int modIDOrder;
+    unsigned int categoryOrder;
+  };
+
+  struct TModInfoChange {
+    QString name;
+    QFlags<IModList::ModState> state;
+  };
+
+private:
+
+  Profile *m_Profile;
+
+  NexusInterface *m_NexusInterface;
+  std::set<int> m_RequestIDs;
+
+  mutable bool m_Modified;
+
+  QFontMetrics m_FontMetrics;
+
+  bool m_DropOnItems;
+
+  std::set<unsigned int> m_Overwrite;
+  std::set<unsigned int> m_Overwritten;
+
+  TModInfoChange m_ChangeInfo;
+
+  SignalModStateChanged m_ModStateChanged;
+  SignalModMoved m_ModMoved;
+
+  std::map<ModInfo::EContent, std::tuple<QIcon, QString, QString> > m_ContentIcons;
+
+};
+
+#endif // MODLIST_H
+