--- conflicted
+++ resolved
@@ -1,294 +1,249 @@
-#ifndef ORGANIZERCORE_H
-#define ORGANIZERCORE_H
-
-
-#include "profile.h"
-#include "selfupdater.h"
-#include "iuserinterface.h"
-#include "settings.h"
-#include "modlist.h"
-#include "pluginlist.h"
-#include "directoryrefresher.h"
-#include "installationmanager.h"
-#include "downloadmanager.h"
-#include "modlistsortproxy.h"
-#include "pluginlistsortproxy.h"
-#include "executableslist.h"
-#include <directoryentry.h>
-#include <imoinfo.h>
-#include <iplugindiagnose.h>
-#include <versioninfo.h>
-#include <guessedvalue.h>
-#include <boost/signals2.hpp>
-#include <QSettings>
-#include <QString>
-#include <QThread>
-
-
-class PluginContainer;
-
-
-class OrganizerCore : public QObject, public MOBase::IPluginDiagnose
-{
-
-  Q_OBJECT
-  Q_INTERFACES(MOBase::IPluginDiagnose)
-
-private:
-
-  struct SignalCombinerAnd
-  {
-    typedef bool result_type;
-    template<typename InputIterator>
-    bool operator()(InputIterator first, InputIterator last) const
-    {
-      while (first != last) {
-        if (!(*first)) {
-          return false;
-        }
-        ++first;
-      }
-      return true;
-    }
-  };
-
-private:
-
-  typedef boost::signals2::signal<bool (const QString&), SignalCombinerAnd> SignalAboutToRunApplication;
-  typedef boost::signals2::signal<void (const QString&, unsigned int)> SignalFinishedRunApplication;
-  typedef boost::signals2::signal<void (const QString&)> SignalModInstalled;
-
-public:
-
-  OrganizerCore(const QSettings &initSettings);
-
-  ~OrganizerCore();
-
-  void setUserInterface(IUserInterface *userInterface, QWidget *widget);
-  void connectPlugins(PluginContainer *container);
-  void disconnectPlugins();
-
-  void updateExecutablesList(QSettings &settings);
-
-  void startMOUpdate();
-
-  Settings &settings();
-  SelfUpdater *updater() { return &m_Updater; }
-  InstallationManager *installationManager();
-  MOShared::DirectoryEntry *directoryStructure() { return m_DirectoryStructure; }
-  DirectoryRefresher *directoryRefresher() { return &m_DirectoryRefresher; }
-  ExecutablesList *executablesList() { return &m_ExecutablesList; }
-  void setExecutablesDialog(const ExecutablesList &executablesList) { m_ExecutablesList = executablesList; }
-
-  Profile *currentProfile() { return m_CurrentProfile; }
-  void setCurrentProfile(const QString &profileName);
-
-  void setExecutablesList(const ExecutablesList &executablesList);
-
-  std::set<QString> enabledArchives();
-
-  MOBase::VersionInfo getVersion() const { return m_Updater.getVersion(); }
-
-  ModListSortProxy *createModListProxyModel();
-  PluginListSortProxy *createPluginListProxyModel();
-
-  HANDLE spawnBinaryDirect(const QFileInfo &binary, const QString &arguments, const QString &profileName, const QDir &currentDirectory, const QString &steamAppID);
-
-  bool isArchivesInit() const { return m_ArchivesInit; }
-
-  bool saveCurrentLists();
-
-  void prepareStart();
-
-  void refreshESPList();
-  void refreshBSAList();
-
-  void refreshDirectoryStructure();
-  void updateModInDirectoryStructure(unsigned int index, ModInfo::Ptr modInfo);
-
-<<<<<<< HEAD
-  void requestDownload(const QUrl &url, QNetworkReply *reply);
-
-  void doAfterLogin(const std::function<void()> &function) { m_PostLoginTasks.append(function); }
-=======
-  void doAfterLogin(std::function<void()> function) { m_PostLoginTasks.append(function); }
->>>>>>> b2d04d70
-
-  void spawnBinary(const QFileInfo &binary, const QString &arguments = "", const QDir &currentDirectory = QDir(), bool closeAfterStart = true, const QString &steamAppID = "");
-  HANDLE spawnBinaryDirect(const QFileInfo &binary, const QString &arguments, const QString &profileName, const QDir &currentDirectory, const QString &steamAppID);
-
-  void loginSuccessfulUpdate(bool necessary);
-  void loginFailedUpdate(const QString &message);
-
-  void syncOverwrite();
-
-public:
-<<<<<<< HEAD
-  virtual MOBase::IGameInfo &gameInfo() const;
-  virtual MOBase::IModRepositoryBridge *createNexusBridge() const;
-  virtual QString profileName() const;
-  virtual QString profilePath() const;
-  virtual QString downloadsPath() const;
-  virtual MOBase::VersionInfo appVersion() const;
-  virtual MOBase::IModInterface *getMod(const QString &name);
-  virtual MOBase::IModInterface *createMod(MOBase::GuessedValue<QString> &name);
-  virtual bool removeMod(MOBase::IModInterface *mod);
-  virtual void modDataChanged(MOBase::IModInterface *mod);
-  virtual QVariant pluginSetting(const QString &pluginName, const QString &key) const;
-  virtual void setPluginSetting(const QString &pluginName, const QString &key, const QVariant &value);
-  virtual QVariant persistent(const QString &pluginName, const QString &key, const QVariant &def) const;
-  virtual void setPersistent(const QString &pluginName, const QString &key, const QVariant &value, bool sync);
-  virtual QString pluginDataPath() const;
-  virtual MOBase::IModInterface *installMod(const QString &fileName, const QString &initModName);
-  virtual QString resolvePath(const QString &fileName) const;
-  virtual QStringList listDirectories(const QString &directoryName) const;
-  virtual QStringList findFiles(const QString &path, const std::function<bool (const QString &)> &filter) const;
-  virtual QStringList getFileOrigins(const QString &fileName) const;
-  virtual QList<MOBase::IOrganizer::FileInfo> findFileInfos(const QString &path, const std::function<bool (const MOBase::IOrganizer::FileInfo &)> &filter) const;
-  virtual DownloadManager *downloadManager();
-  virtual PluginList *pluginList();
-  virtual ModList *modList();
-  virtual HANDLE startApplication(const QString &executable, const QStringList &args, const QString &cwd, const QString &profile);
-  virtual bool waitForApplication(HANDLE handle, LPDWORD exitCode) const;
-  virtual bool onModInstalled(const std::function<void (const QString &)> &func);
-  virtual bool onAboutToRun(const std::function<bool (const QString &)> &func);
-  virtual bool onFinishedRun(const std::function<void (const QString &, unsigned int)> &func);
-  virtual void refreshModList(bool saveChanges = true);
-=======
-  MOBase::IGameInfo &gameInfo() const;
-  MOBase::IModRepositoryBridge *createNexusBridge() const;
-  QString profileName() const;
-  QString profilePath() const;
-  QString downloadsPath() const;
-  MOBase::VersionInfo appVersion() const;
-  MOBase::IModInterface *getMod(const QString &name);
-  MOBase::IModInterface *createMod(MOBase::GuessedValue<QString> &name);
-  bool removeMod(MOBase::IModInterface *mod);
-  void modDataChanged(MOBase::IModInterface *mod);
-  QVariant pluginSetting(const QString &pluginName, const QString &key) const;
-  void setPluginSetting(const QString &pluginName, const QString &key, const QVariant &value);
-  QVariant persistent(const QString &pluginName, const QString &key, const QVariant &def) const;
-  void setPersistent(const QString &pluginName, const QString &key, const QVariant &value, bool sync);
-  QString pluginDataPath() const;
-  MOBase::IModInterface *installMod(const QString &fileName);
-  QString resolvePath(const QString &fileName) const;
-  QStringList listDirectories(const QString &directoryName) const;
-  QStringList findFiles(const QString &path, const std::function<bool (const QString &)> &filter) const;
-  QStringList getFileOrigins(const QString &fileName) const;
-  QList<MOBase::IOrganizer::FileInfo> findFileInfos(const QString &path, const std::function<bool (const MOBase::IOrganizer::FileInfo &)> &filter) const;
-  DownloadManager *downloadManager();
-  PluginList *pluginList();
-  ModList *modList();
-  HANDLE startApplication(const QString &executable, const QStringList &args, const QString &cwd, const QString &profile);
-  bool waitForProcessOrJob(HANDLE processHandle, LPDWORD exitCode = nullptr);
-  bool onModInstalled(const std::function<void (const QString &)> &func);
-  bool onAboutToRun(const std::function<bool (const QString &)> &func);
-  bool onFinishedRun(const std::function<void (const QString &, unsigned int)> &func);
-  void refreshModList(bool saveChanges = true);
->>>>>>> b2d04d70
-
-public: // IPluginDiagnose interface
-
-  virtual std::vector<unsigned int> activeProblems() const;
-  virtual QString shortDescription(unsigned int key) const;
-  virtual QString fullDescription(unsigned int key) const;
-  virtual bool hasGuidedFix(unsigned int key) const;
-  virtual void startGuidedFix(unsigned int key) const;
-
-public slots:
-
-  void profileRefresh();
-  void externalMessage(const QString &message);
-  void installDownload(int index);
-
-  void savePluginList();
-
-  void refreshLists();
-
-  void installDownload(int downloadIndex);
-
-  void modStatusChanged(unsigned int index);
-  void requestDownload(const QUrl &url, QNetworkReply *reply);
-  void downloadRequestedNXM(const QString &url);
-
-  bool nexusLogin();
-
-signals:
-
-  /**
-   * @brief emitted after a mod has been installed
-   * @node this is currently only used for tutorials
-   */
-  void modInstalled(const QString &modName);
-
-private:
-
-  void storeSettings();
-
-  bool queryLogin(QString &username, QString &password);
-
-<<<<<<< HEAD
-  bool nexusLogin();
-
-=======
->>>>>>> b2d04d70
-  void updateModActiveState(int index, bool active);
-
-  bool testForSteam();
-  QStringList defaultArchiveList();
-
-private slots:
-
-  void directory_refreshed();
-  void downloadRequested(QNetworkReply *reply, int modID, const QString &fileName);
-  void removeOrigin(const QString &name);
-  void downloadSpeed(const QString &serverName, int bytesPerSecond);
-  void loginSuccessful(bool necessary);
-  void loginFailed(const QString &message);
-
-private:
-
-  static const unsigned int PROBLEM_TOOMANYPLUGINS = 1;
-
-private:
-
-  MOBase::IGameInfo *m_GameInfo;
-
-  IUserInterface *m_UserInterface;
-  PluginContainer *m_PluginContainer;
-
-  Profile *m_CurrentProfile;
-
-  Settings m_Settings;
-
-  SelfUpdater m_Updater;
-
-  SignalAboutToRunApplication m_AboutToRun;
-  SignalFinishedRunApplication m_FinishedRun;
-  SignalModInstalled m_ModInstalled;
-
-  ModList m_ModList;
-  PluginList m_PluginList;
-
-  QList<std::function<void()>> m_PostLoginTasks;
-
-  ExecutablesList m_ExecutablesList;
-  QStringList m_PendingDownloads;
-  QStringList m_DefaultArchives;
-  QStringList m_ActiveArchives;
-
-  DirectoryRefresher m_DirectoryRefresher;
-  MOShared::DirectoryEntry *m_DirectoryStructure;
-
-  DownloadManager m_DownloadManager;
-  InstallationManager m_InstallationManager;
-
-  QThread m_RefresherThread;
-
-  bool m_AskForNexusPW;
-  bool m_DirectoryUpdate;
-  bool m_ArchivesInit;
-
-};
-
-#endif // ORGANIZERCORE_H
+#ifndef ORGANIZERCORE_H
+#define ORGANIZERCORE_H
+
+
+#include "profile.h"
+#include "selfupdater.h"
+#include "iuserinterface.h"
+#include "settings.h"
+#include "modlist.h"
+#include "pluginlist.h"
+#include "directoryrefresher.h"
+#include "installationmanager.h"
+#include "downloadmanager.h"
+#include "modlistsortproxy.h"
+#include "pluginlistsortproxy.h"
+#include "executableslist.h"
+#include <directoryentry.h>
+#include <imoinfo.h>
+#include <iplugindiagnose.h>
+#include <versioninfo.h>
+#include <guessedvalue.h>
+#include <boost/signals2.hpp>
+#include <QSettings>
+#include <QString>
+#include <QThread>
+
+
+class PluginContainer;
+
+
+class OrganizerCore : public QObject, public MOBase::IPluginDiagnose
+{
+
+  Q_OBJECT
+  Q_INTERFACES(MOBase::IPluginDiagnose)
+
+private:
+
+  struct SignalCombinerAnd
+  {
+    typedef bool result_type;
+    template<typename InputIterator>
+    bool operator()(InputIterator first, InputIterator last) const
+    {
+      while (first != last) {
+        if (!(*first)) {
+          return false;
+        }
+        ++first;
+      }
+      return true;
+    }
+  };
+
+private:
+
+  typedef boost::signals2::signal<bool (const QString&), SignalCombinerAnd> SignalAboutToRunApplication;
+  typedef boost::signals2::signal<void (const QString&, unsigned int)> SignalFinishedRunApplication;
+  typedef boost::signals2::signal<void (const QString&)> SignalModInstalled;
+
+public:
+
+  OrganizerCore(const QSettings &initSettings);
+
+  ~OrganizerCore();
+
+  void setUserInterface(IUserInterface *userInterface, QWidget *widget);
+  void connectPlugins(PluginContainer *container);
+  void disconnectPlugins();
+
+  void updateExecutablesList(QSettings &settings);
+
+  void startMOUpdate();
+
+  Settings &settings();
+  SelfUpdater *updater() { return &m_Updater; }
+  InstallationManager *installationManager();
+  MOShared::DirectoryEntry *directoryStructure() { return m_DirectoryStructure; }
+  DirectoryRefresher *directoryRefresher() { return &m_DirectoryRefresher; }
+  ExecutablesList *executablesList() { return &m_ExecutablesList; }
+  void setExecutablesDialog(const ExecutablesList &executablesList) { m_ExecutablesList = executablesList; }
+
+  Profile *currentProfile() { return m_CurrentProfile; }
+  void setCurrentProfile(const QString &profileName);
+
+  void setExecutablesList(const ExecutablesList &executablesList);
+
+  std::set<QString> enabledArchives();
+
+  MOBase::VersionInfo getVersion() const { return m_Updater.getVersion(); }
+
+  ModListSortProxy *createModListProxyModel();
+  PluginListSortProxy *createPluginListProxyModel();
+
+  HANDLE spawnBinaryDirect(const QFileInfo &binary, const QString &arguments, const QString &profileName, const QDir &currentDirectory, const QString &steamAppID);
+
+  bool isArchivesInit() const { return m_ArchivesInit; }
+
+  bool saveCurrentLists();
+
+  void prepareStart();
+
+  void refreshESPList();
+  void refreshBSAList();
+
+  void refreshDirectoryStructure();
+  void updateModInDirectoryStructure(unsigned int index, ModInfo::Ptr modInfo);
+
+  void doAfterLogin(const std::function<void()> &function) { m_PostLoginTasks.append(function); }
+
+  void spawnBinary(const QFileInfo &binary, const QString &arguments = "", const QDir &currentDirectory = QDir(), bool closeAfterStart = true, const QString &steamAppID = "");
+  HANDLE spawnBinaryDirect(const QFileInfo &binary, const QString &arguments, const QString &profileName, const QDir &currentDirectory, const QString &steamAppID);
+
+  void loginSuccessfulUpdate(bool necessary);
+  void loginFailedUpdate(const QString &message);
+
+  void syncOverwrite();
+
+public:
+  MOBase::IGameInfo &gameInfo() const;
+  MOBase::IModRepositoryBridge *createNexusBridge() const;
+  QString profileName() const;
+  QString profilePath() const;
+  QString downloadsPath() const;
+  MOBase::VersionInfo appVersion() const;
+  MOBase::IModInterface *getMod(const QString &name);
+  MOBase::IModInterface *createMod(MOBase::GuessedValue<QString> &name);
+  bool removeMod(MOBase::IModInterface *mod);
+  void modDataChanged(MOBase::IModInterface *mod);
+  QVariant pluginSetting(const QString &pluginName, const QString &key) const;
+  void setPluginSetting(const QString &pluginName, const QString &key, const QVariant &value);
+  QVariant persistent(const QString &pluginName, const QString &key, const QVariant &def) const;
+  void setPersistent(const QString &pluginName, const QString &key, const QVariant &value, bool sync);
+  QString pluginDataPath() const;
+  virtual MOBase::IModInterface *installMod(const QString &fileName);
+  QString resolvePath(const QString &fileName) const;
+  QStringList listDirectories(const QString &directoryName) const;
+  QStringList findFiles(const QString &path, const std::function<bool (const QString &)> &filter) const;
+  QStringList getFileOrigins(const QString &fileName) const;
+  QList<MOBase::IOrganizer::FileInfo> findFileInfos(const QString &path, const std::function<bool (const MOBase::IOrganizer::FileInfo &)> &filter) const;
+  DownloadManager *downloadManager();
+  PluginList *pluginList();
+  ModList *modList();
+  HANDLE startApplication(const QString &executable, const QStringList &args, const QString &cwd, const QString &profile);
+  bool waitForApplication(HANDLE processHandle, LPDWORD exitCode = nullptr);
+  bool onModInstalled(const std::function<void (const QString &)> &func);
+  bool onAboutToRun(const std::function<bool (const QString &)> &func);
+  bool onFinishedRun(const std::function<void (const QString &, unsigned int)> &func);
+  void refreshModList(bool saveChanges = true);
+
+public: // IPluginDiagnose interface
+
+  virtual std::vector<unsigned int> activeProblems() const;
+  virtual QString shortDescription(unsigned int key) const;
+  virtual QString fullDescription(unsigned int key) const;
+  virtual bool hasGuidedFix(unsigned int key) const;
+  virtual void startGuidedFix(unsigned int key) const;
+
+public slots:
+
+  void profileRefresh();
+  void externalMessage(const QString &message);
+
+  void savePluginList();
+
+  void refreshLists();
+
+  void installDownload(int downloadIndex);
+
+  void modStatusChanged(unsigned int index);
+  void requestDownload(const QUrl &url, QNetworkReply *reply);
+  void downloadRequestedNXM(const QString &url);
+
+  bool nexusLogin();
+
+signals:
+
+  /**
+   * @brief emitted after a mod has been installed
+   * @node this is currently only used for tutorials
+   */
+  void modInstalled(const QString &modName);
+
+private:
+
+  void storeSettings();
+
+  bool queryLogin(QString &username, QString &password);
+
+  void updateModActiveState(int index, bool active);
+
+  bool testForSteam();
+  QStringList defaultArchiveList();
+
+private slots:
+
+  void directory_refreshed();
+  void downloadRequested(QNetworkReply *reply, int modID, const QString &fileName);
+  void removeOrigin(const QString &name);
+  void downloadSpeed(const QString &serverName, int bytesPerSecond);
+  void loginSuccessful(bool necessary);
+  void loginFailed(const QString &message);
+
+private:
+
+  static const unsigned int PROBLEM_TOOMANYPLUGINS = 1;
+
+private:
+
+  MOBase::IGameInfo *m_GameInfo;
+
+  IUserInterface *m_UserInterface;
+  PluginContainer *m_PluginContainer;
+
+  Profile *m_CurrentProfile;
+
+  Settings m_Settings;
+
+  SelfUpdater m_Updater;
+
+  SignalAboutToRunApplication m_AboutToRun;
+  SignalFinishedRunApplication m_FinishedRun;
+  SignalModInstalled m_ModInstalled;
+
+  ModList m_ModList;
+  PluginList m_PluginList;
+
+  QList<std::function<void()>> m_PostLoginTasks;
+
+  ExecutablesList m_ExecutablesList;
+  QStringList m_PendingDownloads;
+  QStringList m_DefaultArchives;
+  QStringList m_ActiveArchives;
+
+  DirectoryRefresher m_DirectoryRefresher;
+  MOShared::DirectoryEntry *m_DirectoryStructure;
+
+  DownloadManager m_DownloadManager;
+  InstallationManager m_InstallationManager;
+
+  QThread m_RefresherThread;
+
+  bool m_AskForNexusPW;
+  bool m_DirectoryUpdate;
+  bool m_ArchivesInit;
+
+};
+
+#endif // ORGANIZERCORE_H