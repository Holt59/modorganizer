/*
Copyright (C) 2012 Sebastian Herbord. All rights reserved.

This file is part of Mod Organizer.

Mod Organizer is free software: you can redistribute it and/or modify
it under the terms of the GNU General Public License as published by
the Free Software Foundation, either version 3 of the License, or
(at your option) any later version.

Mod Organizer is distributed in the hope that it will be useful,
but WITHOUT ANY WARRANTY; without even the implied warranty of
MERCHANTABILITY or FITNESS FOR A PARTICULAR PURPOSE.  See the
GNU General Public License for more details.

You should have received a copy of the GNU General Public License
along with Mod Organizer.  If not, see <http://www.gnu.org/licenses/>.
*/

#ifndef SELFUPDATER_H
#define SELFUPDATER_H


#include <archive.h>
#include <versioninfo.h>

#include <QObject>
#include <QNetworkReply>
#include <QFile>
#include <QProgressDialog>

<<<<<<< HEAD
#include <windows.h>

=======
namespace MOBase { class IPluginGame; }
>>>>>>> 752bed06

class NexusInterface;


/**
 * @brief manages updates for Mod Organizer itself
 * This class is used to update the Mod Organizer
 * The process looks like this:
 * 1. call testForUpdate() to determine is available
 * 2. if the updateAvailable() signal is received, allow the user to start the update
 * 3. if the user start the update, call startUpdate()
 * 4. startUpdate() will first query a list of files, try to determine if there is an
 *    incremental update. If not, the user will have to confirm the download of a full download.
 *    Once the correct file is selected, it is downloaded.
 * 5. before the downloaded file is extracted, existing files that are going to be replaced are
 *    moved to "update_backup" on because files that are currently open can't be replaced.
 * 6. the update is extracted and then deleted
 * 7. finally, a restart is requested via signal.
 * 8. at restart, Mod Organizer will remove the update_backup directory since none of the files
 *    should now be open
 *
 * @todo use NexusBridge
 **/
class SelfUpdater : public QObject
{

  Q_OBJECT

public:

  /**
   * @brief constructor
   *
   * @param nexusInterface interface to query information from nexus
   * @param parent parent widget
   * @todo passing the nexus interface is unneccessary
   **/
  explicit SelfUpdater(NexusInterface *nexusInterface);

  virtual ~SelfUpdater();

  void setUserInterface(QWidget *widget);

  /**
   * @brief start the update process
   * @note this should not be called if there is no update available
   **/
  void startUpdate();

  /**
   * @return current version of Mod Organizer
   **/
  MOBase::VersionInfo getVersion() const { return m_MOVersion; }

  /** Set the game check for updates */
  void setNexusDownload(MOBase::IPluginGame const *game);

public slots:

  /**
   * @brief request information about the current version
   **/
  void testForUpdate();

  void nxmDescriptionAvailable(int modID, QVariant userData, QVariant resultData, int requestID);
  void nxmFilesAvailable(int modID, QVariant userData, QVariant resultData, int requestID);
  void nxmRequestFailed(int modID, int fileID, QVariant userData, int requestID, const QString &errorMessage);
  void nxmDownloadURLsAvailable(int modID, int fileID, QVariant userData, QVariant resultData, int requestID);

signals:

  /**
   * @brief emitted if a restart of the client is necessary to complete the update
   **/
  void restart();

  /**
   * @brief emitted if an update is available
   **/
  void updateAvailable();

  /**
   * @brief emitted if a message of the day was received
   **/
  void motdAvailable(const QString &motd);

private:

  void download(const QString &downloadLink, const QString &fileName);
  void installUpdate();
  void report7ZipError(const QString &errorMessage);
  QString retrieveNews(const QString &description);
  void showProgress();
  void closeProgress();

private slots:

  void downloadProgress(qint64 bytesReceived, qint64 bytesTotal);
  void downloadReadyRead();
  void downloadFinished();
  void downloadCancel();

private:

  QWidget *m_Parent;
  MOBase::VersionInfo m_MOVersion;
  NexusInterface *m_Interface;
  int m_UpdateRequestID;
  QString m_NewestVersion;
  QFile m_UpdateFile;
  QNetworkReply *m_Reply;
  QProgressDialog *m_Progress { nullptr };
  bool m_Canceled;
  int m_Attempts;

  Archive *m_ArchiveHandler;

  MOBase::IPluginGame const *m_NexusDownload;
};


#endif // SELFUPDATER_H
<|MERGE_RESOLUTION|>--- conflicted
+++ resolved
@@ -1,159 +1,156 @@
-/*
-Copyright (C) 2012 Sebastian Herbord. All rights reserved.
-
-This file is part of Mod Organizer.
-
-Mod Organizer is free software: you can redistribute it and/or modify
-it under the terms of the GNU General Public License as published by
-the Free Software Foundation, either version 3 of the License, or
-(at your option) any later version.
-
-Mod Organizer is distributed in the hope that it will be useful,
-but WITHOUT ANY WARRANTY; without even the implied warranty of
-MERCHANTABILITY or FITNESS FOR A PARTICULAR PURPOSE.  See the
-GNU General Public License for more details.
-
-You should have received a copy of the GNU General Public License
-along with Mod Organizer.  If not, see <http://www.gnu.org/licenses/>.
-*/
-
-#ifndef SELFUPDATER_H
-#define SELFUPDATER_H
-
-
-#include <archive.h>
-#include <versioninfo.h>
-
-#include <QObject>
-#include <QNetworkReply>
-#include <QFile>
-#include <QProgressDialog>
-
-<<<<<<< HEAD
-#include <windows.h>
-
-=======
-namespace MOBase { class IPluginGame; }
->>>>>>> 752bed06
-
-class NexusInterface;
-
-
-/**
- * @brief manages updates for Mod Organizer itself
- * This class is used to update the Mod Organizer
- * The process looks like this:
- * 1. call testForUpdate() to determine is available
- * 2. if the updateAvailable() signal is received, allow the user to start the update
- * 3. if the user start the update, call startUpdate()
- * 4. startUpdate() will first query a list of files, try to determine if there is an
- *    incremental update. If not, the user will have to confirm the download of a full download.
- *    Once the correct file is selected, it is downloaded.
- * 5. before the downloaded file is extracted, existing files that are going to be replaced are
- *    moved to "update_backup" on because files that are currently open can't be replaced.
- * 6. the update is extracted and then deleted
- * 7. finally, a restart is requested via signal.
- * 8. at restart, Mod Organizer will remove the update_backup directory since none of the files
- *    should now be open
- *
- * @todo use NexusBridge
- **/
-class SelfUpdater : public QObject
-{
-
-  Q_OBJECT
-
-public:
-
-  /**
-   * @brief constructor
-   *
-   * @param nexusInterface interface to query information from nexus
-   * @param parent parent widget
-   * @todo passing the nexus interface is unneccessary
-   **/
-  explicit SelfUpdater(NexusInterface *nexusInterface);
-
-  virtual ~SelfUpdater();
-
-  void setUserInterface(QWidget *widget);
-
-  /**
-   * @brief start the update process
-   * @note this should not be called if there is no update available
-   **/
-  void startUpdate();
-
-  /**
-   * @return current version of Mod Organizer
-   **/
-  MOBase::VersionInfo getVersion() const { return m_MOVersion; }
-
-  /** Set the game check for updates */
-  void setNexusDownload(MOBase::IPluginGame const *game);
-
-public slots:
-
-  /**
-   * @brief request information about the current version
-   **/
-  void testForUpdate();
-
-  void nxmDescriptionAvailable(int modID, QVariant userData, QVariant resultData, int requestID);
-  void nxmFilesAvailable(int modID, QVariant userData, QVariant resultData, int requestID);
-  void nxmRequestFailed(int modID, int fileID, QVariant userData, int requestID, const QString &errorMessage);
-  void nxmDownloadURLsAvailable(int modID, int fileID, QVariant userData, QVariant resultData, int requestID);
-
-signals:
-
-  /**
-   * @brief emitted if a restart of the client is necessary to complete the update
-   **/
-  void restart();
-
-  /**
-   * @brief emitted if an update is available
-   **/
-  void updateAvailable();
-
-  /**
-   * @brief emitted if a message of the day was received
-   **/
-  void motdAvailable(const QString &motd);
-
-private:
-
-  void download(const QString &downloadLink, const QString &fileName);
-  void installUpdate();
-  void report7ZipError(const QString &errorMessage);
-  QString retrieveNews(const QString &description);
-  void showProgress();
-  void closeProgress();
-
-private slots:
-
-  void downloadProgress(qint64 bytesReceived, qint64 bytesTotal);
-  void downloadReadyRead();
-  void downloadFinished();
-  void downloadCancel();
-
-private:
-
-  QWidget *m_Parent;
-  MOBase::VersionInfo m_MOVersion;
-  NexusInterface *m_Interface;
-  int m_UpdateRequestID;
-  QString m_NewestVersion;
-  QFile m_UpdateFile;
-  QNetworkReply *m_Reply;
-  QProgressDialog *m_Progress { nullptr };
-  bool m_Canceled;
-  int m_Attempts;
-
-  Archive *m_ArchiveHandler;
-
-  MOBase::IPluginGame const *m_NexusDownload;
-};
-
-
-#endif // SELFUPDATER_H
+/*
+Copyright (C) 2012 Sebastian Herbord. All rights reserved.
+
+This file is part of Mod Organizer.
+
+Mod Organizer is free software: you can redistribute it and/or modify
+it under the terms of the GNU General Public License as published by
+the Free Software Foundation, either version 3 of the License, or
+(at your option) any later version.
+
+Mod Organizer is distributed in the hope that it will be useful,
+but WITHOUT ANY WARRANTY; without even the implied warranty of
+MERCHANTABILITY or FITNESS FOR A PARTICULAR PURPOSE.  See the
+GNU General Public License for more details.
+
+You should have received a copy of the GNU General Public License
+along with Mod Organizer.  If not, see <http://www.gnu.org/licenses/>.
+*/
+
+#ifndef SELFUPDATER_H
+#define SELFUPDATER_H
+
+
+#include <archive.h>
+#include <versioninfo.h>
+
+#include <QObject>
+#include <QNetworkReply>
+#include <QFile>
+#include <QProgressDialog>
+
+#include <windows.h>
+
+namespace MOBase { class IPluginGame; }
+
+class NexusInterface;
+
+
+/**
+ * @brief manages updates for Mod Organizer itself
+ * This class is used to update the Mod Organizer
+ * The process looks like this:
+ * 1. call testForUpdate() to determine is available
+ * 2. if the updateAvailable() signal is received, allow the user to start the update
+ * 3. if the user start the update, call startUpdate()
+ * 4. startUpdate() will first query a list of files, try to determine if there is an
+ *    incremental update. If not, the user will have to confirm the download of a full download.
+ *    Once the correct file is selected, it is downloaded.
+ * 5. before the downloaded file is extracted, existing files that are going to be replaced are
+ *    moved to "update_backup" on because files that are currently open can't be replaced.
+ * 6. the update is extracted and then deleted
+ * 7. finally, a restart is requested via signal.
+ * 8. at restart, Mod Organizer will remove the update_backup directory since none of the files
+ *    should now be open
+ *
+ * @todo use NexusBridge
+ **/
+class SelfUpdater : public QObject
+{
+
+  Q_OBJECT
+
+public:
+
+  /**
+   * @brief constructor
+   *
+   * @param nexusInterface interface to query information from nexus
+   * @param parent parent widget
+   * @todo passing the nexus interface is unneccessary
+   **/
+  explicit SelfUpdater(NexusInterface *nexusInterface);
+
+  virtual ~SelfUpdater();
+
+  void setUserInterface(QWidget *widget);
+
+  /**
+   * @brief start the update process
+   * @note this should not be called if there is no update available
+   **/
+  void startUpdate();
+
+  /**
+   * @return current version of Mod Organizer
+   **/
+  MOBase::VersionInfo getVersion() const { return m_MOVersion; }
+
+  /** Set the game check for updates */
+  void setNexusDownload(MOBase::IPluginGame const *game);
+
+public slots:
+
+  /**
+   * @brief request information about the current version
+   **/
+  void testForUpdate();
+
+  void nxmDescriptionAvailable(int modID, QVariant userData, QVariant resultData, int requestID);
+  void nxmFilesAvailable(int modID, QVariant userData, QVariant resultData, int requestID);
+  void nxmRequestFailed(int modID, int fileID, QVariant userData, int requestID, const QString &errorMessage);
+  void nxmDownloadURLsAvailable(int modID, int fileID, QVariant userData, QVariant resultData, int requestID);
+
+signals:
+
+  /**
+   * @brief emitted if a restart of the client is necessary to complete the update
+   **/
+  void restart();
+
+  /**
+   * @brief emitted if an update is available
+   **/
+  void updateAvailable();
+
+  /**
+   * @brief emitted if a message of the day was received
+   **/
+  void motdAvailable(const QString &motd);
+
+private:
+
+  void download(const QString &downloadLink, const QString &fileName);
+  void installUpdate();
+  void report7ZipError(const QString &errorMessage);
+  QString retrieveNews(const QString &description);
+  void showProgress();
+  void closeProgress();
+
+private slots:
+
+  void downloadProgress(qint64 bytesReceived, qint64 bytesTotal);
+  void downloadReadyRead();
+  void downloadFinished();
+  void downloadCancel();
+
+private:
+
+  QWidget *m_Parent;
+  MOBase::VersionInfo m_MOVersion;
+  NexusInterface *m_Interface;
+  int m_UpdateRequestID;
+  QString m_NewestVersion;
+  QFile m_UpdateFile;
+  QNetworkReply *m_Reply;
+  QProgressDialog *m_Progress { nullptr };
+  bool m_Canceled;
+  int m_Attempts;
+
+  Archive *m_ArchiveHandler;
+
+  MOBase::IPluginGame const *m_NexusDownload;
+};
+
+
+#endif // SELFUPDATER_H