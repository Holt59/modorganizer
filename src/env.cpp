--- conflicted
+++ resolved
@@ -400,18 +400,7 @@
   return get("PATH");
 }
 
-<<<<<<< HEAD
-QString prependToPath(const QString& s)
-{
-  auto old = path();
-  set("PATH", s + ";" + old);
-  return old;
-}
-
-QString addPath(const QString& s)
-=======
 QString appendToPath(const QString& s)
->>>>>>> b909677c
 {
   auto old = path();
   set("PATH", old + ";" + s);
