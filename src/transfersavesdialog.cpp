--- conflicted
+++ resolved
@@ -1,334 +1,330 @@
-/*
-Copyright (C) 2012 Sebastian Herbord. All rights reserved.
-
-This file is part of Mod Organizer.
-
-Mod Organizer is free software: you can redistribute it and/or modify
-it under the terms of the GNU General Public License as published by
-the Free Software Foundation, either version 3 of the License, or
-(at your option) any later version.
-
-Mod Organizer is distributed in the hope that it will be useful,
-but WITHOUT ANY WARRANTY; without even the implied warranty of
-MERCHANTABILITY or FITNESS FOR A PARTICULAR PURPOSE.  See the
-GNU General Public License for more details.
-
-You should have received a copy of the GNU General Public License
-along with Mod Organizer.  If not, see <http://www.gnu.org/licenses/>.
-*/
-
-#include "transfersavesdialog.h"
-
-#include "ui_transfersavesdialog.h"
-#include "iplugingame.h"
-#include "savegamegamebyro.h"
-#include "utility.h"
-
-#include <QDir>
-#include <QMessageBox>
-
-#include <Shlwapi.h>
-#include <shlobj.h>
-
-
-using namespace MOBase;
-using namespace MOShared;
-
-
-TransferSavesDialog::TransferSavesDialog(const Profile &profile, IPluginGame const *gamePlugin, QWidget *parent)
-  : TutorableDialog("TransferSaves", parent)
-  , ui(new Ui::TransferSavesDialog)
-  , m_Profile(profile)
-  , m_GamePlugin(gamePlugin)
-{
-  ui->setupUi(this);
-  refreshGlobalSaves();
-  refreshLocalSaves();
-  refreshGlobalCharacters();
-  refreshLocalCharacters();
-}
-
-TransferSavesDialog::~TransferSavesDialog()
-{
-  delete ui;
-}
-
-
-void TransferSavesDialog::refreshGlobalSaves()
-{
-  m_GlobalSaves.clear();
-  QDir savesDir(m_GamePlugin->savesDirectory());
-  savesDir.setNameFilters(QStringList() << QString("*.%1").arg(m_GamePlugin->savegameExtension()));
-
-  QStringList files = savesDir.entryList(QDir::Files, QDir::Time);
-
-  for (const QString &filename : files) {
-    SaveGameGamebryo *save = new SaveGameGamebryo(this, savesDir.absoluteFilePath(filename), m_GamePlugin);
-    save->setParent(this);
-    m_GlobalSaves.push_back(save);
-  }
-}
-
-
-void TransferSavesDialog::refreshLocalSaves()
-{
-  m_LocalSaves.clear();
-
-  QDir savesDir(m_Profile.absolutePath() + "/saves");
-
-  savesDir.setNameFilters(QStringList() << QString("*.%1").arg(m_GamePlugin->savegameExtension()));
-
-  QStringList files = savesDir.entryList(QDir::Files, QDir::Time);
-
-<<<<<<< HEAD
-  for (const QString &filename : files) {
-    SaveGameGamebryo *save = new SaveGameGamebryo(this, savesDir.absoluteFilePath(filename));
-=======
-  foreach (const QString &filename, files) {
-    SaveGameGamebryo *save = new SaveGameGamebryo(this, savesDir.absoluteFilePath(filename), m_GamePlugin);
->>>>>>> 752bed06
-    save->setParent(this);
-    m_LocalSaves.push_back(save);
-  }
-}
-
-
-void TransferSavesDialog::refreshGlobalCharacters()
-{
-  std::set<QString> characters;
-  for (std::vector<SaveGame*>::const_iterator iter = m_GlobalSaves.begin();
-       iter != m_GlobalSaves.end(); ++iter) {
-    characters.insert((*iter)->pcName());
-  }
-  ui->globalCharacterList->clear();
-  for (std::set<QString>::const_iterator iter = characters.begin();
-       iter != characters.end(); ++iter) {
-    ui->globalCharacterList->addItem(*iter);
-  }
-  if (ui->globalCharacterList->count() > 0) {
-    ui->globalCharacterList->setCurrentRow(0);
-    ui->copyToLocalBtn->setEnabled(true);
-    ui->moveToLocalBtn->setEnabled(true);
-  } else {
-    ui->copyToLocalBtn->setEnabled(false);
-    ui->moveToLocalBtn->setEnabled(false);
-  }
-}
-
-
-void TransferSavesDialog::refreshLocalCharacters()
-{
-  std::set<QString> characters;
-  for (std::vector<SaveGame*>::const_iterator iter = m_LocalSaves.begin();
-       iter != m_LocalSaves.end(); ++iter) {
-    characters.insert((*iter)->pcName());
-  }
-  ui->localCharacterList->clear();
-  for (std::set<QString>::const_iterator iter = characters.begin();
-       iter != characters.end(); ++iter) {
-    ui->localCharacterList->addItem(*iter);
-  }
-  if (ui->localCharacterList->count() > 0) {
-    ui->localCharacterList->setCurrentRow(0);
-    ui->copyToGlobalBtn->setEnabled(true);
-    ui->moveToGlobalBtn->setEnabled(true);
-  } else {
-    ui->copyToGlobalBtn->setEnabled(false);
-    ui->moveToGlobalBtn->setEnabled(false);
-  }
-}
-
-
-bool TransferSavesDialog::testOverwrite(OverwriteMode &overwriteMode, const QString &destinationFile)
-{
-  QMessageBox::StandardButton res = overwriteMode == OVERWRITE_YES ? QMessageBox::Yes : QMessageBox::No;
-  if (overwriteMode == OVERWRITE_ASK) {
-    res = QMessageBox::question(this, tr("Overwrite"),
-                                tr("Overwrite the file \"%1\"").arg(destinationFile),
-                                QMessageBox::Yes | QMessageBox::No | QMessageBox::YesToAll | QMessageBox::NoToAll);
-    if (res == QMessageBox::YesToAll) {
-      overwriteMode = OVERWRITE_YES;
-      res = QMessageBox::Yes;
-    } else if (res == QMessageBox::NoToAll) {
-      overwriteMode = OVERWRITE_NO;
-      res = QMessageBox::No;
-    }
-  }
-  return res == QMessageBox::Yes;
-}
-
-void TransferSavesDialog::on_moveToLocalBtn_clicked()
-{
-  QString selectedCharacter = ui->globalCharacterList->currentItem()->text();
-  if (QMessageBox::question(this, tr("Confirm"),
-      tr("Copy all save games of character \"%1\" to the profile?").arg(selectedCharacter),
-      QMessageBox::Yes | QMessageBox::No) == QMessageBox::Yes) {
-    QString destination = m_Profile.absolutePath() + "/saves";
-    OverwriteMode overwriteMode = OVERWRITE_ASK;
-
-    for (std::vector<SaveGame*>::const_iterator iter = m_GlobalSaves.begin();
-         iter != m_GlobalSaves.end(); ++iter) {
-      if ((*iter)->pcName() == selectedCharacter) {
-        QStringList files = (*iter)->saveFiles();
-        foreach (const QString &file, files) {
-          QFileInfo fileInfo(file);
-          QString destinationFile = destination + "/" + fileInfo.fileName();
-          if (QFile::exists(destinationFile)) {
-            if (testOverwrite(overwriteMode, destinationFile)) {
-              QFile::remove(destinationFile);
-            } else {
-              continue;
-            }
-          }
-          if (!QFile::rename(fileInfo.absoluteFilePath(), destinationFile)) {
-            qCritical("failed to move %s to %s",
-                      fileInfo.absoluteFilePath().toUtf8().constData(),
-                      destinationFile.toUtf8().constData());
-          }
-        }
-      }
-    }
-  }
-  refreshGlobalSaves();
-  refreshGlobalCharacters();
-  refreshLocalSaves();
-  refreshLocalCharacters();
-}
-
-void TransferSavesDialog::on_copyToLocalBtn_clicked()
-{
-  QString selectedCharacter = ui->globalCharacterList->currentItem()->text();
-  if (QMessageBox::question(this, tr("Confirm"),
-      tr("Copy all save games of character \"%1\" to the profile?").arg(selectedCharacter),
-      QMessageBox::Yes | QMessageBox::No) == QMessageBox::Yes) {
-    QString destination = m_Profile.absolutePath() + "/saves";
-    OverwriteMode overwriteMode = OVERWRITE_ASK;
-    for (std::vector<SaveGame*>::const_iterator iter = m_GlobalSaves.begin();
-         iter != m_GlobalSaves.end(); ++iter) {
-      if ((*iter)->pcName() == selectedCharacter) {
-        QStringList files = (*iter)->saveFiles();
-        foreach (const QString &file, files) {
-          QFileInfo fileInfo(file);
-          QString destinationFile = destination + "/" + fileInfo.fileName();
-          if (QFile::exists(destinationFile)) {
-            if (testOverwrite(overwriteMode, destinationFile)) {
-              QFile::remove(destinationFile);
-            } else {
-              continue;
-            }
-          }
-          if (!QFile::copy(fileInfo.absoluteFilePath(), destinationFile)) {
-            qCritical("failed to copy %s to %s",
-                      fileInfo.absoluteFilePath().toUtf8().constData(),
-                      destinationFile.toUtf8().constData());
-          }
-        }
-      }
-    }
-  }
-  refreshLocalSaves();
-  refreshLocalCharacters();
-}
-
-void TransferSavesDialog::on_moveToGlobalBtn_clicked()
-{
-  QString selectedCharacter = ui->localCharacterList->currentItem()->text();
-  if (QMessageBox::question(this, tr("Confirm"),
-      tr("Move all save games of character \"%1\" to the global location? Please be aware "
-         "that this will mess up the running number of save games.").arg(selectedCharacter),
-      QMessageBox::Yes | QMessageBox::No) == QMessageBox::Yes) {
-
-    QDir destination = m_GamePlugin->savesDirectory();
-    OverwriteMode overwriteMode = OVERWRITE_ASK;
-    for (std::vector<SaveGame*>::const_iterator iter = m_LocalSaves.begin();
-         iter != m_LocalSaves.end(); ++iter) {
-      if ((*iter)->pcName() == selectedCharacter) {
-        QStringList files = (*iter)->saveFiles();
-        foreach (const QString &file, files) {
-          QFileInfo fileInfo(file);
-          QString destinationFile = destination.filePath(fileInfo.fileName());
-          if (QFile::exists(destinationFile)) {
-            if (testOverwrite(overwriteMode, destinationFile)) {
-              QFile::remove(destinationFile);
-            } else {
-              continue;
-            }
-          }
-          if (!QFile::rename(fileInfo.absoluteFilePath(), destinationFile)) {
-            qCritical("failed to move %s to %s",
-                      fileInfo.absoluteFilePath().toUtf8().constData(),
-                      destinationFile.toUtf8().constData());
-          }
-        }
-      }
-    }
-  }
-  refreshGlobalSaves();
-  refreshGlobalCharacters();
-  refreshLocalSaves();
-  refreshLocalCharacters();
-}
-
-void TransferSavesDialog::on_copyToGlobalBtn_clicked()
-{
-  QString selectedCharacter = ui->localCharacterList->currentItem()->text();
-  if (QMessageBox::question(this, tr("Confirm"),
-      tr("Copy all save games of character \"%1\" to the global location? Please be aware "
-         "that this will mess up the running number of save games.").arg(selectedCharacter),
-      QMessageBox::Yes | QMessageBox::No) == QMessageBox::Yes) {
-
-    QDir destination = m_GamePlugin->savesDirectory();
-    OverwriteMode overwriteMode = OVERWRITE_ASK;
-    for (std::vector<SaveGame*>::const_iterator iter = m_LocalSaves.begin();
-         iter != m_LocalSaves.end(); ++iter) {
-      if ((*iter)->pcName() == selectedCharacter) {
-        QStringList files = (*iter)->saveFiles();
-        foreach (const QString &file, files) {
-          QFileInfo fileInfo(file);
-          QString destinationFile = destination.filePath(fileInfo.fileName());
-          if (QFile::exists(destinationFile)) {
-            if (testOverwrite(overwriteMode, destinationFile)) {
-              QFile::remove(destinationFile);
-            } else {
-              continue;
-            }
-          }
-          if (!QFile::copy(fileInfo.absoluteFilePath(), destinationFile)) {
-            qCritical("failed to copy %s to %s",
-                      fileInfo.absoluteFilePath().toUtf8().constData(),
-                      destinationFile.toUtf8().constData());
-          }
-        }
-      }
-    }
-  }
-  refreshGlobalSaves();
-  refreshGlobalCharacters();
-}
-
-void TransferSavesDialog::on_doneButton_clicked()
-{
-  close();
-}
-
-void TransferSavesDialog::on_globalCharacterList_currentTextChanged(const QString &currentText)
-{
-  ui->globalSavesList->clear();
-  for (std::vector<SaveGame*>::const_iterator iter = m_GlobalSaves.begin();
-       iter != m_GlobalSaves.end(); ++iter) {
-    if ((*iter)->pcName() == currentText) {
-      ui->globalSavesList->addItem(QFileInfo((*iter)->fileName()).fileName());
-    }
-  }
-}
-
-void TransferSavesDialog::on_localCharacterList_currentTextChanged(const QString &currentText)
-{
-  ui->localSavesList->clear();
-  for (std::vector<SaveGame*>::const_iterator iter = m_LocalSaves.begin();
-       iter != m_LocalSaves.end(); ++iter) {
-    if ((*iter)->pcName() == currentText) {
-      ui->localSavesList->addItem(QFileInfo((*iter)->fileName()).fileName());
-    }
-  }
-}
+/*
+Copyright (C) 2012 Sebastian Herbord. All rights reserved.
+
+This file is part of Mod Organizer.
+
+Mod Organizer is free software: you can redistribute it and/or modify
+it under the terms of the GNU General Public License as published by
+the Free Software Foundation, either version 3 of the License, or
+(at your option) any later version.
+
+Mod Organizer is distributed in the hope that it will be useful,
+but WITHOUT ANY WARRANTY; without even the implied warranty of
+MERCHANTABILITY or FITNESS FOR A PARTICULAR PURPOSE.  See the
+GNU General Public License for more details.
+
+You should have received a copy of the GNU General Public License
+along with Mod Organizer.  If not, see <http://www.gnu.org/licenses/>.
+*/
+
+#include "transfersavesdialog.h"
+
+#include "ui_transfersavesdialog.h"
+#include "iplugingame.h"
+#include "savegamegamebyro.h"
+#include "utility.h"
+
+#include <QDir>
+#include <QMessageBox>
+
+#include <Shlwapi.h>
+#include <shlobj.h>
+
+
+using namespace MOBase;
+using namespace MOShared;
+
+
+TransferSavesDialog::TransferSavesDialog(const Profile &profile, IPluginGame const *gamePlugin, QWidget *parent)
+  : TutorableDialog("TransferSaves", parent)
+  , ui(new Ui::TransferSavesDialog)
+  , m_Profile(profile)
+  , m_GamePlugin(gamePlugin)
+{
+  ui->setupUi(this);
+  refreshGlobalSaves();
+  refreshLocalSaves();
+  refreshGlobalCharacters();
+  refreshLocalCharacters();
+}
+
+TransferSavesDialog::~TransferSavesDialog()
+{
+  delete ui;
+}
+
+
+void TransferSavesDialog::refreshGlobalSaves()
+{
+  m_GlobalSaves.clear();
+  QDir savesDir(m_GamePlugin->savesDirectory());
+  savesDir.setNameFilters(QStringList() << QString("*.%1").arg(m_GamePlugin->savegameExtension()));
+
+  QStringList files = savesDir.entryList(QDir::Files, QDir::Time);
+
+  for (const QString &filename : files) {
+    SaveGameGamebryo *save = new SaveGameGamebryo(this, savesDir.absoluteFilePath(filename), m_GamePlugin);
+    save->setParent(this);
+    m_GlobalSaves.push_back(save);
+  }
+}
+
+
+void TransferSavesDialog::refreshLocalSaves()
+{
+  m_LocalSaves.clear();
+
+  QDir savesDir(m_Profile.absolutePath() + "/saves");
+
+  savesDir.setNameFilters(QStringList() << QString("*.%1").arg(m_GamePlugin->savegameExtension()));
+
+  QStringList files = savesDir.entryList(QDir::Files, QDir::Time);
+
+  for (const QString &filename : files) {
+    SaveGameGamebryo *save = new SaveGameGamebryo(this, savesDir.absoluteFilePath(filename), m_GamePlugin);
+
+    save->setParent(this);
+    m_LocalSaves.push_back(save);
+  }
+}
+
+
+void TransferSavesDialog::refreshGlobalCharacters()
+{
+  std::set<QString> characters;
+  for (std::vector<SaveGame*>::const_iterator iter = m_GlobalSaves.begin();
+       iter != m_GlobalSaves.end(); ++iter) {
+    characters.insert((*iter)->pcName());
+  }
+  ui->globalCharacterList->clear();
+  for (std::set<QString>::const_iterator iter = characters.begin();
+       iter != characters.end(); ++iter) {
+    ui->globalCharacterList->addItem(*iter);
+  }
+  if (ui->globalCharacterList->count() > 0) {
+    ui->globalCharacterList->setCurrentRow(0);
+    ui->copyToLocalBtn->setEnabled(true);
+    ui->moveToLocalBtn->setEnabled(true);
+  } else {
+    ui->copyToLocalBtn->setEnabled(false);
+    ui->moveToLocalBtn->setEnabled(false);
+  }
+}
+
+
+void TransferSavesDialog::refreshLocalCharacters()
+{
+  std::set<QString> characters;
+  for (std::vector<SaveGame*>::const_iterator iter = m_LocalSaves.begin();
+       iter != m_LocalSaves.end(); ++iter) {
+    characters.insert((*iter)->pcName());
+  }
+  ui->localCharacterList->clear();
+  for (std::set<QString>::const_iterator iter = characters.begin();
+       iter != characters.end(); ++iter) {
+    ui->localCharacterList->addItem(*iter);
+  }
+  if (ui->localCharacterList->count() > 0) {
+    ui->localCharacterList->setCurrentRow(0);
+    ui->copyToGlobalBtn->setEnabled(true);
+    ui->moveToGlobalBtn->setEnabled(true);
+  } else {
+    ui->copyToGlobalBtn->setEnabled(false);
+    ui->moveToGlobalBtn->setEnabled(false);
+  }
+}
+
+
+bool TransferSavesDialog::testOverwrite(OverwriteMode &overwriteMode, const QString &destinationFile)
+{
+  QMessageBox::StandardButton res = overwriteMode == OVERWRITE_YES ? QMessageBox::Yes : QMessageBox::No;
+  if (overwriteMode == OVERWRITE_ASK) {
+    res = QMessageBox::question(this, tr("Overwrite"),
+                                tr("Overwrite the file \"%1\"").arg(destinationFile),
+                                QMessageBox::Yes | QMessageBox::No | QMessageBox::YesToAll | QMessageBox::NoToAll);
+    if (res == QMessageBox::YesToAll) {
+      overwriteMode = OVERWRITE_YES;
+      res = QMessageBox::Yes;
+    } else if (res == QMessageBox::NoToAll) {
+      overwriteMode = OVERWRITE_NO;
+      res = QMessageBox::No;
+    }
+  }
+  return res == QMessageBox::Yes;
+}
+
+void TransferSavesDialog::on_moveToLocalBtn_clicked()
+{
+  QString selectedCharacter = ui->globalCharacterList->currentItem()->text();
+  if (QMessageBox::question(this, tr("Confirm"),
+      tr("Copy all save games of character \"%1\" to the profile?").arg(selectedCharacter),
+      QMessageBox::Yes | QMessageBox::No) == QMessageBox::Yes) {
+    QString destination = m_Profile.absolutePath() + "/saves";
+    OverwriteMode overwriteMode = OVERWRITE_ASK;
+
+    for (std::vector<SaveGame*>::const_iterator iter = m_GlobalSaves.begin();
+         iter != m_GlobalSaves.end(); ++iter) {
+      if ((*iter)->pcName() == selectedCharacter) {
+        QStringList files = (*iter)->saveFiles();
+        foreach (const QString &file, files) {
+          QFileInfo fileInfo(file);
+          QString destinationFile = destination + "/" + fileInfo.fileName();
+          if (QFile::exists(destinationFile)) {
+            if (testOverwrite(overwriteMode, destinationFile)) {
+              QFile::remove(destinationFile);
+            } else {
+              continue;
+            }
+          }
+          if (!QFile::rename(fileInfo.absoluteFilePath(), destinationFile)) {
+            qCritical("failed to move %s to %s",
+                      fileInfo.absoluteFilePath().toUtf8().constData(),
+                      destinationFile.toUtf8().constData());
+          }
+        }
+      }
+    }
+  }
+  refreshGlobalSaves();
+  refreshGlobalCharacters();
+  refreshLocalSaves();
+  refreshLocalCharacters();
+}
+
+void TransferSavesDialog::on_copyToLocalBtn_clicked()
+{
+  QString selectedCharacter = ui->globalCharacterList->currentItem()->text();
+  if (QMessageBox::question(this, tr("Confirm"),
+      tr("Copy all save games of character \"%1\" to the profile?").arg(selectedCharacter),
+      QMessageBox::Yes | QMessageBox::No) == QMessageBox::Yes) {
+    QString destination = m_Profile.absolutePath() + "/saves";
+    OverwriteMode overwriteMode = OVERWRITE_ASK;
+    for (std::vector<SaveGame*>::const_iterator iter = m_GlobalSaves.begin();
+         iter != m_GlobalSaves.end(); ++iter) {
+      if ((*iter)->pcName() == selectedCharacter) {
+        QStringList files = (*iter)->saveFiles();
+        foreach (const QString &file, files) {
+          QFileInfo fileInfo(file);
+          QString destinationFile = destination + "/" + fileInfo.fileName();
+          if (QFile::exists(destinationFile)) {
+            if (testOverwrite(overwriteMode, destinationFile)) {
+              QFile::remove(destinationFile);
+            } else {
+              continue;
+            }
+          }
+          if (!QFile::copy(fileInfo.absoluteFilePath(), destinationFile)) {
+            qCritical("failed to copy %s to %s",
+                      fileInfo.absoluteFilePath().toUtf8().constData(),
+                      destinationFile.toUtf8().constData());
+          }
+        }
+      }
+    }
+  }
+  refreshLocalSaves();
+  refreshLocalCharacters();
+}
+
+void TransferSavesDialog::on_moveToGlobalBtn_clicked()
+{
+  QString selectedCharacter = ui->localCharacterList->currentItem()->text();
+  if (QMessageBox::question(this, tr("Confirm"),
+      tr("Move all save games of character \"%1\" to the global location? Please be aware "
+         "that this will mess up the running number of save games.").arg(selectedCharacter),
+      QMessageBox::Yes | QMessageBox::No) == QMessageBox::Yes) {
+
+    QDir destination = m_GamePlugin->savesDirectory();
+    OverwriteMode overwriteMode = OVERWRITE_ASK;
+    for (std::vector<SaveGame*>::const_iterator iter = m_LocalSaves.begin();
+         iter != m_LocalSaves.end(); ++iter) {
+      if ((*iter)->pcName() == selectedCharacter) {
+        QStringList files = (*iter)->saveFiles();
+        foreach (const QString &file, files) {
+          QFileInfo fileInfo(file);
+          QString destinationFile = destination.filePath(fileInfo.fileName());
+          if (QFile::exists(destinationFile)) {
+            if (testOverwrite(overwriteMode, destinationFile)) {
+              QFile::remove(destinationFile);
+            } else {
+              continue;
+            }
+          }
+          if (!QFile::rename(fileInfo.absoluteFilePath(), destinationFile)) {
+            qCritical("failed to move %s to %s",
+                      fileInfo.absoluteFilePath().toUtf8().constData(),
+                      destinationFile.toUtf8().constData());
+          }
+        }
+      }
+    }
+  }
+  refreshGlobalSaves();
+  refreshGlobalCharacters();
+  refreshLocalSaves();
+  refreshLocalCharacters();
+}
+
+void TransferSavesDialog::on_copyToGlobalBtn_clicked()
+{
+  QString selectedCharacter = ui->localCharacterList->currentItem()->text();
+  if (QMessageBox::question(this, tr("Confirm"),
+      tr("Copy all save games of character \"%1\" to the global location? Please be aware "
+         "that this will mess up the running number of save games.").arg(selectedCharacter),
+      QMessageBox::Yes | QMessageBox::No) == QMessageBox::Yes) {
+
+    QDir destination = m_GamePlugin->savesDirectory();
+    OverwriteMode overwriteMode = OVERWRITE_ASK;
+    for (std::vector<SaveGame*>::const_iterator iter = m_LocalSaves.begin();
+         iter != m_LocalSaves.end(); ++iter) {
+      if ((*iter)->pcName() == selectedCharacter) {
+        QStringList files = (*iter)->saveFiles();
+        foreach (const QString &file, files) {
+          QFileInfo fileInfo(file);
+          QString destinationFile = destination.filePath(fileInfo.fileName());
+          if (QFile::exists(destinationFile)) {
+            if (testOverwrite(overwriteMode, destinationFile)) {
+              QFile::remove(destinationFile);
+            } else {
+              continue;
+            }
+          }
+          if (!QFile::copy(fileInfo.absoluteFilePath(), destinationFile)) {
+            qCritical("failed to copy %s to %s",
+                      fileInfo.absoluteFilePath().toUtf8().constData(),
+                      destinationFile.toUtf8().constData());
+          }
+        }
+      }
+    }
+  }
+  refreshGlobalSaves();
+  refreshGlobalCharacters();
+}
+
+void TransferSavesDialog::on_doneButton_clicked()
+{
+  close();
+}
+
+void TransferSavesDialog::on_globalCharacterList_currentTextChanged(const QString &currentText)
+{
+  ui->globalSavesList->clear();
+  for (std::vector<SaveGame*>::const_iterator iter = m_GlobalSaves.begin();
+       iter != m_GlobalSaves.end(); ++iter) {
+    if ((*iter)->pcName() == currentText) {
+      ui->globalSavesList->addItem(QFileInfo((*iter)->fileName()).fileName());
+    }
+  }
+}
+
+void TransferSavesDialog::on_localCharacterList_currentTextChanged(const QString &currentText)
+{
+  ui->localSavesList->clear();
+  for (std::vector<SaveGame*>::const_iterator iter = m_LocalSaves.begin();
+       iter != m_LocalSaves.end(); ++iter) {
+    if ((*iter)->pcName() == currentText) {
+      ui->localSavesList->addItem(QFileInfo((*iter)->fileName()).fileName());
+    }
+  }
+}