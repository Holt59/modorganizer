CMAKE_MINIMUM_REQUIRED (VERSION 2.8)

CMAKE_POLICY(SET CMP0020 NEW)
#CMAKE_POLICY(SET CMP0043 NEW)

SET(PROJ_AUTHOR Tannin)
SET(PROJ_ARCH x86)
IF(CMAKE_SIZEOF_VOID_P EQUAL 8)
  SET(PROJ_ARCH x64)
ENDIF()

SET(organizer_SRCS
    transfersavesdialog.cpp
    syncoverwritedialog.cpp
    spawn.cpp
    singleinstance.cpp
    settingsdialog.cpp
    settings.cpp
    selfupdater.cpp
    selectiondialog.cpp
    savegameinfowidgetgamebryo.cpp
    savegameinfowidget.cpp
    savegamegamebryo.cpp
    savegame.cpp
    queryoverwritedialog.cpp
    profilesdialog.cpp
    profile.cpp
    pluginlistsortproxy.cpp
    pluginlist.cpp
    overwriteinfodialog.cpp
    nxmaccessmanager.cpp
    nexusinterface.cpp
    motddialog.cpp
    modlistsortproxy.cpp
    modlist.cpp
    modinfodialog.cpp
    modinfo.cpp
    messagedialog.cpp
    mainwindow.cpp
    main.cpp
    loghighlighter.cpp
    logbuffer.cpp
    lockeddialog.cpp
    loadmechanism.cpp
    installationmanager.cpp
    helper.cpp
    filedialogmemory.cpp
    executableslist.cpp
    editexecutablesdialog.cpp
    downloadmanager.cpp
    downloadlistwidgetcompact.cpp
    downloadlistwidget.cpp
    downloadlistsortproxy.cpp
    downloadlist.cpp
    directoryrefresher.cpp
    credentialsdialog.cpp
    categoriesdialog.cpp
    categories.cpp
    bbcode.cpp
    activatemodsdialog.cpp
    moapplication.cpp
    profileinputdialog.cpp
    icondelegate.cpp
    gameinfoimpl.cpp
    csvbuilder.cpp
    savetextasdialog.cpp
    qtgroupingproxy.cpp
    modlistview.cpp
    problemsdialog.cpp
    serverinfo.cpp
    browserview.cpp
    browserdialog.cpp
    persistentcookiejar.cpp
    noeditdelegate.cpp
    previewgenerator.cpp
    previewdialog.cpp
    aboutdialog.cpp
    json.cpp
    safewritefile.cpp
    modflagicondelegate.cpp
    genericicondelegate.cpp
    organizerproxy.cpp
    viewmarkingscrollbar.cpp
    plugincontainer.cpp
    organizercore.cpp
    usvfsconnector.cpp

    shared/inject.cpp
    shared/windows_error.cpp
    shared/error_report.cpp
    shared/directoryentry.cpp
    shared/gameinfo.cpp
    shared/oblivioninfo.cpp
    shared/fallout3info.cpp
    shared/falloutnvinfo.cpp
    shared/util.cpp
    shared/skyriminfo.cpp
    shared/appconfig.cpp
    shared/leaktrace.cpp
    shared/stackdata.cpp
  )

SET(organizer_HDRS
    transfersavesdialog.h
    syncoverwritedialog.h
    spawn.h
    singleinstance.h
    settingsdialog.h
    settings.h
    selfupdater.h
    selectiondialog.h
    savegameinfowidgetgamebryo.h
    savegameinfowidget.h
    savegamegamebyro.h
    savegame.h
    queryoverwritedialog.h
    profilesdialog.h
    profile.h
    pluginlistsortproxy.h
    pluginlist.h
    overwriteinfodialog.h
    nxmaccessmanager.h
    nexusinterface.h
    motddialog.h
    modlistsortproxy.h
    modlist.h
    modinfodialog.h
    modinfo.h
    messagedialog.h
    mainwindow.h
    loghighlighter.h
    logbuffer.h
    lockeddialog.h
    loadmechanism.h
    installationmanager.h
    helper.h
    filedialogmemory.h
    executableslist.h
    editexecutablesdialog.h
    downloadmanager.h
    downloadlistwidgetcompact.h
    downloadlistwidget.h
    downloadlistsortproxy.h
    downloadlist.h
    directoryrefresher.h
    credentialsdialog.h
    categoriesdialog.h
    categories.h
    bbcode.h
    activatemodsdialog.h
    moapplication.h
    profileinputdialog.h
    icondelegate.h
    gameinfoimpl.h
    csvbuilder.h
    savetextasdialog.h
    qtgroupingproxy.h
    modlistview.h
    problemsdialog.h
    serverinfo.h
    browserview.h
    browserdialog.h
    persistentcookiejar.h
    noeditdelegate.h
    previewgenerator.h
    previewdialog.h
    aboutdialog.h
    json.h
    safewritefile.h
    modflagicondelegate.h
    genericicondelegate.h
    organizerproxy.h
    viewmarkingscrollbar.h
    plugincontainer.h
    organizercore.h
    iuserinterface.h
    usvfsconnector.h

    shared/inject.h
    shared/windows_error.h
    shared/error_report.h
    shared/directoryentry.h
    shared/gameinfo.h
    shared/oblivioninfo.h
    shared/fallout3info.h
    shared/falloutnvinfo.h
    shared/util.h
    shared/skyriminfo.h
    shared/appconfig.h
    shared/appconfig.inc
    shared/leaktrace.h
    shared/stackdata.h
  )

SET(organizer_UIS
    transfersavesdialog.ui
    syncoverwritedialog.ui
    simpleinstalldialog.ui
    settingsdialog.ui
    selectiondialog.ui
    savegameinfowidget.ui
    queryoverwritedialog.ui
    profilesdialog.ui
    overwriteinfodialog.ui
    motddialog.ui
    modinfodialog.ui
    messagedialog.ui
    mainwindow.ui
    lockeddialog.ui
    installdialog.ui
    finddialog.ui
    editexecutablesdialog.ui
    downloadlistwidgetcompact.ui
    downloadlistwidget.ui
    credentialsdialog.ui
    categoriesdialog.ui
    activatemodsdialog.ui
    profileinputdialog.ui
    savetextasdialog.ui
    problemsdialog.ui
    previewdialog.ui
    browserdialog.ui
    aboutdialog.ui
  )

SET(organizer_QRCS
    resources.qrc
    stylesheet_resource.qrc
    )

SET(organizer_RCS
    app_icon.rc
    version.rc
	)


SOURCE_GROUP(Source FILES ${organizer_SRCS})
SOURCE_GROUP(Headers FILES ${organizer_HDRS})
SOURCE_GROUP(UI FILES ${organizer_UIS})


# Qt5
SET(CMAKE_INCLUDE_CURRENT_DIR ON)
SET(CMAKE_AUTOMOC ON)
SET(CMAKE_AUTOUIC ON)
FIND_PACKAGE(Qt5Widgets REQUIRED)
FIND_PACKAGE(Qt5Declarative REQUIRED)
FIND_PACKAGE(Qt5Network REQUIRED)
FIND_PACKAGE(Qt5WinExtras REQUIRED)
FIND_PACKAGE(Qt5WebKitWidgets REQUIRED)
QT5_WRAP_UI(organizer_UIHDRS ${organizer_UIS})
QT5_ADD_RESOURCES(organizer_RCCPPS ${organizer_QRCS})

INCLUDE_DIRECTORIES(${Qt5Declarative_INCLUDES})

ADD_DEFINITIONS(-DQT_MESSAGELOGCONTEXT)

# Boost
SET(Boost_USE_STATIC_LIBS        ON)
SET(Boost_USE_MULTITHREADED      ON)
SET(Boost_USE_STATIC_RUNTIME    OFF)
FIND_PACKAGE(Boost REQUIRED)

INCLUDE_DIRECTORIES(${Boost_INCLUDE_DIRS})
LINK_DIRECTORIES(${Boost_LIBRARY_DIRS})


FIND_PACKAGE(zlib REQUIRED)
# TODO FindZlib doesn't find the static zlib library


# MO projects
SET(default_project_path "${CMAKE_SOURCE_DIR}/..")
GET_FILENAME_COMPONENT(${default_project_path} ${default_project_path} REALPATH)

SET(project_path "${default_project_path}" CACHE PATH "path to the other mo projects")
SET(lib_path "${project_path}/../../install/libs")


MESSAGE(STATUS ${lib_path})
MESSAGE(STATUS ${project_path})

INCLUDE_DIRECTORIES(${project_path}/uibase/src
                    ${project_path}/bsatk/src
                    ${project_path}/esptk/src
                    ${project_path}/archive/src
<<<<<<< HEAD
                    ${project_path}/plugin/game_features/src
                    ${project_path}/usvfs/usvfs)
=======
                    ${project_path}/game_features/src)
>>>>>>> 56ba058c
INCLUDE_DIRECTORIES(shared ${ZLIB_INCLUDE_DIRS})
LINK_DIRECTORIES(${lib_path}
                 ${project_path}/../zlib/lib)

ADD_DEFINITIONS(-D_UNICODE -DUNICODE -DNOMINMAX -D_CRT_SECURE_NO_WARNINGS)

IF("${CMAKE_SIZEOF_VOID_P}" EQUAL "8")
  SET(usvfs_name usvfs_x64)
ELSE()
  SET(usvfs_name usvfs_x86)
ENDIF()

ADD_EXECUTABLE(ModOrganizer WIN32 ${organizer_HDRS} ${organizer_SRCS} ${organizer_UIHDRS} ${organizer_RCS} ${organizer_RCCPPS})
TARGET_LINK_LIBRARIES(ModOrganizer
                      Qt5::Widgets Qt5::WinExtras Qt5::WebKitWidgets
                      ${Boost_LIBRARIES}
                      zlibstatic
                      uibase esptk bsatk
                      ${usvfs_name}
                      Dbghelp advapi32 Version Shlwapi)

SET_TARGET_PROPERTIES(ModOrganizer PROPERTIES COMPILE_FLAGS /GL)
SET_TARGET_PROPERTIES(ModOrganizer PROPERTIES LINK_FLAGS_RELWITHDEBINFO
                      "/LTCG /INCREMENTAL:NO /LARGEADDRESSAWARE /OPT:REF /OPT:ICF")


QT5_USE_MODULES(ModOrganizer Widgets Declarative Network WebKitWidgets)


###############
## Installation

SET(qt5bin ${Qt5Core_DIR}/../../../bin)

FIND_PROGRAM(WINDEPLOYQT_COMMAND windeployqt PATHS ${qt5bin} NO_DEFAULT_PATH)

INSTALL(TARGETS ModOrganizer
        RUNTIME DESTINATION bin)
INSTALL(FILES ${CMAKE_CURRENT_BINARY_DIR}/ModOrganizer.pdb
        DESTINATION pdb)
INSTALL(FILES ${CMAKE_CURRENT_SOURCE_DIR}/dlls.manifest.qt5
        DESTINATION bin/dlls
        RENAME dlls.manifest)

# use windeployqt.exe to install all required libraries
SET(windeploy_parameters --no-translations --no-plugins --libdir dlls --release-with-debug-info --no-compiler-runtime)
INSTALL(
    CODE
    "EXECUTE_PROCESS(
        COMMAND
        ${qt5bin}/windeployqt.exe ModOrganizer.exe ${windeploy_parameters}
        COMMAND
        ${qt5bin}/windeployqt.exe uibase.dll ${windeploy_parameters}
        WORKING_DIRECTORY ${CMAKE_INSTALL_PREFIX}/bin
    )"
)

INSTALL(DIRECTORY ${CMAKE_CURRENT_SOURCE_DIR}/stylesheets
                  ${CMAKE_CURRENT_SOURCE_DIR}/tutorials
        DESTINATION bin)<|MERGE_RESOLUTION|>--- conflicted
+++ resolved
@@ -284,12 +284,9 @@
                     ${project_path}/bsatk/src
                     ${project_path}/esptk/src
                     ${project_path}/archive/src
-<<<<<<< HEAD
-                    ${project_path}/plugin/game_features/src
-                    ${project_path}/usvfs/usvfs)
-=======
+                    ${project_path}/usvfs/usvfs
                     ${project_path}/game_features/src)
->>>>>>> 56ba058c
+
 INCLUDE_DIRECTORIES(shared ${ZLIB_INCLUDE_DIRS})
 LINK_DIRECTORIES(${lib_path}
                  ${project_path}/../zlib/lib)
