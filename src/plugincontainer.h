--- conflicted
+++ resolved
@@ -1,112 +1,101 @@
-#ifndef PLUGINCONTAINER_H
-#define PLUGINCONTAINER_H
-
-
-#include "organizercore.h"
-#include "previewgenerator.h"
-#include <iplugindiagnose.h>
-#include <ipluginmodpage.h>
-#include <iplugingame.h>
-#include <iplugintool.h>
-#include <ipluginproxy.h>
-#include <iplugininstaller.h>
-#include <QtPlugin>
-#include <QPluginLoader>
-#include <QFile>
-#ifndef Q_MOC_RUN
-#include <boost/fusion/container.hpp>
-#include <boost/fusion/include/at_key.hpp>
-#endif // Q_MOC_RUN
-#include <vector>
-
-
-class PluginContainer : public QObject, public MOBase::IPluginDiagnose
-{
-
-  Q_OBJECT
-  Q_INTERFACES(MOBase::IPluginDiagnose)
-
-private:
-
-  typedef boost::fusion::map<
-  boost::fusion::pair<MOBase::IPlugin, std::vector<MOBase::IPlugin*>>,
-  boost::fusion::pair<MOBase::IPluginDiagnose, std::vector<MOBase::IPluginDiagnose*>>,
-  boost::fusion::pair<MOBase::IPluginGame, std::vector<MOBase::IPluginGame*>>,
-  boost::fusion::pair<MOBase::IPluginInstaller, std::vector<MOBase::IPluginInstaller*>>,
-  boost::fusion::pair<MOBase::IPluginModPage, std::vector<MOBase::IPluginModPage*>>,
-  boost::fusion::pair<MOBase::IPluginPreview, std::vector<MOBase::IPluginPreview*>>,
-  boost::fusion::pair<MOBase::IPluginTool, std::vector<MOBase::IPluginTool*>>,
-  boost::fusion::pair<MOBase::IPluginProxy, std::vector<MOBase::IPluginProxy*>>
-  > PluginMap;
-
-  static const unsigned int PROBLEM_PLUGINSNOTLOADED = 1;
-
-public:
-
-  PluginContainer(OrganizerCore *organizer);
-
-  void setUserInterface(IUserInterface *userInterface, QWidget *widget);
-
-  void loadPlugins();
-  void unloadPlugins();
-
-  MOBase::IPluginGame *managedGame(const QString &name) const;
-
-  template <typename T>
-<<<<<<< HEAD
-  const std::vector<T*> &plugins() const {
-    typename boost::fusion::result_of::at_key<const PluginMap, T>::type temp = boost::fusion::at_key<T>(m_Plugins);
-    return temp;
-=======
-  std::vector<T*> plugins() {
-    return boost::fusion::at_key<T>(m_Plugins);
->>>>>>> b2d04d70
-  }
-
-  const PreviewGenerator &previewGenerator() const;
-
-  QStringList pluginFileNames() const;
-
-public: // IPluginDiagnose interface
-
-  virtual std::vector<unsigned int> activeProblems() const;
-  virtual QString shortDescription(unsigned int key) const;
-  virtual QString fullDescription(unsigned int key) const;
-  virtual bool hasGuidedFix(unsigned int key) const;
-  virtual void startGuidedFix(unsigned int key) const;
-
-signals:
-
-  void diagnosisUpdate();
-
-private:
-
-  bool verifyPlugin(MOBase::IPlugin *plugin);
-  void registerGame(MOBase::IPluginGame *game);
-  bool registerPlugin(QObject *pluginObj, const QString &fileName);
-  bool unregisterPlugin(QObject *pluginObj, const QString &fileName);
-
-<<<<<<< HEAD
-=======
-
->>>>>>> b2d04d70
-private:
-
-  OrganizerCore *m_Organizer;
-
-  IUserInterface *m_UserInterface;
-
-  PluginMap m_Plugins;
-
-  std::map<QString, MOBase::IPluginGame*> m_SupportedGames;
-  std::vector<boost::signals2::connection> m_DiagnosisConnections;
-  QStringList m_FailedPlugins;
-  std::vector<QPluginLoader*> m_PluginLoaders;
-
-  PreviewGenerator m_PreviewGenerator;
-
-  QFile m_PluginsCheck;
-};
-
-
-#endif // PLUGINCONTAINER_H
+#ifndef PLUGINCONTAINER_H
+#define PLUGINCONTAINER_H
+
+
+#include "organizercore.h"
+#include "previewgenerator.h"
+#include <iplugindiagnose.h>
+#include <ipluginmodpage.h>
+#include <iplugingame.h>
+#include <iplugintool.h>
+#include <ipluginproxy.h>
+#include <iplugininstaller.h>
+#include <QtPlugin>
+#include <QPluginLoader>
+#include <QFile>
+#ifndef Q_MOC_RUN
+#include <boost/fusion/container.hpp>
+#include <boost/fusion/include/at_key.hpp>
+#endif // Q_MOC_RUN
+#include <vector>
+
+
+class PluginContainer : public QObject, public MOBase::IPluginDiagnose
+{
+
+  Q_OBJECT
+  Q_INTERFACES(MOBase::IPluginDiagnose)
+
+private:
+
+  typedef boost::fusion::map<
+  boost::fusion::pair<MOBase::IPlugin, std::vector<MOBase::IPlugin*>>,
+  boost::fusion::pair<MOBase::IPluginDiagnose, std::vector<MOBase::IPluginDiagnose*>>,
+  boost::fusion::pair<MOBase::IPluginGame, std::vector<MOBase::IPluginGame*>>,
+  boost::fusion::pair<MOBase::IPluginInstaller, std::vector<MOBase::IPluginInstaller*>>,
+  boost::fusion::pair<MOBase::IPluginModPage, std::vector<MOBase::IPluginModPage*>>,
+  boost::fusion::pair<MOBase::IPluginPreview, std::vector<MOBase::IPluginPreview*>>,
+  boost::fusion::pair<MOBase::IPluginTool, std::vector<MOBase::IPluginTool*>>,
+  boost::fusion::pair<MOBase::IPluginProxy, std::vector<MOBase::IPluginProxy*>>
+  > PluginMap;
+
+  static const unsigned int PROBLEM_PLUGINSNOTLOADED = 1;
+
+public:
+
+  PluginContainer(OrganizerCore *organizer);
+
+  void setUserInterface(IUserInterface *userInterface, QWidget *widget);
+
+  void loadPlugins();
+  void unloadPlugins();
+
+  MOBase::IPluginGame *managedGame(const QString &name) const;
+
+  template <typename T>
+  const std::vector<T*> &plugins() const {
+    typename boost::fusion::result_of::at_key<const PluginMap, T>::type temp = boost::fusion::at_key<T>(m_Plugins);
+    return temp;
+  }
+
+  const PreviewGenerator &previewGenerator() const;
+
+  QStringList pluginFileNames() const;
+
+public: // IPluginDiagnose interface
+
+  virtual std::vector<unsigned int> activeProblems() const;
+  virtual QString shortDescription(unsigned int key) const;
+  virtual QString fullDescription(unsigned int key) const;
+  virtual bool hasGuidedFix(unsigned int key) const;
+  virtual void startGuidedFix(unsigned int key) const;
+
+signals:
+
+  void diagnosisUpdate();
+
+private:
+
+  bool verifyPlugin(MOBase::IPlugin *plugin);
+  void registerGame(MOBase::IPluginGame *game);
+  bool registerPlugin(QObject *pluginObj, const QString &fileName);
+  bool unregisterPlugin(QObject *pluginObj, const QString &fileName);
+
+  OrganizerCore *m_Organizer;
+
+  IUserInterface *m_UserInterface;
+
+  PluginMap m_Plugins;
+
+  std::map<QString, MOBase::IPluginGame*> m_SupportedGames;
+  std::vector<boost::signals2::connection> m_DiagnosisConnections;
+  QStringList m_FailedPlugins;
+  std::vector<QPluginLoader*> m_PluginLoaders;
+
+  PreviewGenerator m_PreviewGenerator;
+
+  QFile m_PluginsCheck;
+};
+
+
+#endif // PLUGINCONTAINER_H