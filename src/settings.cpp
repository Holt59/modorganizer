/*
Copyright (C) 2012 Sebastian Herbord. All rights reserved.

This file is part of Mod Organizer.

Mod Organizer is free software: you can redistribute it and/or modify
it under the terms of the GNU General Public License as published by
the Free Software Foundation, either version 3 of the License, or
(at your option) any later version.

Mod Organizer is distributed in the hope that it will be useful,
but WITHOUT ANY WARRANTY; without even the implied warranty of
MERCHANTABILITY or FITNESS FOR A PARTICULAR PURPOSE.  See the
GNU General Public License for more details.

You should have received a copy of the GNU General Public License
along with Mod Organizer.  If not, see <http://www.gnu.org/licenses/>.
*/

#include "settings.h"

#include "pluginsetting.h"
#include "serverinfo.h"
#include "settingsdialog.h"
#include "versioninfo.h"
#include "appconfig.h"
#include <utility.h>
#include <iplugin.h>
#include <iplugingame.h>
#include <questionboxmemory.h>

#include <QCheckBox>
#include <QCoreApplication>
#include <QComboBox>
#include <QDate>
#include <QDialog>
#include <QDir>
#include <QDirIterator>
#include <QFileInfo>
#include <QLineEdit>
#include <QListWidgetItem>
#include <QLocale>
#include <QMessageBox>
#include <QApplication>
#include <QRegExp>
<<<<<<< HEAD
#include <QDir>
=======
#include <QStringList>
#include <QVariantMap>
>>>>>>> 4a582e52

#include <Qt> // for Qt::UserRole, etc
#include <QtDebug> // for qDebug, qWarning

#include <Windows.h> // For ShellExecuteW, HINSTANCE, etc

#include <algorithm> // for sort
#include <memory>
#include <stdexcept> // for runtime_error
#include <string>
#include <utility> // for pair, make_pair

using namespace MOBase;

template <typename T>
class QListWidgetItemEx : public QListWidgetItem {
public:
  QListWidgetItemEx(const QString &text, int sortRole = Qt::DisplayRole, QListWidget *parent = 0, int type = Type)
    : QListWidgetItem(text, parent, type), m_SortRole(sortRole) {}

  virtual bool operator< ( const QListWidgetItem & other ) const {
    return this->data(m_SortRole).value<T>() < other.data(m_SortRole).value<T>();
  }
private:
  int m_SortRole;
};


static const unsigned char Key2[20] = { 0x99, 0xb8, 0x76, 0x42, 0x3e, 0xc1, 0x60, 0xa4, 0x5b, 0x01,
                                        0xdb, 0xf8, 0x43, 0x3a, 0xb7, 0xb6, 0x98, 0xd4, 0x7d, 0xa2 };

Settings *Settings::s_Instance = nullptr;


Settings::Settings(const QSettings &settingsSource)
  : m_Settings(settingsSource.fileName(), settingsSource.format())
{
  if (s_Instance != nullptr) {
    throw std::runtime_error("second instance of \"Settings\" created");
  } else {
    s_Instance = this;
  }
}


Settings::~Settings()
{
  s_Instance = nullptr;
}


Settings &Settings::instance()
{
  if (s_Instance == nullptr) {
    throw std::runtime_error("no instance of \"Settings\"");
  }
  return *s_Instance;
}

void Settings::clearPlugins()
{
  m_Plugins.clear();
  m_PluginSettings.clear();

  m_PluginBlacklist.clear();
  int count = m_Settings.beginReadArray("pluginBlacklist");
  for (int i = 0; i < count; ++i) {
    m_Settings.setArrayIndex(i);
    m_PluginBlacklist.insert(m_Settings.value("name").toString());
  }
  m_Settings.endArray();
}

bool Settings::pluginBlacklisted(const QString &fileName) const
{
  return m_PluginBlacklist.contains(fileName);
}

void Settings::registerAsNXMHandler(bool force)
{
  std::wstring nxmPath = ToWString(QCoreApplication::applicationDirPath() + "/nxmhandler.exe");
  std::wstring executable = ToWString(QCoreApplication::applicationFilePath());
  std::wstring mode = force ? L"forcereg" : L"reg";
  std::wstring parameters = mode + L" " + m_GamePlugin->gameShortName().toStdWString() + L" \"" + executable + L"\"";
  HINSTANCE res = ::ShellExecuteW(nullptr, L"open", nxmPath.c_str(), parameters.c_str(), nullptr, SW_SHOWNORMAL);
  if ((int)res <= 32) {
    QMessageBox::critical(nullptr, tr("Failed"),
                          tr("Sorry, failed to start the helper application"));
  }
}

void Settings::managedGameChanged(IPluginGame const *gamePlugin)
{
  m_GamePlugin = gamePlugin;
}

void Settings::registerPlugin(IPlugin *plugin)
{
  m_Plugins.push_back(plugin);
  m_PluginSettings.insert(plugin->name(), QMap<QString, QVariant>());
  m_PluginDescriptions.insert(plugin->name(), QMap<QString, QVariant>());
  for (const PluginSetting &setting : plugin->settings()) {
    QVariant temp = m_Settings.value("Plugins/" + plugin->name() + "/" + setting.key, setting.defaultValue);
    if (!temp.convert(setting.defaultValue.type())) {
      qWarning("failed to interpret \"%s\" as correct type for \"%s\" in plugin \"%s\", using default",
               qPrintable(temp.toString()), qPrintable(setting.key), qPrintable(plugin->name()));
      temp = setting.defaultValue;
    }
    m_PluginSettings[plugin->name()][setting.key] = temp;
    m_PluginDescriptions[plugin->name()][setting.key] = QString("%1 (default: %2)").arg(setting.description).arg(setting.defaultValue.toString());
  }
}

QString Settings::obfuscate(const QString &password)
{
  QByteArray temp = password.toUtf8();

  QByteArray buffer;
  for (int i = 0; i < temp.length(); ++i) {
    buffer.append(temp.at(i) ^ Key2[i % 20]);
  }
  return buffer.toBase64();
}

QString Settings::deObfuscate(const QString &password)
{
  QByteArray temp(QByteArray::fromBase64(password.toUtf8()));

  QByteArray buffer;
  for (int i = 0; i < temp.length(); ++i) {
    buffer.append(temp.at(i) ^ Key2[i % 20]);
  }
  return QString::fromUtf8(buffer.constData());
}

bool Settings::hideUncheckedPlugins() const
{
  return m_Settings.value("Settings/hide_unchecked_plugins", false).toBool();
}

bool Settings::forceEnableCoreFiles() const
{
  return m_Settings.value("Settings/force_enable_core_files", true).toBool();
}

bool Settings::automaticLoginEnabled() const
{
  return m_Settings.value("Settings/nexus_login", false).toBool();
}

QString Settings::getSteamAppID() const
{
  return m_Settings.value("Settings/app_id", m_GamePlugin->steamAPPId()).toString();
}

bool Settings::usePrereleases() const
{
  return m_Settings.value("Settings/use_prereleases", false).toBool();
}

void Settings::setDownloadSpeed(const QString &serverName, int bytesPerSecond)
{
  m_Settings.beginGroup("Servers");

  for (const QString &serverKey : m_Settings.childKeys()) {
    QVariantMap data = m_Settings.value(serverKey).toMap();
    if (serverKey == serverName) {
      data["downloadCount"] = data["downloadCount"].toInt() + 1;
      data["downloadSpeed"] = data["downloadSpeed"].toDouble() + static_cast<double>(bytesPerSecond);
      m_Settings.setValue(serverKey, data);
    }
  }

  m_Settings.endGroup();
  m_Settings.sync();
}

std::map<QString, int> Settings::getPreferredServers()
{
  std::map<QString, int> result;
  m_Settings.beginGroup("Servers");

  for (const QString &serverKey : m_Settings.childKeys()) {
    QVariantMap data = m_Settings.value(serverKey).toMap();
    int preference = data["preferred"].toInt();
    if (preference > 0) {
      result[serverKey] = preference;
    }
  }
  m_Settings.endGroup();

  return result;
}

QString Settings::getConfigurablePath(const QString &key,
                                      const QString &def,
                                      bool resolve) const
{
  QString result = QDir::fromNativeSeparators(
      m_Settings.value(QString("settings/") + key, QString("%BASE_DIR%/") + def)
          .toString());
  if (resolve) {
    result.replace("%BASE_DIR%", getBaseDirectory());
  }
  return result;
}

QString Settings::getBaseDirectory() const
{
  return QDir::fromNativeSeparators(m_Settings.value(
      "settings/base_directory", qApp->property("dataPath").toString()).toString());
}

QString Settings::getDownloadDirectory(bool resolve) const
{
  return getConfigurablePath("download_directory", ToQString(AppConfig::downloadPath()), resolve);
}

QString Settings::getCacheDirectory(bool resolve) const
{
  return getConfigurablePath("cache_directory", ToQString(AppConfig::cachePath()), resolve);
}

QString Settings::getModDirectory(bool resolve) const
{
  return getConfigurablePath("mod_directory", ToQString(AppConfig::modsPath()), resolve);
}

QString Settings::getProfileDirectory(bool resolve) const
{
  return getConfigurablePath("profiles_directory", ToQString(AppConfig::profilesPath()), resolve);
}

QString Settings::getOverwriteDirectory(bool resolve) const
{
  return getConfigurablePath("overwrite_directory",
                             ToQString(AppConfig::overwritePath()), resolve);
}

QString Settings::getNMMVersion() const
{
  static const QString MIN_NMM_VERSION = "0.61.13";
  QString result = m_Settings.value("Settings/nmm_version", MIN_NMM_VERSION).toString();
  if (VersionInfo(result) < VersionInfo(MIN_NMM_VERSION)) {
    result = MIN_NMM_VERSION;
  }
  return result;
}

bool Settings::getNexusLogin(QString &username, QString &password) const
{
  if (m_Settings.value("Settings/nexus_login", false).toBool()) {
    username = m_Settings.value("Settings/nexus_username", "").toString();
    password = deObfuscate(m_Settings.value("Settings/nexus_password", "").toString());
    return true;
  } else {
    return false;
  }
}

bool Settings::getSteamLogin(QString &username, QString &password) const
{
  if (m_Settings.contains("Settings/steam_username")
      && m_Settings.contains("Settings/steam_password")) {
    username = m_Settings.value("Settings/steam_username").toString();
    password = deObfuscate(m_Settings.value("Settings/steam_password").toString());
    return true;
  } else {
    return false;
  }
}
bool Settings::compactDownloads() const
{
  return m_Settings.value("Settings/compact_downloads", false).toBool();
}

bool Settings::metaDownloads() const
{
  return m_Settings.value("Settings/meta_downloads", false).toBool();
}

bool Settings::offlineMode() const
{
  return m_Settings.value("Settings/offline_mode", false).toBool();
}

int Settings::logLevel() const
{
  return m_Settings.value("Settings/log_level", 0).toInt();
}


void Settings::setNexusLogin(QString username, QString password)
{
  m_Settings.setValue("Settings/nexus_login", true);
  m_Settings.setValue("Settings/nexus_username", username);
  m_Settings.setValue("Settings/nexus_password", obfuscate(password));
}

void Settings::setSteamLogin(QString username, QString password)
{
  if (username == "") {
    m_Settings.remove("Settings/steam_username");
    password = "";
  } else {
    m_Settings.setValue("Settings/steam_username", username);
  }
  if (password == "") {
    m_Settings.remove("Settings/steam_password");
  } else {
    m_Settings.setValue("Settings/steam_password", obfuscate(password));
  }
}

LoadMechanism::EMechanism Settings::getLoadMechanism() const
{
  switch (m_Settings.value("Settings/load_mechanism").toInt()) {
    case LoadMechanism::LOAD_MODORGANIZER: return LoadMechanism::LOAD_MODORGANIZER;
    case LoadMechanism::LOAD_SCRIPTEXTENDER: return LoadMechanism::LOAD_SCRIPTEXTENDER;
    case LoadMechanism::LOAD_PROXYDLL: return LoadMechanism::LOAD_PROXYDLL;
  }
  throw std::runtime_error("invalid load mechanism");
}


void Settings::setupLoadMechanism()
{
  m_LoadMechanism.activate(getLoadMechanism());
}


bool Settings::useProxy() const
{
  return m_Settings.value("Settings/use_proxy", false).toBool();
}

bool Settings::displayForeign() const
{
  return m_Settings.value("Settings/display_foreign", true).toBool();
}

void Settings::setMotDHash(uint hash)
{
  m_Settings.setValue("motd_hash", hash);
}

uint Settings::getMotDHash() const
{
  return m_Settings.value("motd_hash", 0).toUInt();
}

QVariant Settings::pluginSetting(const QString &pluginName, const QString &key) const
{
  auto iterPlugin = m_PluginSettings.find(pluginName);
  if (iterPlugin == m_PluginSettings.end()) {
    return QVariant();
  }
  auto iterSetting = iterPlugin->find(key);
  if (iterSetting == iterPlugin->end()) {
    return QVariant();
  }

  return *iterSetting;
}

void Settings::setPluginSetting(const QString &pluginName, const QString &key, const QVariant &value)
{
  auto iterPlugin = m_PluginSettings.find(pluginName);
  if (iterPlugin == m_PluginSettings.end()) {
    throw MyException(tr("attempt to store setting for unknown plugin \"%1\"").arg(pluginName));
  }

  // store the new setting both in memory and in the ini
  m_PluginSettings[pluginName][key] = value;
  m_Settings.setValue("Plugins/" + pluginName + "/" + key, value);
}

QVariant Settings::pluginPersistent(const QString &pluginName, const QString &key, const QVariant &def) const
{
  if (!m_PluginSettings.contains(pluginName)) {
    return def;
  }
  return m_Settings.value("PluginPersistance/" + pluginName + "/" + key, def);
}

void Settings::setPluginPersistent(const QString &pluginName, const QString &key, const QVariant &value, bool sync)
{
  if (!m_PluginSettings.contains(pluginName)) {
    throw MyException(tr("attempt to store setting for unknown plugin \"%1\"").arg(pluginName));
  }
  m_Settings.setValue("PluginPersistance/" + pluginName + "/" + key, value);
  if (sync) {
    m_Settings.sync();
  }
}

QString Settings::language()
{
  QString result = m_Settings.value("Settings/language", "").toString();
  if (result.isEmpty()) {
    QStringList languagePreferences = QLocale::system().uiLanguages();
    if (languagePreferences.length() > 0) {
      // the users most favoritest language
      result = languagePreferences.at(0);
    } else {
      // fallback system locale
      result = QLocale::system().name();
    }
  }
  return result;
}

void Settings::updateServers(const QList<ServerInfo> &servers)
{
  m_Settings.beginGroup("Servers");
  QStringList oldServerKeys = m_Settings.childKeys();

  for (const ServerInfo &server : servers) {
    if (!oldServerKeys.contains(server.name)) {
      // not yet known server
      QVariantMap newVal;
      newVal["premium"] = server.premium;
      newVal["preferred"] = server.preferred ? 1 : 0;
      newVal["lastSeen"] = server.lastSeen;
      newVal["downloadCount"] = 0;
      newVal["downloadSpeed"] = 0.0;

      m_Settings.setValue(server.name, newVal);
    } else {
      QVariantMap data = m_Settings.value(server.name).toMap();
      data["lastSeen"] = server.lastSeen;
      data["premium"] = server.premium;

      m_Settings.setValue(server.name, data);
    }
  }

  // clean up unavailable servers
  QDate now = QDate::currentDate();
  for (const QString &key : m_Settings.childKeys()) {
    QVariantMap val = m_Settings.value(key).toMap();
    QDate lastSeen = val["lastSeen"].toDate();
    if (lastSeen.daysTo(now) > 30) {
      qDebug("removing server %s since it hasn't been available for downloads in over a month", qPrintable(key));
      m_Settings.remove(key);
    }
  }

  m_Settings.endGroup();

  m_Settings.sync();
}

void Settings::addBlacklistPlugin(const QString &fileName)
{
  m_PluginBlacklist.insert(fileName);
  writePluginBlacklist();
}

void Settings::writePluginBlacklist()
{
  m_Settings.beginWriteArray("pluginBlacklist");
  int idx = 0;
  for (const QString &plugin : m_PluginBlacklist) {
    m_Settings.setArrayIndex(idx++);
    m_Settings.setValue("name", plugin);
  }

  m_Settings.endArray();
}

void Settings::addLanguages(QComboBox *languageBox)
{
  std::vector<std::pair<QString, QString>> languages;

  QDirIterator langIter(QCoreApplication::applicationDirPath() + "/translations", QDir::Files);
  QString pattern = ToQString(AppConfig::translationPrefix()) +  "_([a-z]{2,3}(_[A-Z]{2,2})?).qm";
  QRegExp exp(pattern);
  while (langIter.hasNext()) {
    langIter.next();
    QString file = langIter.fileName();
    if (exp.exactMatch(file)) {
      QString languageCode = exp.cap(1);
      QLocale locale(languageCode);
      QString languageString = QString("%1 (%2)").arg(locale.nativeLanguageName()).arg(locale.nativeCountryName());  //QLocale::languageToString(locale.language());
      if (locale.language() == QLocale::Chinese) {
        if (languageCode == "zh_TW") {
          languageString = "Chinese (traditional)";
        } else {
          languageString = "Chinese (simplified)";
        }
      }
      languages.push_back(std::make_pair(QString("%1").arg(languageString), exp.cap(1)));
      //languageBox->addItem(QString("%1").arg(languageString), exp.cap(1));
    }
  }
  if (!languageBox->findText("English")) {
    languages.push_back(std::make_pair(QString("English"), QString("en_US")));
    //languageBox->addItem("English", "en_US");
  }
  std::sort(languages.begin(), languages.end());
  for (const auto &lang : languages) {
    languageBox->addItem(lang.first, lang.second);
  }
}

void Settings::addStyles(QComboBox *styleBox)
{
  styleBox->addItem("None", "");
  styleBox->addItem("Fusion", "Fusion");

  QDirIterator langIter(QCoreApplication::applicationDirPath() + "/" + ToQString(AppConfig::stylesheetsPath()), QStringList("*.qss"), QDir::Files);
  while (langIter.hasNext()) {
    langIter.next();
    QString style = langIter.fileName();
    styleBox->addItem(style, style);
  }
}

void Settings::resetDialogs()
{
<<<<<<< HEAD
  m_Settings.beginGroup("DialogChoices");
  QStringList keys = m_Settings.childKeys();
  for (QString key : keys) {
    m_Settings.remove(key);
  }

  m_Settings.endGroup();
=======
  QuestionBoxMemory::resetDialogs();
>>>>>>> 4a582e52
}


void Settings::query(QWidget *parent)
{
  SettingsDialog dialog(parent);

  connect(&dialog, SIGNAL(resetDialogs()), this, SLOT(resetDialogs()));

  std::vector<std::unique_ptr<SettingsTab>> tabs;

  tabs.push_back(std::unique_ptr<SettingsTab>(new GeneralTab(this, dialog)));
  tabs.push_back(std::unique_ptr<SettingsTab>(new PathsTab(this, dialog)));
  tabs.push_back(std::unique_ptr<SettingsTab>(new NexusTab(this, dialog)));
  tabs.push_back(std::unique_ptr<SettingsTab>(new SteamTab(this, dialog)));
  tabs.push_back(std::unique_ptr<SettingsTab>(new PluginsTab(this, dialog)));
  tabs.push_back(std::unique_ptr<SettingsTab>(new WorkaroundsTab(this, dialog)));

  if (dialog.exec() == QDialog::Accepted) {
    // transfer modified settings to configuration file
    for (std::unique_ptr<SettingsTab> const &tab: tabs) {
      tab->update();
    }
  }
}

Settings::SettingsTab::SettingsTab(Settings *m_parent, SettingsDialog &m_dialog)
  : m_parent(m_parent)
  , m_Settings(m_parent->m_Settings)
  , m_dialog(m_dialog)
{
}

Settings::SettingsTab::~SettingsTab()
{}

Settings::GeneralTab::GeneralTab(Settings *m_parent, SettingsDialog &m_dialog)
  : Settings::SettingsTab(m_parent, m_dialog)
  , m_languageBox(m_dialog.findChild<QComboBox *>("languageBox"))
  , m_styleBox(m_dialog.findChild<QComboBox *>("styleBox"))
  , m_logLevelBox(m_dialog.findChild<QComboBox *>("logLevelBox"))
  , m_compactBox(m_dialog.findChild<QCheckBox *>("compactBox"))
  , m_showMetaBox(m_dialog.findChild<QCheckBox *>("showMetaBox"))
  , m_usePrereleaseBox(m_dialog.findChild<QCheckBox *>("usePrereleaseBox"))
{
  // FIXME I think 'addLanguages' lives in here not in parent
  m_parent->addLanguages(m_languageBox);
  {
    QString languageCode = m_parent->language();
    int currentID        = m_languageBox->findData(languageCode);
    // I made a mess. :( Most languages are stored with only the iso country
    // code (2 characters like "de") but chinese
    // with the exact language variant (zh_TW) so I have to search for both
    // variants
    if (currentID == -1) {
      currentID = m_languageBox->findData(languageCode.mid(0, 2));
    }
    if (currentID != -1) {
      m_languageBox->setCurrentIndex(currentID);
    }
  }

  // FIXME I think addStyles lives in here not in parent
  m_parent->addStyles(m_styleBox);
  {
    int currentID = m_styleBox->findData(
        m_Settings.value("Settings/style", "").toString());
    if (currentID != -1) {
      m_styleBox->setCurrentIndex(currentID);
    }
  }

  m_logLevelBox->setCurrentIndex(m_parent->logLevel());
  m_compactBox->setChecked(m_parent->compactDownloads());
  m_showMetaBox->setChecked(m_parent->metaDownloads());
  m_usePrereleaseBox->setChecked(m_parent->usePrereleases());
}

void Settings::GeneralTab::update()
{
  QString oldLanguage = m_parent->language();
  QString newLanguage = m_languageBox->itemData(m_languageBox->currentIndex()).toString();
  if (newLanguage != oldLanguage) {
    m_Settings.setValue("Settings/language", newLanguage);
    emit m_parent->languageChanged(newLanguage);
  }

  QString oldStyle = m_Settings.value("Settings/style", "").toString();
  QString newStyle = m_styleBox->itemData(m_styleBox->currentIndex()).toString();
  if (oldStyle != newStyle) {
    m_Settings.setValue("Settings/style", newStyle);
    emit m_parent->styleChanged(newStyle);
  }

  m_Settings.setValue("Settings/log_level", m_logLevelBox->currentIndex());


  m_Settings.setValue("Settings/compact_downloads", m_compactBox->isChecked());
  m_Settings.setValue("Settings/meta_downloads", m_showMetaBox->isChecked());
  m_Settings.setValue("Settings/use_prereleases", m_usePrereleaseBox->isChecked());
}

Settings::PathsTab::PathsTab(Settings *parent, SettingsDialog &dialog)
  : SettingsTab(parent, dialog)
  , m_baseDirEdit(m_dialog.findChild<QLineEdit *>("baseDirEdit"))
  , m_downloadDirEdit(m_dialog.findChild<QLineEdit *>("downloadDirEdit"))
  , m_modDirEdit(m_dialog.findChild<QLineEdit *>("modDirEdit"))
  , m_cacheDirEdit(m_dialog.findChild<QLineEdit *>("cacheDirEdit"))
  , m_profilesDirEdit(m_dialog.findChild<QLineEdit *>("profilesDirEdit"))
  , m_overwriteDirEdit(m_dialog.findChild<QLineEdit *>("overwriteDirEdit"))
{
  m_baseDirEdit->setText(m_parent->getBaseDirectory());

  QString basePath = parent->getBaseDirectory();
  QDir baseDir(basePath);
  for (const auto &dir : {
       std::make_pair(m_downloadDirEdit, m_parent->getDownloadDirectory(false)),
       std::make_pair(m_modDirEdit, m_parent->getModDirectory(false)),
       std::make_pair(m_cacheDirEdit, m_parent->getCacheDirectory(false)),
       std::make_pair(m_profilesDirEdit, m_parent->getProfileDirectory(false)),
       std::make_pair(m_overwriteDirEdit, m_parent->getOverwriteDirectory(false))
      }) {
    QString storePath = baseDir.relativeFilePath(dir.second);
    storePath = dir.second;
    dir.first->setText(storePath);
  }
}

void Settings::PathsTab::update()
{
  typedef std::tuple<QString, QString, std::wstring> Directory;

  QString basePath = m_parent->getBaseDirectory();

  for (const Directory &dir :{
       Directory{m_downloadDirEdit->text(), "download_directory", AppConfig::downloadPath()},
       Directory{m_cacheDirEdit->text(), "cache_directory", AppConfig::cachePath()},
       Directory{m_modDirEdit->text(), "mod_directory", AppConfig::modsPath()},
       Directory{m_overwriteDirEdit->text(), "overwrite_directory", AppConfig::overwritePath()},
       Directory{m_profilesDirEdit->text(), "profiles_directory", AppConfig::profilesPath()}
      }) {
    QString path, settingsKey;
    std::wstring defaultName;
    std::tie(path, settingsKey, defaultName) = dir;

    settingsKey = QString("Settings/%1").arg(settingsKey);

    QString realPath = path;
    realPath.replace("%BASE_DIR%", m_baseDirEdit->text());

    if (!QDir(realPath).exists()) {
      if (!QDir().mkpath(realPath)) {
        QMessageBox::warning(qApp->activeWindow(), tr("Error"),
                             tr("Failed to create \"%1\", you may not have the "
                                "necessary permission. path remains unchanged.")
                                 .arg(realPath));
      }
    }

    if (QFileInfo(realPath)
        != QFileInfo(basePath + "/" + QString::fromStdWString(defaultName))) {
      m_Settings.setValue(settingsKey, path);
    } else {
      m_Settings.remove(settingsKey);
    }
  }

  if (QFileInfo(m_baseDirEdit->text()) !=
      QFileInfo(qApp->property("dataPath").toString())) {
    m_Settings.setValue("Settings/base_directory", m_baseDirEdit->text());
  } else {
    m_Settings.remove("Settings/base_directory");
  }
}

Settings::NexusTab::NexusTab(Settings *parent, SettingsDialog &dialog)
  : Settings::SettingsTab(parent, dialog)
  , m_loginCheckBox(dialog.findChild<QCheckBox *>("loginCheckBox"))
  , m_usernameEdit(dialog.findChild<QLineEdit *>("usernameEdit"))
  , m_passwordEdit(dialog.findChild<QLineEdit *>("passwordEdit"))
  , m_offlineBox(dialog.findChild<QCheckBox *>("offlineBox"))
  , m_proxyBox(dialog.findChild<QCheckBox *>("proxyBox"))
  , m_knownServersList(dialog.findChild<QListWidget *>("knownServersList"))
  , m_preferredServersList(
        dialog.findChild<QListWidget *>("preferredServersList"))
{
  if (parent->automaticLoginEnabled()) {
    m_loginCheckBox->setChecked(true);
    m_usernameEdit->setText(m_Settings.value("Settings/nexus_username", "").toString());
    m_passwordEdit->setText(deObfuscate(m_Settings.value("Settings/nexus_password", "").toString()));
  }

  m_offlineBox->setChecked(parent->offlineMode());
  m_proxyBox->setChecked(parent->useProxy());

  // display server preferences
  m_Settings.beginGroup("Servers");
  for (const QString &key : m_Settings.childKeys()) {
    QVariantMap val = m_Settings.value(key).toMap();
    QString type = val["premium"].toBool() ? "(premium)" : "(free)";

    QString descriptor = key + " " + type;
    if (val.contains("downloadSpeed") && val.contains("downloadCount") && (val["downloadCount"].toInt() > 0)) {
      int bps = static_cast<int>(val["downloadSpeed"].toDouble() / val["downloadCount"].toInt());
      descriptor += QString(" (%1 kbps)").arg(bps / 1024);
    }

    QListWidgetItem *newItem = new QListWidgetItemEx<int>(descriptor, Qt::UserRole + 1);

    newItem->setData(Qt::UserRole, key);
    newItem->setData(Qt::UserRole + 1, val["preferred"].toInt());
    if (val["preferred"].toInt() > 0) {
      m_preferredServersList->addItem(newItem);
    } else {
      m_knownServersList->addItem(newItem);
    }
    m_preferredServersList->sortItems(Qt::DescendingOrder);
  }
  m_Settings.endGroup();
}

void Settings::NexusTab::update()
{
  if (m_loginCheckBox->isChecked()) {
    m_Settings.setValue("Settings/nexus_login", true);
    m_Settings.setValue("Settings/nexus_username", m_usernameEdit->text());
    m_Settings.setValue("Settings/nexus_password", obfuscate(m_passwordEdit->text()));
  } else {
    m_Settings.setValue("Settings/nexus_login", false);
    m_Settings.remove("Settings/nexus_username");
    m_Settings.remove("Settings/nexus_password");
  }
  m_Settings.setValue("Settings/offline_mode", m_offlineBox->isChecked());
  m_Settings.setValue("Settings/use_proxy", m_proxyBox->isChecked());

  // store server preference
  m_Settings.beginGroup("Servers");
  for (int i = 0; i < m_knownServersList->count(); ++i) {
    QString key = m_knownServersList->item(i)->data(Qt::UserRole).toString();
    QVariantMap val = m_Settings.value(key).toMap();
    val["preferred"] = 0;
    m_Settings.setValue(key, val);
  }
  int count = m_preferredServersList->count();
  for (int i = 0; i < count; ++i) {
    QString key = m_preferredServersList->item(i)->data(Qt::UserRole).toString();
    QVariantMap val = m_Settings.value(key).toMap();
    val["preferred"] = count - i;
    m_Settings.setValue(key, val);
  }
  m_Settings.endGroup();
}

Settings::SteamTab::SteamTab(Settings *m_parent, SettingsDialog &m_dialog)
  : Settings::SettingsTab(m_parent, m_dialog)
  , m_steamUserEdit(m_dialog.findChild<QLineEdit *>("steamUserEdit"))
  , m_steamPassEdit(m_dialog.findChild<QLineEdit *>("steamPassEdit"))
{
  if (m_Settings.contains("Settings/steam_username")) {
    m_steamUserEdit->setText(m_Settings.value("Settings/steam_username", "").toString());
    if (m_Settings.contains("Settings/steam_password")) {
      m_steamPassEdit->setText(deObfuscate(m_Settings.value("Settings/steam_password", "").toString()));
    }
  }
}

void Settings::SteamTab::update()
{
  //FIXME this should be inlined here?
  m_parent->setSteamLogin(m_steamUserEdit->text(), m_steamPassEdit->text());
}

Settings::PluginsTab::PluginsTab(Settings *m_parent, SettingsDialog &m_dialog)
  : Settings::SettingsTab(m_parent, m_dialog)
  , m_pluginsList(m_dialog.findChild<QListWidget *>("pluginsList"))
  , m_pluginBlacklistList(m_dialog.findChild<QListWidget *>("pluginBlacklist"))
{
  // display plugin settings
  for (IPlugin *plugin : m_parent->m_Plugins) {
    QListWidgetItem *listItem = new QListWidgetItem(plugin->name(), m_pluginsList);
    listItem->setData(Qt::UserRole, QVariant::fromValue((void*)plugin));
    listItem->setData(Qt::UserRole + 1, m_parent->m_PluginSettings[plugin->name()]);
    listItem->setData(Qt::UserRole + 2, m_parent->m_PluginDescriptions[plugin->name()]);
    m_pluginsList->addItem(listItem);
  }

  // display plugin blacklist
  for (const QString &pluginName : m_parent->m_PluginBlacklist) {
    m_pluginBlacklistList->addItem(pluginName);
  }
}

void Settings::PluginsTab::update()
{
  // transfer plugin settings to in-memory structure
  for (int i = 0; i < m_pluginsList->count(); ++i) {
    QListWidgetItem *item = m_pluginsList->item(i);
    m_parent->m_PluginSettings[item->text()] = item->data(Qt::UserRole + 1).toMap();
  }
  // store plugin settings on disc
  for (auto iterPlugins = m_parent->m_PluginSettings.begin(); iterPlugins != m_parent->m_PluginSettings.end(); ++iterPlugins) {
    for (auto iterSettings = iterPlugins->begin(); iterSettings != iterPlugins->end(); ++iterSettings) {
      m_Settings.setValue("Plugins/" + iterPlugins.key() + "/" + iterSettings.key(), iterSettings.value());
    }
  }

  // store plugin blacklist
  m_parent->m_PluginBlacklist.clear();
  for (QListWidgetItem *item : m_pluginBlacklistList->findItems("*", Qt::MatchWildcard)) {
    m_parent->m_PluginBlacklist.insert(item->text());
  }
  m_parent->writePluginBlacklist();
}

Settings::WorkaroundsTab::WorkaroundsTab(Settings *m_parent,
                                         SettingsDialog &m_dialog)
  : Settings::SettingsTab(m_parent, m_dialog)
  , m_appIDEdit(m_dialog.findChild<QLineEdit *>("appIDEdit"))
  , m_mechanismBox(m_dialog.findChild<QComboBox *>("mechanismBox"))
  , m_nmmVersionEdit(m_dialog.findChild<QLineEdit *>("nmmVersionEdit"))
  , m_hideUncheckedBox(m_dialog.findChild<QCheckBox *>("hideUncheckedBox"))
  , m_forceEnableBox(m_dialog.findChild<QCheckBox *>("forceEnableBox"))
  , m_displayForeignBox(m_dialog.findChild<QCheckBox *>("displayForeignBox"))
{
  m_appIDEdit->setText(m_parent->getSteamAppID());

  LoadMechanism::EMechanism mechanismID = m_parent->getLoadMechanism();
  int index = 0;

  if (m_parent->m_LoadMechanism.isDirectLoadingSupported()) {
    m_mechanismBox->addItem(QObject::tr("Mod Organizer"), LoadMechanism::LOAD_MODORGANIZER);
    if (mechanismID == LoadMechanism::LOAD_MODORGANIZER) {
      index = m_mechanismBox->count() - 1;
    }
  }

  if (m_parent->m_LoadMechanism.isScriptExtenderSupported()) {
    m_mechanismBox->addItem(QObject::tr("Script Extender"), LoadMechanism::LOAD_SCRIPTEXTENDER);
    if (mechanismID == LoadMechanism::LOAD_SCRIPTEXTENDER) {
      index = m_mechanismBox->count() - 1;
    }
  }

  if (m_parent->m_LoadMechanism.isProxyDLLSupported()) {
    m_mechanismBox->addItem(QObject::tr("Proxy DLL"), LoadMechanism::LOAD_PROXYDLL);
    if (mechanismID == LoadMechanism::LOAD_PROXYDLL) {
      index = m_mechanismBox->count() - 1;
    }
  }

  m_mechanismBox->setCurrentIndex(index);

  m_nmmVersionEdit->setText(m_parent->getNMMVersion());
  m_hideUncheckedBox->setChecked(m_parent->hideUncheckedPlugins());
  m_forceEnableBox->setChecked(m_parent->forceEnableCoreFiles());
  m_displayForeignBox->setChecked(m_parent->displayForeign());

}

void Settings::WorkaroundsTab::update()
{
  if (m_appIDEdit->text() != m_parent->m_GamePlugin->steamAPPId()) {
    m_Settings.setValue("Settings/app_id", m_appIDEdit->text());
  } else {
    m_Settings.remove("Settings/app_id");
  }
  m_Settings.setValue("Settings/load_mechanism", m_mechanismBox->itemData(m_mechanismBox->currentIndex()).toInt());
  m_Settings.setValue("Settings/nmm_version", m_nmmVersionEdit->text());
  m_Settings.setValue("Settings/hide_unchecked_plugins", m_hideUncheckedBox->isChecked());
  m_Settings.setValue("Settings/force_enable_core_files", m_forceEnableBox->isChecked());
  m_Settings.setValue("Settings/display_foreign", m_displayForeignBox->isChecked());
}<|MERGE_RESOLUTION|>--- conflicted
+++ resolved
@@ -43,12 +43,9 @@
 #include <QMessageBox>
 #include <QApplication>
 #include <QRegExp>
-<<<<<<< HEAD
 #include <QDir>
-=======
 #include <QStringList>
 #include <QVariantMap>
->>>>>>> 4a582e52
 
 #include <Qt> // for Qt::UserRole, etc
 #include <QtDebug> // for qDebug, qWarning
@@ -570,17 +567,7 @@
 
 void Settings::resetDialogs()
 {
-<<<<<<< HEAD
-  m_Settings.beginGroup("DialogChoices");
-  QStringList keys = m_Settings.childKeys();
-  for (QString key : keys) {
-    m_Settings.remove(key);
-  }
-
-  m_Settings.endGroup();
-=======
   QuestionBoxMemory::resetDialogs();
->>>>>>> 4a582e52
 }
 
 
