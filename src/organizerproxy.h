#ifndef ORGANIZERPROXY_H
#define ORGANIZERPROXY_H

#include <memory>

#include <iplugin.h>
#include <imoinfo.h>

class OrganizerCore;
class PluginContainer;
class DownloadManagerProxy;
class ModListProxy;
class PluginListProxy;

class OrganizerProxy : public MOBase::IOrganizer
{

public:

  OrganizerProxy(OrganizerCore *organizer, PluginContainer *pluginContainer, MOBase::IPlugin *plugin);

  /**
   * @return the plugin corresponding to this proxy.
   */
  MOBase::IPlugin* plugin() const { return m_Plugin;  }

  virtual MOBase::IModRepositoryBridge *createNexusBridge() const;
  virtual QString profileName() const;
  virtual QString profilePath() const;
  virtual QString downloadsPath() const;
  virtual QString overwritePath() const;
  virtual QString basePath() const;
  virtual QString modsPath() const;
  virtual MOBase::VersionInfo appVersion() const;
  virtual MOBase::IPluginGame *getGame(const QString &gameName) const;
  virtual MOBase::IModInterface *createMod(MOBase::GuessedValue<QString> &name);
  virtual void modDataChanged(MOBase::IModInterface *mod);
  virtual QVariant pluginSetting(const QString &pluginName, const QString &key) const;
  virtual void setPluginSetting(const QString &pluginName, const QString &key, const QVariant &value);
  virtual QVariant persistent(const QString &pluginName, const QString &key, const QVariant &def = QVariant()) const;
  virtual void setPersistent(const QString &pluginName, const QString &key, const QVariant &value, bool sync = true);
  virtual QString pluginDataPath() const;
  virtual MOBase::IModInterface *installMod(const QString &fileName, const QString &nameSuggestion = QString());
  virtual QString resolvePath(const QString &fileName) const;
  virtual QStringList listDirectories(const QString &directoryName) const;
  virtual QStringList findFiles(const QString &path, const std::function<bool(const QString &)> &filter) const override;
  virtual QStringList findFiles(const QString &path, const QStringList &globFilters) const override;
  virtual QStringList getFileOrigins(const QString &fileName) const;
  virtual QList<FileInfo> findFileInfos(const QString &path, const std::function<bool(const FileInfo&)> &filter) const;

  virtual MOBase::IDownloadManager *downloadManager() const;
  virtual MOBase::IPluginList *pluginList() const;
  virtual MOBase::IModList *modList() const;
  virtual MOBase::IProfile *profile() const override;
  virtual HANDLE startApplication(const QString &executable, const QStringList &args = QStringList(), const QString &cwd = "",
                                  const QString &profile = "", const QString &forcedCustomOverwrite = "", bool ignoreCustomOverwrite = false);
  virtual bool waitForApplication(HANDLE handle, LPDWORD exitCode = nullptr) const;
  virtual void refresh(bool saveChanges);

<<<<<<< HEAD
  virtual bool onAboutToRun(const std::function<bool(const QString&)> &func);
  virtual bool onFinishedRun(const std::function<void (const QString&, unsigned int)> &func);
  virtual bool onUserInterfaceInitialized(std::function<void(QMainWindow*)> const& func);
  virtual bool onProfileChanged(std::function<void(MOBase::IProfile*, MOBase::IProfile*)> const& func);
  virtual bool onPluginSettingChanged(std::function<void(QString const&, const QString& key, const QVariant&, const QVariant&)> const& func);
=======
  virtual bool onAboutToRun(const std::function<bool(const QString&)> &func) override;
  virtual bool onFinishedRun(const std::function<void (const QString&, unsigned int)> &func) override;
  virtual bool onModInstalled(const std::function<void (const QString&)> &func) override;
  virtual bool onUserInterfaceInitialized(std::function<void(QMainWindow*)> const& func) override;
  virtual bool onProfileCreated(std::function<void(MOBase::IProfile*)> const& func) override;
  virtual bool onProfileRenamed(std::function<void(MOBase::IProfile*, QString const&, QString const&)> const& func) override;
  virtual bool onProfileRemoved(std::function<void(QString const&)> const& func) override;
  virtual bool onProfileChanged(std::function<void(MOBase::IProfile*, MOBase::IProfile*)> const& func) override;
  virtual bool onPluginSettingChanged(std::function<void(QString const&, const QString& key, const QVariant&, const QVariant&)> const& func) override;
>>>>>>> d42399e4

  virtual MOBase::IPluginGame const *managedGame() const;

private:

  OrganizerCore *m_Proxied;
  PluginContainer *m_PluginContainer;

  MOBase::IPlugin *m_Plugin;

  std::unique_ptr<DownloadManagerProxy> m_DownloadManagerProxy;
  std::unique_ptr<ModListProxy> m_ModListProxy;
  std::unique_ptr<PluginListProxy> m_PluginListProxy;

};

#endif // ORGANIZERPROXY_H
<|MERGE_RESOLUTION|>--- conflicted
+++ resolved
@@ -1,93 +1,84 @@
-#ifndef ORGANIZERPROXY_H
-#define ORGANIZERPROXY_H
-
-#include <memory>
-
-#include <iplugin.h>
-#include <imoinfo.h>
-
-class OrganizerCore;
-class PluginContainer;
-class DownloadManagerProxy;
-class ModListProxy;
-class PluginListProxy;
-
-class OrganizerProxy : public MOBase::IOrganizer
-{
-
-public:
-
-  OrganizerProxy(OrganizerCore *organizer, PluginContainer *pluginContainer, MOBase::IPlugin *plugin);
-
-  /**
-   * @return the plugin corresponding to this proxy.
-   */
-  MOBase::IPlugin* plugin() const { return m_Plugin;  }
-
-  virtual MOBase::IModRepositoryBridge *createNexusBridge() const;
-  virtual QString profileName() const;
-  virtual QString profilePath() const;
-  virtual QString downloadsPath() const;
-  virtual QString overwritePath() const;
-  virtual QString basePath() const;
-  virtual QString modsPath() const;
-  virtual MOBase::VersionInfo appVersion() const;
-  virtual MOBase::IPluginGame *getGame(const QString &gameName) const;
-  virtual MOBase::IModInterface *createMod(MOBase::GuessedValue<QString> &name);
-  virtual void modDataChanged(MOBase::IModInterface *mod);
-  virtual QVariant pluginSetting(const QString &pluginName, const QString &key) const;
-  virtual void setPluginSetting(const QString &pluginName, const QString &key, const QVariant &value);
-  virtual QVariant persistent(const QString &pluginName, const QString &key, const QVariant &def = QVariant()) const;
-  virtual void setPersistent(const QString &pluginName, const QString &key, const QVariant &value, bool sync = true);
-  virtual QString pluginDataPath() const;
-  virtual MOBase::IModInterface *installMod(const QString &fileName, const QString &nameSuggestion = QString());
-  virtual QString resolvePath(const QString &fileName) const;
-  virtual QStringList listDirectories(const QString &directoryName) const;
-  virtual QStringList findFiles(const QString &path, const std::function<bool(const QString &)> &filter) const override;
-  virtual QStringList findFiles(const QString &path, const QStringList &globFilters) const override;
-  virtual QStringList getFileOrigins(const QString &fileName) const;
-  virtual QList<FileInfo> findFileInfos(const QString &path, const std::function<bool(const FileInfo&)> &filter) const;
-
-  virtual MOBase::IDownloadManager *downloadManager() const;
-  virtual MOBase::IPluginList *pluginList() const;
-  virtual MOBase::IModList *modList() const;
-  virtual MOBase::IProfile *profile() const override;
-  virtual HANDLE startApplication(const QString &executable, const QStringList &args = QStringList(), const QString &cwd = "",
-                                  const QString &profile = "", const QString &forcedCustomOverwrite = "", bool ignoreCustomOverwrite = false);
-  virtual bool waitForApplication(HANDLE handle, LPDWORD exitCode = nullptr) const;
-  virtual void refresh(bool saveChanges);
-
-<<<<<<< HEAD
-  virtual bool onAboutToRun(const std::function<bool(const QString&)> &func);
-  virtual bool onFinishedRun(const std::function<void (const QString&, unsigned int)> &func);
-  virtual bool onUserInterfaceInitialized(std::function<void(QMainWindow*)> const& func);
-  virtual bool onProfileChanged(std::function<void(MOBase::IProfile*, MOBase::IProfile*)> const& func);
-  virtual bool onPluginSettingChanged(std::function<void(QString const&, const QString& key, const QVariant&, const QVariant&)> const& func);
-=======
-  virtual bool onAboutToRun(const std::function<bool(const QString&)> &func) override;
-  virtual bool onFinishedRun(const std::function<void (const QString&, unsigned int)> &func) override;
-  virtual bool onModInstalled(const std::function<void (const QString&)> &func) override;
-  virtual bool onUserInterfaceInitialized(std::function<void(QMainWindow*)> const& func) override;
-  virtual bool onProfileCreated(std::function<void(MOBase::IProfile*)> const& func) override;
-  virtual bool onProfileRenamed(std::function<void(MOBase::IProfile*, QString const&, QString const&)> const& func) override;
-  virtual bool onProfileRemoved(std::function<void(QString const&)> const& func) override;
-  virtual bool onProfileChanged(std::function<void(MOBase::IProfile*, MOBase::IProfile*)> const& func) override;
-  virtual bool onPluginSettingChanged(std::function<void(QString const&, const QString& key, const QVariant&, const QVariant&)> const& func) override;
->>>>>>> d42399e4
-
-  virtual MOBase::IPluginGame const *managedGame() const;
-
-private:
-
-  OrganizerCore *m_Proxied;
-  PluginContainer *m_PluginContainer;
-
-  MOBase::IPlugin *m_Plugin;
-
-  std::unique_ptr<DownloadManagerProxy> m_DownloadManagerProxy;
-  std::unique_ptr<ModListProxy> m_ModListProxy;
-  std::unique_ptr<PluginListProxy> m_PluginListProxy;
-
-};
-
-#endif // ORGANIZERPROXY_H
+#ifndef ORGANIZERPROXY_H
+#define ORGANIZERPROXY_H
+
+#include <memory>
+
+#include <iplugin.h>
+#include <imoinfo.h>
+
+class OrganizerCore;
+class PluginContainer;
+class DownloadManagerProxy;
+class ModListProxy;
+class PluginListProxy;
+
+class OrganizerProxy : public MOBase::IOrganizer
+{
+
+public:
+
+  OrganizerProxy(OrganizerCore *organizer, PluginContainer *pluginContainer, MOBase::IPlugin *plugin);
+
+  /**
+   * @return the plugin corresponding to this proxy.
+   */
+  MOBase::IPlugin* plugin() const { return m_Plugin;  }
+
+  virtual MOBase::IModRepositoryBridge *createNexusBridge() const;
+  virtual QString profileName() const;
+  virtual QString profilePath() const;
+  virtual QString downloadsPath() const;
+  virtual QString overwritePath() const;
+  virtual QString basePath() const;
+  virtual QString modsPath() const;
+  virtual MOBase::VersionInfo appVersion() const;
+  virtual MOBase::IPluginGame *getGame(const QString &gameName) const;
+  virtual MOBase::IModInterface *createMod(MOBase::GuessedValue<QString> &name);
+  virtual void modDataChanged(MOBase::IModInterface *mod);
+  virtual QVariant pluginSetting(const QString &pluginName, const QString &key) const;
+  virtual void setPluginSetting(const QString &pluginName, const QString &key, const QVariant &value);
+  virtual QVariant persistent(const QString &pluginName, const QString &key, const QVariant &def = QVariant()) const;
+  virtual void setPersistent(const QString &pluginName, const QString &key, const QVariant &value, bool sync = true);
+  virtual QString pluginDataPath() const;
+  virtual MOBase::IModInterface *installMod(const QString &fileName, const QString &nameSuggestion = QString());
+  virtual QString resolvePath(const QString &fileName) const;
+  virtual QStringList listDirectories(const QString &directoryName) const;
+  virtual QStringList findFiles(const QString &path, const std::function<bool(const QString &)> &filter) const override;
+  virtual QStringList findFiles(const QString &path, const QStringList &globFilters) const override;
+  virtual QStringList getFileOrigins(const QString &fileName) const;
+  virtual QList<FileInfo> findFileInfos(const QString &path, const std::function<bool(const FileInfo&)> &filter) const;
+
+  virtual MOBase::IDownloadManager *downloadManager() const;
+  virtual MOBase::IPluginList *pluginList() const;
+  virtual MOBase::IModList *modList() const;
+  virtual MOBase::IProfile *profile() const override;
+  virtual HANDLE startApplication(const QString &executable, const QStringList &args = QStringList(), const QString &cwd = "",
+                                  const QString &profile = "", const QString &forcedCustomOverwrite = "", bool ignoreCustomOverwrite = false);
+  virtual bool waitForApplication(HANDLE handle, LPDWORD exitCode = nullptr) const;
+  virtual void refresh(bool saveChanges);
+
+  virtual bool onAboutToRun(const std::function<bool(const QString&)> &func) override;
+  virtual bool onFinishedRun(const std::function<void (const QString&, unsigned int)> &func) override;
+  virtual bool onUserInterfaceInitialized(std::function<void(QMainWindow*)> const& func) override;
+  virtual bool onProfileCreated(std::function<void(MOBase::IProfile*)> const& func) override;
+  virtual bool onProfileRenamed(std::function<void(MOBase::IProfile*, QString const&, QString const&)> const& func) override;
+  virtual bool onProfileRemoved(std::function<void(QString const&)> const& func) override;
+  virtual bool onProfileChanged(std::function<void(MOBase::IProfile*, MOBase::IProfile*)> const& func) override;
+  virtual bool onPluginSettingChanged(std::function<void(QString const&, const QString& key, const QVariant&, const QVariant&)> const& func) override;
+
+  virtual MOBase::IPluginGame const *managedGame() const;
+
+private:
+
+  OrganizerCore *m_Proxied;
+  PluginContainer *m_PluginContainer;
+
+  MOBase::IPlugin *m_Plugin;
+
+  std::unique_ptr<DownloadManagerProxy> m_DownloadManagerProxy;
+  std::unique_ptr<ModListProxy> m_ModListProxy;
+  std::unique_ptr<PluginListProxy> m_PluginListProxy;
+
+};
+
+#endif // ORGANIZERPROXY_H