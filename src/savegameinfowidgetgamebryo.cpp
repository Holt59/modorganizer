<<<<<<< HEAD
/*
Copyright (C) 2012 Sebastian Herbord. All rights reserved.

This file is part of Mod Organizer.

Mod Organizer is free software: you can redistribute it and/or modify
it under the terms of the GNU General Public License as published by
the Free Software Foundation, either version 3 of the License, or
(at your option) any later version.

Mod Organizer is distributed in the hope that it will be useful,
but WITHOUT ANY WARRANTY; without even the implied warranty of
MERCHANTABILITY or FITNESS FOR A PARTICULAR PURPOSE.  See the
GNU General Public License for more details.

You should have received a copy of the GNU General Public License
along with Mod Organizer.  If not, see <http://www.gnu.org/licenses/>.
*/

#include "savegameinfowidgetgamebryo.h"
#include <QLabel>
#include <QVBoxLayout>


SaveGameInfoWidgetGamebryo::SaveGameInfoWidgetGamebryo(const SaveGame *saveGame, PluginList *pluginList, QWidget *parent)
  : SaveGameInfoWidget(parent), m_PluginList(pluginList)
{
  QVBoxLayout *gameLayout = new QVBoxLayout();
  gameLayout->setMargin(0);
  gameLayout->setSpacing(2);
  getGameFrame()->setLayout(gameLayout);
  setSave(saveGame);
}


void SaveGameInfoWidgetGamebryo::setSave(const SaveGame *saveGame)
{
  SaveGameInfoWidget::setSave(saveGame);
  const SaveGameGamebryo *gamebryoSave = qobject_cast<const SaveGameGamebryo*>(saveGame);
  QLayout *layout = getGameFrame()->layout();
  QLabel *header = new QLabel(tr("Missing ESPs"));
  QFont headerFont = header->font();
  QFont contentFont = headerFont;
  headerFont.setItalic(true);
  contentFont.setBold(true);
  contentFont.setPointSize(7);
  header->setFont(headerFont);
  layout->addWidget(header);
  int count = 0;
  for (int i = 0; i < gamebryoSave->numPlugins(); ++i) {
    const QString &pluginName = gamebryoSave->plugin(i);
    if (m_PluginList->isEnabled(pluginName)) {
      continue;
    } else {
      ++count;
    }

    if (count > 10) {
      break;
    }

    QLabel *pluginLabel = new QLabel(gamebryoSave->plugin(i));
    pluginLabel->setIndent(10);
    pluginLabel->setFont(contentFont);
    layout->addWidget(pluginLabel);
  }
  if (count > 10) {
    QLabel *dotDotLabel = new QLabel("...");
    dotDotLabel->setIndent(10);
    dotDotLabel->setFont(contentFont);
    layout->addWidget(dotDotLabel);
  }
}
=======
/*
Copyright (C) 2012 Sebastian Herbord. All rights reserved.

This file is part of Mod Organizer.

Mod Organizer is free software: you can redistribute it and/or modify
it under the terms of the GNU General Public License as published by
the Free Software Foundation, either version 3 of the License, or
(at your option) any later version.

Mod Organizer is distributed in the hope that it will be useful,
but WITHOUT ANY WARRANTY; without even the implied warranty of
MERCHANTABILITY or FITNESS FOR A PARTICULAR PURPOSE.  See the
GNU General Public License for more details.

You should have received a copy of the GNU General Public License
along with Mod Organizer.  If not, see <http://www.gnu.org/licenses/>.
*/

#include "savegameinfowidgetgamebryo.h"
#include <QLabel>
#include <QVBoxLayout>


SaveGameInfoWidgetGamebryo::SaveGameInfoWidgetGamebryo(const SaveGame *saveGame, PluginList *pluginList, QWidget *parent)
  : SaveGameInfoWidget(parent), m_PluginList(pluginList)
{
  QVBoxLayout *gameLayout = new QVBoxLayout();
  gameLayout->setMargin(0);
  gameLayout->setSpacing(2);
  getGameFrame()->setLayout(gameLayout);
  setSave(saveGame);
}


void SaveGameInfoWidgetGamebryo::setSave(const SaveGame *saveGame)
{
  SaveGameInfoWidget::setSave(saveGame);
  const SaveGameGamebryo *gamebryoSave = qobject_cast<const SaveGameGamebryo*>(saveGame);
  QLayout *layout = getGameFrame()->layout();
  QLabel *header = new QLabel(tr("Missing ESPs"));
  QFont headerFont = header->font();
  QFont contentFont = headerFont;
  headerFont.setItalic(true);
  contentFont.setBold(true);
  contentFont.setPointSize(7);
  header->setFont(headerFont);
  layout->addWidget(header);
  int count = 0;
  for (int i = 0; i < gamebryoSave->numPlugins(); ++i) {
    const QString &pluginName = gamebryoSave->plugin(i);
    if (m_PluginList->isEnabled(pluginName)) {
      continue;
    } else {
      ++count;
    }

    if (count > 10) {
      break;
    }

    QLabel *pluginLabel = new QLabel(gamebryoSave->plugin(i));
    pluginLabel->setIndent(10);
    pluginLabel->setFont(contentFont);
    layout->addWidget(pluginLabel);
  }
  if (count > 10) {
    QLabel *dotDotLabel = new QLabel("...");
    dotDotLabel->setIndent(10);
    dotDotLabel->setFont(contentFont);
    layout->addWidget(dotDotLabel);
  }
}
>>>>>>> f2f9e11f
<|MERGE_RESOLUTION|>--- conflicted
+++ resolved
@@ -1,149 +1,73 @@
-<<<<<<< HEAD
-/*
-Copyright (C) 2012 Sebastian Herbord. All rights reserved.
-
-This file is part of Mod Organizer.
-
-Mod Organizer is free software: you can redistribute it and/or modify
-it under the terms of the GNU General Public License as published by
-the Free Software Foundation, either version 3 of the License, or
-(at your option) any later version.
-
-Mod Organizer is distributed in the hope that it will be useful,
-but WITHOUT ANY WARRANTY; without even the implied warranty of
-MERCHANTABILITY or FITNESS FOR A PARTICULAR PURPOSE.  See the
-GNU General Public License for more details.
-
-You should have received a copy of the GNU General Public License
-along with Mod Organizer.  If not, see <http://www.gnu.org/licenses/>.
-*/
-
-#include "savegameinfowidgetgamebryo.h"
-#include <QLabel>
-#include <QVBoxLayout>
-
-
-SaveGameInfoWidgetGamebryo::SaveGameInfoWidgetGamebryo(const SaveGame *saveGame, PluginList *pluginList, QWidget *parent)
-  : SaveGameInfoWidget(parent), m_PluginList(pluginList)
-{
-  QVBoxLayout *gameLayout = new QVBoxLayout();
-  gameLayout->setMargin(0);
-  gameLayout->setSpacing(2);
-  getGameFrame()->setLayout(gameLayout);
-  setSave(saveGame);
-}
-
-
-void SaveGameInfoWidgetGamebryo::setSave(const SaveGame *saveGame)
-{
-  SaveGameInfoWidget::setSave(saveGame);
-  const SaveGameGamebryo *gamebryoSave = qobject_cast<const SaveGameGamebryo*>(saveGame);
-  QLayout *layout = getGameFrame()->layout();
-  QLabel *header = new QLabel(tr("Missing ESPs"));
-  QFont headerFont = header->font();
-  QFont contentFont = headerFont;
-  headerFont.setItalic(true);
-  contentFont.setBold(true);
-  contentFont.setPointSize(7);
-  header->setFont(headerFont);
-  layout->addWidget(header);
-  int count = 0;
-  for (int i = 0; i < gamebryoSave->numPlugins(); ++i) {
-    const QString &pluginName = gamebryoSave->plugin(i);
-    if (m_PluginList->isEnabled(pluginName)) {
-      continue;
-    } else {
-      ++count;
-    }
-
-    if (count > 10) {
-      break;
-    }
-
-    QLabel *pluginLabel = new QLabel(gamebryoSave->plugin(i));
-    pluginLabel->setIndent(10);
-    pluginLabel->setFont(contentFont);
-    layout->addWidget(pluginLabel);
-  }
-  if (count > 10) {
-    QLabel *dotDotLabel = new QLabel("...");
-    dotDotLabel->setIndent(10);
-    dotDotLabel->setFont(contentFont);
-    layout->addWidget(dotDotLabel);
-  }
-}
-=======
-/*
-Copyright (C) 2012 Sebastian Herbord. All rights reserved.
-
-This file is part of Mod Organizer.
-
-Mod Organizer is free software: you can redistribute it and/or modify
-it under the terms of the GNU General Public License as published by
-the Free Software Foundation, either version 3 of the License, or
-(at your option) any later version.
-
-Mod Organizer is distributed in the hope that it will be useful,
-but WITHOUT ANY WARRANTY; without even the implied warranty of
-MERCHANTABILITY or FITNESS FOR A PARTICULAR PURPOSE.  See the
-GNU General Public License for more details.
-
-You should have received a copy of the GNU General Public License
-along with Mod Organizer.  If not, see <http://www.gnu.org/licenses/>.
-*/
-
-#include "savegameinfowidgetgamebryo.h"
-#include <QLabel>
-#include <QVBoxLayout>
-
-
-SaveGameInfoWidgetGamebryo::SaveGameInfoWidgetGamebryo(const SaveGame *saveGame, PluginList *pluginList, QWidget *parent)
-  : SaveGameInfoWidget(parent), m_PluginList(pluginList)
-{
-  QVBoxLayout *gameLayout = new QVBoxLayout();
-  gameLayout->setMargin(0);
-  gameLayout->setSpacing(2);
-  getGameFrame()->setLayout(gameLayout);
-  setSave(saveGame);
-}
-
-
-void SaveGameInfoWidgetGamebryo::setSave(const SaveGame *saveGame)
-{
-  SaveGameInfoWidget::setSave(saveGame);
-  const SaveGameGamebryo *gamebryoSave = qobject_cast<const SaveGameGamebryo*>(saveGame);
-  QLayout *layout = getGameFrame()->layout();
-  QLabel *header = new QLabel(tr("Missing ESPs"));
-  QFont headerFont = header->font();
-  QFont contentFont = headerFont;
-  headerFont.setItalic(true);
-  contentFont.setBold(true);
-  contentFont.setPointSize(7);
-  header->setFont(headerFont);
-  layout->addWidget(header);
-  int count = 0;
-  for (int i = 0; i < gamebryoSave->numPlugins(); ++i) {
-    const QString &pluginName = gamebryoSave->plugin(i);
-    if (m_PluginList->isEnabled(pluginName)) {
-      continue;
-    } else {
-      ++count;
-    }
-
-    if (count > 10) {
-      break;
-    }
-
-    QLabel *pluginLabel = new QLabel(gamebryoSave->plugin(i));
-    pluginLabel->setIndent(10);
-    pluginLabel->setFont(contentFont);
-    layout->addWidget(pluginLabel);
-  }
-  if (count > 10) {
-    QLabel *dotDotLabel = new QLabel("...");
-    dotDotLabel->setIndent(10);
-    dotDotLabel->setFont(contentFont);
-    layout->addWidget(dotDotLabel);
-  }
-}
->>>>>>> f2f9e11f
+/*
+Copyright (C) 2012 Sebastian Herbord. All rights reserved.
+
+This file is part of Mod Organizer.
+
+Mod Organizer is free software: you can redistribute it and/or modify
+it under the terms of the GNU General Public License as published by
+the Free Software Foundation, either version 3 of the License, or
+(at your option) any later version.
+
+Mod Organizer is distributed in the hope that it will be useful,
+but WITHOUT ANY WARRANTY; without even the implied warranty of
+MERCHANTABILITY or FITNESS FOR A PARTICULAR PURPOSE.  See the
+GNU General Public License for more details.
+
+You should have received a copy of the GNU General Public License
+along with Mod Organizer.  If not, see <http://www.gnu.org/licenses/>.
+*/
+
+#include "savegameinfowidgetgamebryo.h"
+#include <QLabel>
+#include <QVBoxLayout>
+
+
+SaveGameInfoWidgetGamebryo::SaveGameInfoWidgetGamebryo(const SaveGame *saveGame, PluginList *pluginList, QWidget *parent)
+  : SaveGameInfoWidget(parent), m_PluginList(pluginList)
+{
+  QVBoxLayout *gameLayout = new QVBoxLayout();
+  gameLayout->setMargin(0);
+  gameLayout->setSpacing(2);
+  getGameFrame()->setLayout(gameLayout);
+  setSave(saveGame);
+}
+
+
+void SaveGameInfoWidgetGamebryo::setSave(const SaveGame *saveGame)
+{
+  SaveGameInfoWidget::setSave(saveGame);
+  const SaveGameGamebryo *gamebryoSave = qobject_cast<const SaveGameGamebryo*>(saveGame);
+  QLayout *layout = getGameFrame()->layout();
+  QLabel *header = new QLabel(tr("Missing ESPs"));
+  QFont headerFont = header->font();
+  QFont contentFont = headerFont;
+  headerFont.setItalic(true);
+  contentFont.setBold(true);
+  contentFont.setPointSize(7);
+  header->setFont(headerFont);
+  layout->addWidget(header);
+  int count = 0;
+  for (int i = 0; i < gamebryoSave->numPlugins(); ++i) {
+    const QString &pluginName = gamebryoSave->plugin(i);
+    if (m_PluginList->isEnabled(pluginName)) {
+      continue;
+    } else {
+      ++count;
+    }
+
+    if (count > 10) {
+      break;
+    }
+
+    QLabel *pluginLabel = new QLabel(gamebryoSave->plugin(i));
+    pluginLabel->setIndent(10);
+    pluginLabel->setFont(contentFont);
+    layout->addWidget(pluginLabel);
+  }
+  if (count > 10) {
+    QLabel *dotDotLabel = new QLabel("...");
+    dotDotLabel->setIndent(10);
+    dotDotLabel->setFont(contentFont);
+    layout->addWidget(dotDotLabel);
+  }
+}