--- conflicted
+++ resolved
@@ -1,368 +1,364 @@
-#-------------------------------------------------
-#
-# Project created by QtCreator 2011-05-03T18:10:26
-#
-#-------------------------------------------------
-
-
-TARGET = ModOrganizer
-TEMPLATE = app
-
-greaterThan(QT_MAJOR_VERSION, 4) {
-  QT       += core gui widgets network xml sql xmlpatterns qml declarative script webkit webkitwidgets
-} else {
-  QT       += core gui network xml declarative script sql xmlpatterns webkit
-}
-
-!include(../LocalPaths.pri) {
-  message("paths to required libraries need to be set up in LocalPaths.pri")
-}
-
-SOURCES += \
-    transfersavesdialog.cpp \
-    syncoverwritedialog.cpp \
-    spawn.cpp \
-    singleinstance.cpp \
-    settingsdialog.cpp \
-    settings.cpp \
-    selfupdater.cpp \
-    selectiondialog.cpp \
-    savegameinfowidgetgamebryo.cpp \
-    savegameinfowidget.cpp \
-    savegamegamebryo.cpp \
-    savegame.cpp \
-    queryoverwritedialog.cpp \
-    profilesdialog.cpp \
-    profile.cpp \
-    pluginlistsortproxy.cpp \
-    pluginlist.cpp \
-    overwriteinfodialog.cpp \
-    nxmaccessmanager.cpp \
-    nexusinterface.cpp \
-    motddialog.cpp \
-    modlistsortproxy.cpp \
-    modlist.cpp \
-    modinfodialog.cpp \
-    modinfo.cpp \
-    messagedialog.cpp \
-    mainwindow.cpp \
-    main.cpp \
-    loghighlighter.cpp \
-    logbuffer.cpp \
-    lockeddialog.cpp \
-    loadmechanism.cpp \
-    installationmanager.cpp \
-    helper.cpp \
-    filedialogmemory.cpp \
-    executableslist.cpp \
-    editexecutablesdialog.cpp \
-    downloadmanager.cpp \
-    downloadlistwidgetcompact.cpp \
-    downloadlistwidget.cpp \
-    downloadlistsortproxy.cpp \
-    downloadlist.cpp \
-    directoryrefresher.cpp \
-    credentialsdialog.cpp \
-    categoriesdialog.cpp \
-    categories.cpp \
-    bbcode.cpp \
-    activatemodsdialog.cpp \
-    moapplication.cpp \
-    profileinputdialog.cpp \
-    icondelegate.cpp \
-    gameinfoimpl.cpp \
-    csvbuilder.cpp \
-    savetextasdialog.cpp \
-    qtgroupingproxy.cpp \
-    modlistview.cpp \
-    problemsdialog.cpp \
-    serverinfo.cpp \
-    browserview.cpp \
-    browserdialog.cpp \
-    persistentcookiejar.cpp \
-    noeditdelegate.cpp \
-    previewgenerator.cpp \
-    previewdialog.cpp \
-    aboutdialog.cpp \
-    json.cpp \
-    safewritefile.cpp \
-    modflagicondelegate.cpp \
-    genericicondelegate.cpp \
-    organizerproxy.cpp \
-    viewmarkingscrollbar.cpp \
-    plugincontainer.cpp \
-    organizercore.cpp
-
-
-HEADERS  += \
-    transfersavesdialog.h \
-    syncoverwritedialog.h \
-    spawn.h \
-    singleinstance.h \
-    settingsdialog.h \
-    settings.h \
-    selfupdater.h \
-    selectiondialog.h \
-    savegameinfowidgetgamebryo.h \
-    savegameinfowidget.h \
-    savegamegamebyro.h \
-    savegame.h \
-    queryoverwritedialog.h \
-    profilesdialog.h \
-    profile.h \
-    pluginlistsortproxy.h \
-    pluginlist.h \
-    overwriteinfodialog.h \
-    nxmaccessmanager.h \
-    nexusinterface.h \
-    motddialog.h \
-    modlistsortproxy.h \
-    modlist.h \
-    modinfodialog.h \
-    modinfo.h \
-    messagedialog.h \
-    mainwindow.h \
-    loghighlighter.h \
-    logbuffer.h \
-    lockeddialog.h \
-    loadmechanism.h \
-    installationmanager.h \
-    helper.h \
-    filedialogmemory.h \
-    executableslist.h \
-    editexecutablesdialog.h \
-    downloadmanager.h \
-    downloadlistwidgetcompact.h \
-    downloadlistwidget.h \
-    downloadlistsortproxy.h \
-    downloadlist.h \
-    directoryrefresher.h \
-    credentialsdialog.h \
-    categoriesdialog.h \
-    categories.h \
-    bbcode.h \
-    activatemodsdialog.h \
-    moapplication.h \
-    profileinputdialog.h \
-    icondelegate.h \
-    gameinfoimpl.h \
-    csvbuilder.h \
-    savetextasdialog.h \
-    qtgroupingproxy.h \
-    modlistview.h \
-    problemsdialog.h \
-    serverinfo.h \
-    browserview.h \
-    browserdialog.h \
-    persistentcookiejar.h \
-    noeditdelegate.h \
-    previewgenerator.h \
-    previewdialog.h \
-    aboutdialog.h \
-    json.h \
-    safewritefile.h\
-    modflagicondelegate.h \
-    genericicondelegate.h \
-    organizerproxy.h \
-    viewmarkingscrollbar.h \
-    plugincontainer.h \
-    organizercore.h \
-    iuserinterface.h
-
-FORMS    += \
-    transfersavesdialog.ui \
-    syncoverwritedialog.ui \
-    simpleinstalldialog.ui \
-    settingsdialog.ui \
-    selectiondialog.ui \
-    savegameinfowidget.ui \
-    queryoverwritedialog.ui \
-    profilesdialog.ui \
-    overwriteinfodialog.ui \
-    motddialog.ui \
-    modinfodialog.ui \
-    messagedialog.ui \
-    mainwindow.ui \
-    lockeddialog.ui \
-    installdialog.ui \
-    finddialog.ui \
-    editexecutablesdialog.ui \
-    downloadlistwidgetcompact.ui \
-    downloadlistwidget.ui \
-    credentialsdialog.ui \
-    categoriesdialog.ui \
-    activatemodsdialog.ui \
-    profileinputdialog.ui \
-    savetextasdialog.ui \
-    problemsdialog.ui \
-    previewdialog.ui \
-    browserdialog.ui \
-    aboutdialog.ui
-
-RESOURCES += \
-    resources.qrc \
-    stylesheet_resource.qrc
-
-RC_FILE += \
-    app_icon.rc
-
-OTHER_FILES += \
-    version.rc \
-    tutorials/firststeps.qml \
-    tutorials/tutorials.js \
-    tutorials/tutorial_firststeps_main.js \
-    tutorials/tutorials_settingsdialog.qml \
-    tutorials/tutorials_mainwindow.qml \
-    tutorials/Highlight.qml \
-    tutorials/TutorialDescription.qml \
-    tutorials/TutorialOverlay.qml \
-    tutorials/tutorials_nexusdialog.qml \
-    tutorials/tutorials_modinfodialog.qml \
-    tutorials/tutorial_firststeps_modinfo.js \
-    tutorials/tutorial_conflictresolution_main.js \
-    tutorials/tutorial_conflictresolution_modinfo.js \
-    app_icon.rc \
-    dark.qss \
-    stylesheets/dark.qss \
-    tutorials/tutorial_window_installer.js \
-    tutorials/tutorials_installdialog.qml \
-    tutorials/tutorial_firststeps_settings.js
-
-
-# leak detection with vld
-INCLUDEPATH += "E:/Visual Leak Detector/include"
-LIBS += -L"E:/Visual Leak Detector/lib/Win32"
-#DEFINES += LEAK_CHECK_WITH_VLD
-
-# custom leak detection
-#LIBS += -lDbgHelp
-
-# model tests
-#SOURCES += modeltest.cpp
-#HEADERS += modeltest.h
-#DEFINES += TEST_MODELS
-
-
-INCLUDEPATH += ../shared ../archive ../uibase ../bsatk ../esptk ../plugins/gamefeatures "$${LOOTPATH}" "$${BOOSTPATH}"
-
-LIBS += -L"$${BOOSTPATH}/stage/lib"
-
-CONFIG(debug, debug|release) {
-  LIBS += -L$$OUT_PWD/../shared/debug
-  LIBS += -L$$OUT_PWD/../bsatk/debug
-  LIBS += -L$$OUT_PWD/../esptk/debug
-  LIBS += -L$$OUT_PWD/../uibase/debug
-  LIBS += -L$$OUT_PWD/../boss_modified/debug
-  LIBS += -lDbgHelp
-  PRE_TARGETDEPS += \
-    $$OUT_PWD/../shared/debug/mo_shared.lib \
-    $$OUT_PWD/../bsatk/debug/bsatk.lib \
-    $$OUT_PWD/../esptk/debug/esptk.lib
-} else {
-  LIBS += -L$$OUT_PWD/../shared/release
-  LIBS += -L$$OUT_PWD/../bsatk/release
-  LIBS += -L$$OUT_PWD/../esptk/release
-  LIBS += -L$$OUT_PWD/../uibase/release
-  LIBS += -L$$OUT_PWD/../boss_modified/release
-  QMAKE_CXXFLAGS += /Zi /GL
-  QMAKE_LFLAGS += /DEBUG /LTCG /OPT:REF /OPT:ICF
-  PRE_TARGETDEPS += \
-    $$OUT_PWD/../shared/release/mo_shared.lib \
-    $$OUT_PWD/../bsatk/release/bsatk.lib \
-    $$OUT_PWD/../esptk/release/esptk.lib
-}
-
-#QMAKE_CXXFLAGS_WARN_ON -= -W3
-#QMAKE_CXXFLAGS_WARN_ON += -W4
-QMAKE_CXXFLAGS -= -w34100 -w34189
-QMAKE_CXXFLAGS += -wd4100 -wd4127 -wd4512 -wd4189
-
-CONFIG += embed_manifest_exe
-
-# QMAKE_CXXFLAGS += /analyze
-# QMAKE_LFLAGS += /MANIFESTUAC:\"level=\'highestAvailable\' uiAccess=\'false\'\"
-
-TRANSLATIONS = organizer_en.ts
-
-#!isEmpty(TRANSLATIONS) {
-#  isEmpty(QMAKE_LRELEASE) {
-#		win32:QMAKE_LRELEASE = $$[QT_INSTALL_BINS]/lrelease.exe
-#    else:QMAKE_LRELEASE = $$[QT_INSTALL_BINS]/lrelease
-#  }
-#
-#  isEmpty(TS_DIR):TS_DIR = Translations
-#
-#  TSQM.name = lrelease ${QMAKE_FILE_IN}
-#  TSQM.input = TRANSLATIONS
-#  TSQM.output = $$TS_DIR/${QMAKE_FILE_BASE}.qm
-#  TSQM.commands = $$QMAKE_LRELEASE ${QMAKE_FILE_IN}
-#  TSQM.CONFIG = no_link
-#  QMAKE_EXTRA_COMPILERS += TSQM
-#  PRE_TARGETDEPS += compiler_TSQM_make_all
-#} else:message(No translation files in project)
-
-LIBS += -lmo_shared -luibase -lshell32 -lole32 -luser32 -ladvapi32 -lgdi32 -lPsapi -lVersion -lbsatk -lesptk -lshlwapi
-
-LIBS += -L"$${ZLIBPATH}/build" -lzlibstatic
-
-DEFINES += UNICODE _UNICODE _CRT_SECURE_NO_WARNINGS _SCL_SECURE_NO_WARNINGS NOMINMAX PSAPI_VERSION=1
-
-DEFINES += BOOST_DISABLE_ASSERTS NDEBUG QT_MESSAGELOGCONTEXT
-#DEFINES += QMLJSDEBUGGER
-
-<<<<<<< HEAD
-HGID = 'nothing'
-=======
-# If we are running mercurial get the build ID from that. If we aren't, at least
-# don't generate a strange message whenever you open the project
-HGID = $$system(if exist $OUT_PWD\\..\\.hg (hg id -i) else (echo 'Unknown'))
->>>>>>> 56ba058c
-DEFINES += HGID=\\\"$${HGID}\\\"
-
-CONFIG(debug, debug|release) {
-  SRCDIR = $$OUT_PWD/debug
-  DSTDIR = $$PWD/../../outputd
-} else {
-  SRCDIR = $$OUT_PWD/release
-  DSTDIR = $$PWD/../../output
-}
-
-BASEDIR = $$PWD
-BASEDIR ~= s,/,$$QMAKE_DIR_SEP,g
-SRCDIR ~= s,/,$$QMAKE_DIR_SEP,g
-DSTDIR ~= s,/,$$QMAKE_DIR_SEP,g
-
-QMAKE_POST_LINK += xcopy /y /I $$quote($$SRCDIR\\ModOrganizer*.exe) $$quote($$DSTDIR) $$escape_expand(\\n)
-QMAKE_POST_LINK += xcopy /y /I $$quote($$SRCDIR\\ModOrganizer*.pdb) $$quote($$DSTDIR) $$escape_expand(\\n)
-QMAKE_POST_LINK += xcopy /y /s /I $$quote($$BASEDIR\\stylesheets) $$quote($$DSTDIR)\\stylesheets $$escape_expand(\\n)
-QMAKE_POST_LINK += xcopy /y /s /I $$quote($$BASEDIR\\tutorials) $$quote($$DSTDIR)\\tutorials $$escape_expand(\\n)
-QMAKE_POST_LINK += xcopy /y /s /I $$quote($$BASEDIR\\*.qm) $$quote($$DSTDIR)\\translations $$escape_expand(\\n)
-
-CONFIG(debug, debug|release) {
-  greaterThan(QT_MAJOR_VERSION, 4) {
-    QMAKE_POST_LINK += xcopy /y /s /I $$quote($$BASEDIR\\..\\dlls.*manifest.debug.qt5) $$quote($$DSTDIR)\\dlls $$escape_expand(\\n)
-    QMAKE_POST_LINK += copy /y $$quote($$DSTDIR\\dlls\\dlls.manifest.debug.qt5) $$quote($$DSTDIR\\dlls\\dlls.manifest) $$escape_expand(\\n)
-    QMAKE_POST_LINK += del $$quote($$DSTDIR)\\dlls\\dlls.manifest.debug.qt5 $$escape_expand(\\n)
-  } else {
-    QMAKE_POST_LINK += xcopy /y /s /I $$quote($$BASEDIR\\..\\dlls.*manifest.debug) $$quote($$DSTDIR)\\dlls $$escape_expand(\\n)
-    QMAKE_POST_LINK += copy /y $$quote($$DSTDIR)\\dlls\\dlls.manifest.debug $$quote($$DSTDIR)\\dlls\\dlls.manifest $$escape_expand(\\n)
-    QMAKE_POST_LINK += del $$quote($$DSTDIR)\\dlls\\dlls.manifest.debug $$escape_expand(\\n)
-  }
-} else {
-  greaterThan(QT_MAJOR_VERSION, 4) {
-    QMAKE_POST_LINK += xcopy /y /s /I $$quote($$BASEDIR\\..\\dlls.*manifest.qt5) $$quote($$DSTDIR)\\dlls $$escape_expand(\\n)
-    QMAKE_POST_LINK += copy /y $$quote($$DSTDIR\\dlls\\dlls.manifest.qt5) $$quote($$DSTDIR\\dlls\\dlls.manifest) $$escape_expand(\\n)
-    QMAKE_POST_LINK += del $$quote($$DSTDIR)\\dlls\\dlls.manifest.qt5 $$escape_expand(\\n)
-  } else {
-    QMAKE_POST_LINK += xcopy /y /s /I $$quote($$BASEDIR\\..\\dlls.*manifest) $$quote($$DSTDIR)\\dlls $$escape_expand(\\n)
-  }
-}
-
-OTHER_FILES += \
-    SConscript
-
-DISTFILES += \
-    tutorials/tutorial_primer_main.js \
-    tutorials/Tooltip.qml \
-    tutorials/TooltipArea.qml \
-    SConscript
+#-------------------------------------------------
+#
+# Project created by QtCreator 2011-05-03T18:10:26
+#
+#-------------------------------------------------
+
+
+TARGET = ModOrganizer
+TEMPLATE = app
+
+greaterThan(QT_MAJOR_VERSION, 4) {
+  QT       += core gui widgets network xml sql xmlpatterns qml declarative script webkit webkitwidgets
+} else {
+  QT       += core gui network xml declarative script sql xmlpatterns webkit
+}
+
+!include(../LocalPaths.pri) {
+  message("paths to required libraries need to be set up in LocalPaths.pri")
+}
+
+SOURCES += \
+    transfersavesdialog.cpp \
+    syncoverwritedialog.cpp \
+    spawn.cpp \
+    singleinstance.cpp \
+    settingsdialog.cpp \
+    settings.cpp \
+    selfupdater.cpp \
+    selectiondialog.cpp \
+    savegameinfowidgetgamebryo.cpp \
+    savegameinfowidget.cpp \
+    savegamegamebryo.cpp \
+    savegame.cpp \
+    queryoverwritedialog.cpp \
+    profilesdialog.cpp \
+    profile.cpp \
+    pluginlistsortproxy.cpp \
+    pluginlist.cpp \
+    overwriteinfodialog.cpp \
+    nxmaccessmanager.cpp \
+    nexusinterface.cpp \
+    motddialog.cpp \
+    modlistsortproxy.cpp \
+    modlist.cpp \
+    modinfodialog.cpp \
+    modinfo.cpp \
+    messagedialog.cpp \
+    mainwindow.cpp \
+    main.cpp \
+    loghighlighter.cpp \
+    logbuffer.cpp \
+    lockeddialog.cpp \
+    loadmechanism.cpp \
+    installationmanager.cpp \
+    helper.cpp \
+    filedialogmemory.cpp \
+    executableslist.cpp \
+    editexecutablesdialog.cpp \
+    downloadmanager.cpp \
+    downloadlistwidgetcompact.cpp \
+    downloadlistwidget.cpp \
+    downloadlistsortproxy.cpp \
+    downloadlist.cpp \
+    directoryrefresher.cpp \
+    credentialsdialog.cpp \
+    categoriesdialog.cpp \
+    categories.cpp \
+    bbcode.cpp \
+    activatemodsdialog.cpp \
+    moapplication.cpp \
+    profileinputdialog.cpp \
+    icondelegate.cpp \
+    gameinfoimpl.cpp \
+    csvbuilder.cpp \
+    savetextasdialog.cpp \
+    qtgroupingproxy.cpp \
+    modlistview.cpp \
+    problemsdialog.cpp \
+    serverinfo.cpp \
+    browserview.cpp \
+    browserdialog.cpp \
+    persistentcookiejar.cpp \
+    noeditdelegate.cpp \
+    previewgenerator.cpp \
+    previewdialog.cpp \
+    aboutdialog.cpp \
+    json.cpp \
+    safewritefile.cpp \
+    modflagicondelegate.cpp \
+    genericicondelegate.cpp \
+    organizerproxy.cpp \
+    viewmarkingscrollbar.cpp \
+    plugincontainer.cpp \
+    organizercore.cpp
+
+
+HEADERS  += \
+    transfersavesdialog.h \
+    syncoverwritedialog.h \
+    spawn.h \
+    singleinstance.h \
+    settingsdialog.h \
+    settings.h \
+    selfupdater.h \
+    selectiondialog.h \
+    savegameinfowidgetgamebryo.h \
+    savegameinfowidget.h \
+    savegamegamebyro.h \
+    savegame.h \
+    queryoverwritedialog.h \
+    profilesdialog.h \
+    profile.h \
+    pluginlistsortproxy.h \
+    pluginlist.h \
+    overwriteinfodialog.h \
+    nxmaccessmanager.h \
+    nexusinterface.h \
+    motddialog.h \
+    modlistsortproxy.h \
+    modlist.h \
+    modinfodialog.h \
+    modinfo.h \
+    messagedialog.h \
+    mainwindow.h \
+    loghighlighter.h \
+    logbuffer.h \
+    lockeddialog.h \
+    loadmechanism.h \
+    installationmanager.h \
+    helper.h \
+    filedialogmemory.h \
+    executableslist.h \
+    editexecutablesdialog.h \
+    downloadmanager.h \
+    downloadlistwidgetcompact.h \
+    downloadlistwidget.h \
+    downloadlistsortproxy.h \
+    downloadlist.h \
+    directoryrefresher.h \
+    credentialsdialog.h \
+    categoriesdialog.h \
+    categories.h \
+    bbcode.h \
+    activatemodsdialog.h \
+    moapplication.h \
+    profileinputdialog.h \
+    icondelegate.h \
+    gameinfoimpl.h \
+    csvbuilder.h \
+    savetextasdialog.h \
+    qtgroupingproxy.h \
+    modlistview.h \
+    problemsdialog.h \
+    serverinfo.h \
+    browserview.h \
+    browserdialog.h \
+    persistentcookiejar.h \
+    noeditdelegate.h \
+    previewgenerator.h \
+    previewdialog.h \
+    aboutdialog.h \
+    json.h \
+    safewritefile.h\
+    modflagicondelegate.h \
+    genericicondelegate.h \
+    organizerproxy.h \
+    viewmarkingscrollbar.h \
+    plugincontainer.h \
+    organizercore.h \
+    iuserinterface.h
+
+FORMS    += \
+    transfersavesdialog.ui \
+    syncoverwritedialog.ui \
+    simpleinstalldialog.ui \
+    settingsdialog.ui \
+    selectiondialog.ui \
+    savegameinfowidget.ui \
+    queryoverwritedialog.ui \
+    profilesdialog.ui \
+    overwriteinfodialog.ui \
+    motddialog.ui \
+    modinfodialog.ui \
+    messagedialog.ui \
+    mainwindow.ui \
+    lockeddialog.ui \
+    installdialog.ui \
+    finddialog.ui \
+    editexecutablesdialog.ui \
+    downloadlistwidgetcompact.ui \
+    downloadlistwidget.ui \
+    credentialsdialog.ui \
+    categoriesdialog.ui \
+    activatemodsdialog.ui \
+    profileinputdialog.ui \
+    savetextasdialog.ui \
+    problemsdialog.ui \
+    previewdialog.ui \
+    browserdialog.ui \
+    aboutdialog.ui
+
+RESOURCES += \
+    resources.qrc \
+    stylesheet_resource.qrc
+
+RC_FILE += \
+    app_icon.rc
+
+OTHER_FILES += \
+    version.rc \
+    tutorials/firststeps.qml \
+    tutorials/tutorials.js \
+    tutorials/tutorial_firststeps_main.js \
+    tutorials/tutorials_settingsdialog.qml \
+    tutorials/tutorials_mainwindow.qml \
+    tutorials/Highlight.qml \
+    tutorials/TutorialDescription.qml \
+    tutorials/TutorialOverlay.qml \
+    tutorials/tutorials_nexusdialog.qml \
+    tutorials/tutorials_modinfodialog.qml \
+    tutorials/tutorial_firststeps_modinfo.js \
+    tutorials/tutorial_conflictresolution_main.js \
+    tutorials/tutorial_conflictresolution_modinfo.js \
+    app_icon.rc \
+    dark.qss \
+    stylesheets/dark.qss \
+    tutorials/tutorial_window_installer.js \
+    tutorials/tutorials_installdialog.qml \
+    tutorials/tutorial_firststeps_settings.js
+
+
+# leak detection with vld
+INCLUDEPATH += "E:/Visual Leak Detector/include"
+LIBS += -L"E:/Visual Leak Detector/lib/Win32"
+#DEFINES += LEAK_CHECK_WITH_VLD
+
+# custom leak detection
+#LIBS += -lDbgHelp
+
+# model tests
+#SOURCES += modeltest.cpp
+#HEADERS += modeltest.h
+#DEFINES += TEST_MODELS
+
+
+INCLUDEPATH += ../shared ../archive ../uibase ../bsatk ../esptk ../plugins/gamefeatures "$${LOOTPATH}" "$${BOOSTPATH}"
+
+LIBS += -L"$${BOOSTPATH}/stage/lib"
+
+CONFIG(debug, debug|release) {
+  LIBS += -L$$OUT_PWD/../shared/debug
+  LIBS += -L$$OUT_PWD/../bsatk/debug
+  LIBS += -L$$OUT_PWD/../esptk/debug
+  LIBS += -L$$OUT_PWD/../uibase/debug
+  LIBS += -L$$OUT_PWD/../boss_modified/debug
+  LIBS += -lDbgHelp
+  PRE_TARGETDEPS += \
+    $$OUT_PWD/../shared/debug/mo_shared.lib \
+    $$OUT_PWD/../bsatk/debug/bsatk.lib \
+    $$OUT_PWD/../esptk/debug/esptk.lib
+} else {
+  LIBS += -L$$OUT_PWD/../shared/release
+  LIBS += -L$$OUT_PWD/../bsatk/release
+  LIBS += -L$$OUT_PWD/../esptk/release
+  LIBS += -L$$OUT_PWD/../uibase/release
+  LIBS += -L$$OUT_PWD/../boss_modified/release
+  QMAKE_CXXFLAGS += /Zi /GL
+  QMAKE_LFLAGS += /DEBUG /LTCG /OPT:REF /OPT:ICF
+  PRE_TARGETDEPS += \
+    $$OUT_PWD/../shared/release/mo_shared.lib \
+    $$OUT_PWD/../bsatk/release/bsatk.lib \
+    $$OUT_PWD/../esptk/release/esptk.lib
+}
+
+#QMAKE_CXXFLAGS_WARN_ON -= -W3
+#QMAKE_CXXFLAGS_WARN_ON += -W4
+QMAKE_CXXFLAGS -= -w34100 -w34189
+QMAKE_CXXFLAGS += -wd4100 -wd4127 -wd4512 -wd4189
+
+CONFIG += embed_manifest_exe
+
+# QMAKE_CXXFLAGS += /analyze
+# QMAKE_LFLAGS += /MANIFESTUAC:\"level=\'highestAvailable\' uiAccess=\'false\'\"
+
+TRANSLATIONS = organizer_en.ts
+
+#!isEmpty(TRANSLATIONS) {
+#  isEmpty(QMAKE_LRELEASE) {
+#		win32:QMAKE_LRELEASE = $$[QT_INSTALL_BINS]/lrelease.exe
+#    else:QMAKE_LRELEASE = $$[QT_INSTALL_BINS]/lrelease
+#  }
+#
+#  isEmpty(TS_DIR):TS_DIR = Translations
+#
+#  TSQM.name = lrelease ${QMAKE_FILE_IN}
+#  TSQM.input = TRANSLATIONS
+#  TSQM.output = $$TS_DIR/${QMAKE_FILE_BASE}.qm
+#  TSQM.commands = $$QMAKE_LRELEASE ${QMAKE_FILE_IN}
+#  TSQM.CONFIG = no_link
+#  QMAKE_EXTRA_COMPILERS += TSQM
+#  PRE_TARGETDEPS += compiler_TSQM_make_all
+#} else:message(No translation files in project)
+
+LIBS += -lmo_shared -luibase -lshell32 -lole32 -luser32 -ladvapi32 -lgdi32 -lPsapi -lVersion -lbsatk -lesptk -lshlwapi
+
+LIBS += -L"$${ZLIBPATH}/build" -lzlibstatic
+
+DEFINES += UNICODE _UNICODE _CRT_SECURE_NO_WARNINGS _SCL_SECURE_NO_WARNINGS NOMINMAX PSAPI_VERSION=1
+
+DEFINES += BOOST_DISABLE_ASSERTS NDEBUG QT_MESSAGELOGCONTEXT
+#DEFINES += QMLJSDEBUGGER
+
+# If we are running mercurial get the build ID from that. If we aren't, at least
+# don't generate a strange message whenever you open the project
+HGID = $$system(if exist $OUT_PWD\\..\\.hg (hg id -i) else (echo 'Unknown'))
+DEFINES += HGID=\\\"$${HGID}\\\"
+
+CONFIG(debug, debug|release) {
+  SRCDIR = $$OUT_PWD/debug
+  DSTDIR = $$PWD/../../outputd
+} else {
+  SRCDIR = $$OUT_PWD/release
+  DSTDIR = $$PWD/../../output
+}
+
+BASEDIR = $$PWD
+BASEDIR ~= s,/,$$QMAKE_DIR_SEP,g
+SRCDIR ~= s,/,$$QMAKE_DIR_SEP,g
+DSTDIR ~= s,/,$$QMAKE_DIR_SEP,g
+
+QMAKE_POST_LINK += xcopy /y /I $$quote($$SRCDIR\\ModOrganizer*.exe) $$quote($$DSTDIR) $$escape_expand(\\n)
+QMAKE_POST_LINK += xcopy /y /I $$quote($$SRCDIR\\ModOrganizer*.pdb) $$quote($$DSTDIR) $$escape_expand(\\n)
+QMAKE_POST_LINK += xcopy /y /s /I $$quote($$BASEDIR\\stylesheets) $$quote($$DSTDIR)\\stylesheets $$escape_expand(\\n)
+QMAKE_POST_LINK += xcopy /y /s /I $$quote($$BASEDIR\\tutorials) $$quote($$DSTDIR)\\tutorials $$escape_expand(\\n)
+QMAKE_POST_LINK += xcopy /y /s /I $$quote($$BASEDIR\\*.qm) $$quote($$DSTDIR)\\translations $$escape_expand(\\n)
+
+CONFIG(debug, debug|release) {
+  greaterThan(QT_MAJOR_VERSION, 4) {
+    QMAKE_POST_LINK += xcopy /y /s /I $$quote($$BASEDIR\\..\\dlls.*manifest.debug.qt5) $$quote($$DSTDIR)\\dlls $$escape_expand(\\n)
+    QMAKE_POST_LINK += copy /y $$quote($$DSTDIR\\dlls\\dlls.manifest.debug.qt5) $$quote($$DSTDIR\\dlls\\dlls.manifest) $$escape_expand(\\n)
+    QMAKE_POST_LINK += del $$quote($$DSTDIR)\\dlls\\dlls.manifest.debug.qt5 $$escape_expand(\\n)
+  } else {
+    QMAKE_POST_LINK += xcopy /y /s /I $$quote($$BASEDIR\\..\\dlls.*manifest.debug) $$quote($$DSTDIR)\\dlls $$escape_expand(\\n)
+    QMAKE_POST_LINK += copy /y $$quote($$DSTDIR)\\dlls\\dlls.manifest.debug $$quote($$DSTDIR)\\dlls\\dlls.manifest $$escape_expand(\\n)
+    QMAKE_POST_LINK += del $$quote($$DSTDIR)\\dlls\\dlls.manifest.debug $$escape_expand(\\n)
+  }
+} else {
+  greaterThan(QT_MAJOR_VERSION, 4) {
+    QMAKE_POST_LINK += xcopy /y /s /I $$quote($$BASEDIR\\..\\dlls.*manifest.qt5) $$quote($$DSTDIR)\\dlls $$escape_expand(\\n)
+    QMAKE_POST_LINK += copy /y $$quote($$DSTDIR\\dlls\\dlls.manifest.qt5) $$quote($$DSTDIR\\dlls\\dlls.manifest) $$escape_expand(\\n)
+    QMAKE_POST_LINK += del $$quote($$DSTDIR)\\dlls\\dlls.manifest.qt5 $$escape_expand(\\n)
+  } else {
+    QMAKE_POST_LINK += xcopy /y /s /I $$quote($$BASEDIR\\..\\dlls.*manifest) $$quote($$DSTDIR)\\dlls $$escape_expand(\\n)
+  }
+}
+
+OTHER_FILES += \
+    SConscript
+
+DISTFILES += \
+    tutorials/tutorial_primer_main.js \
+    tutorials/Tooltip.qml \
+    tutorials/TooltipArea.qml \
+    SConscript